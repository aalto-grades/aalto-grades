# SPDX-FileCopyrightText: 2023 The Aalto Grades Developers
#
# SPDX-License-Identifier: MIT

# This is a Docker Compose configuration for deploying Aalto Grades to a
# virtual machine. Requires correct setup work to be done on the VM.
# Documentation for deployment is available in the VM's root user's deployment
# folder.
---

version: "3.7"

services:

  reverse-proxy:
    build:
      context: ./reverse-proxy
      args:
        CERT_FILE: "${CERT_FILE}"
        CERT_KEY_FILE: "${CERT_KEY_FILE}"
    restart: always
    container_name: reverse-proxy
    ports:
      - 443:443
      - 80:80
    networks:
      - local

  frontend:
    extends:
      file: ./common-services.yaml
      service: frontend-minimum
    image: ghcr.io/aalto-grades/aalto-grades-frontend-dev:dev
    container_name: frontend-server

  backend:
    extends:
      file: ./common-services.yaml
      service: backend-minimum
    build:
      context: .
      dockerfile: ./server/dockerfiles/Dockerfile.prod.run.dev
      args:
        SAML_DECRYPTION_PVK_FILE: "${SAML_DECRYPTION_PVK_FILE}"
        SAML_PRIVATE_KEY_FILE: "${SAML_PRIVATE_KEY_FILE}"
        SAML_SP_CERT_FILE: "${SAML_SP_CERT_FILE}"
    container_name: backend-server
    environment:
      AALTO_GRADES_BACKEND_PORT: "${AALTO_GRADES_BACKEND_PORT}"
      AALTO_GRADES_FRONTEND_CORS_ORIGIN: "${AALTO_GRADES_FRONTEND_CORS_ORIGIN}"
      AALTO_GRADES_JWT_SECRET: "${AALTO_GRADES_JWT_SECRET}"
      APLUS_API_URL: "${APLUS_API_URL}"
      SAML_CALLBACK: "${SAML_CALLBACK}"
      SAML_ENTRYPOINT: "${SAML_ENTRYPOINT}"
      SAML_ISSUER: "${SAML_ISSUER}"
      SAML_METADATA_URL: "${SAML_METADATA_URL}"
      NODE_ENV: "production"
    logging:
      driver: syslog
      options:
        syslog-address: "tcp://localhost:601"
        tag: "aalto-grades"

  database:
    extends:
      file: ./common-services.yaml
      service: database
    environment:
      PGDATA: "/var/lib/postgresql/data/pgdata"
    volumes:
      - ${POSTGRES_MOUNTDIR}:/var/lib/postgresql/data

<<<<<<< HEAD
  # pgadmin:
  #   extends:
  #     file: ./common-services.yaml
  #     service: pgadmin
  #   depends_on:
  #     - database
  #   environment:
  #     PGADMIN_DEFAULT_EMAIL: "${PGADMIN_DEFAULT_EMAIL}"
  #     PGADMIN_DEFAULT_PASSWORD: "${PGADMIN_DEFAULT_PASSWORD}"
  #   volumes:
  #     - ./server/pgAdminSetup.json:/pgadmin4/servers.json
  #     - ${PGADMIN_PASSFILE}:/pgpass

=======
>>>>>>> 11592de2
networks:
  local:
    driver: bridge<|MERGE_RESOLUTION|>--- conflicted
+++ resolved
@@ -70,22 +70,6 @@
     volumes:
       - ${POSTGRES_MOUNTDIR}:/var/lib/postgresql/data
 
-<<<<<<< HEAD
-  # pgadmin:
-  #   extends:
-  #     file: ./common-services.yaml
-  #     service: pgadmin
-  #   depends_on:
-  #     - database
-  #   environment:
-  #     PGADMIN_DEFAULT_EMAIL: "${PGADMIN_DEFAULT_EMAIL}"
-  #     PGADMIN_DEFAULT_PASSWORD: "${PGADMIN_DEFAULT_PASSWORD}"
-  #   volumes:
-  #     - ./server/pgAdminSetup.json:/pgadmin4/servers.json
-  #     - ${PGADMIN_PASSFILE}:/pgpass
-
-=======
->>>>>>> 11592de2
 networks:
   local:
     driver: bridge