# SPDX-FileCopyrightText: 2023 The Aalto Grades Developers
#
# SPDX-License-Identifier: MIT

server {
  listen 80;
  listen [::]:80;
  server_name aalto-grades.cs.aalto.fi;

  # Redirect HTTP requests to HTTPS
  return 301 https://$server_name$request_uri;

<<<<<<< HEAD
=======
  # Enable HSTS
  add_header Strict-Transport-Security "max-age=31536000; includeSubDomains; preload";
>>>>>>> e03e6824
}

server {
  listen 443 ssl http2;
  listen [::]:443 ssl http2;
  server_name aalto-grades.cs.aalto.fi;

<<<<<<< HEAD
=======
  # Enable HSTS
  add_header Strict-Transport-Security "max-age=31536000; includeSubDomains; preload";
>>>>>>> e03e6824

  # SSL/TLS configuration
  ssl_certificate /etc/ssl/certs/aalto-grades.cs.aalto.fi.crt;
  ssl_certificate_key /etc/ssl/private/aalto-grades.cs.aalto.fi.key;

  # modern configuration
  ssl_protocols TLSv1.3;
  ssl_prefer_server_ciphers off;

  # HSTS (ngx_http_headers_module is required) (63072000 seconds)
  add_header Strict-Transport-Security "max-age=63072000" always;

  # Proxy configuration
  proxy_set_header X-Forwarded-For $remote_addr;
  location / {
    proxy_pass http://frontend/;
  }

  location /api-docs/ {
    proxy_pass http://backend:3000/api-docs/;
  }

  location /v1/ {
    proxy_pass http://backend:3000/v1/;
  }

  location /pgadmin/ {
    proxy_set_header X-Script-Name /pgadmin;
    proxy_set_header Host $host;
    proxy_pass http://pgadmin:80/;
    proxy_redirect off;
  }
}<|MERGE_RESOLUTION|>--- conflicted
+++ resolved
@@ -9,24 +9,12 @@
 
   # Redirect HTTP requests to HTTPS
   return 301 https://$server_name$request_uri;
-
-<<<<<<< HEAD
-=======
-  # Enable HSTS
-  add_header Strict-Transport-Security "max-age=31536000; includeSubDomains; preload";
->>>>>>> e03e6824
 }
 
 server {
   listen 443 ssl http2;
   listen [::]:443 ssl http2;
   server_name aalto-grades.cs.aalto.fi;
-
-<<<<<<< HEAD
-=======
-  # Enable HSTS
-  add_header Strict-Transport-Security "max-age=31536000; includeSubDomains; preload";
->>>>>>> e03e6824
 
   # SSL/TLS configuration
   ssl_certificate /etc/ssl/certs/aalto-grades.cs.aalto.fi.crt;
