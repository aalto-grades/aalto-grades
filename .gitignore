# SPDX-FileCopyrightText: 2022 The Aalto Grades Developers
#
# SPDX-License-Identifier: MIT

# Dependencies
node_modules
.pnp
.pnp.js

<<<<<<< HEAD
# Random files
.DS_Store
*.key
*.crt
*.cet
*.pem
=======
# Keys (Will be changed in the future but works until then)
reverse-proxy/keys

# Random files
.DS_Store
>>>>>>> 11592de2

# Emacs files
.dir-locals.el
*.#*

# IDE Settings
# get only example.settings.jsonc from .vscode, ignore the rest
.vscode/*
!.vscode/example.settings.jsonc

# Local GitHub workflow
.actrc<|MERGE_RESOLUTION|>--- conflicted
+++ resolved
@@ -7,20 +7,11 @@
 .pnp
 .pnp.js
 
-<<<<<<< HEAD
-# Random files
-.DS_Store
-*.key
-*.crt
-*.cet
-*.pem
-=======
 # Keys (Will be changed in the future but works until then)
 reverse-proxy/keys
 
 # Random files
 .DS_Store
->>>>>>> 11592de2
 
 # Emacs files
 .dir-locals.el
