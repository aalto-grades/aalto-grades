--- conflicted
+++ resolved
@@ -25,9 +25,5 @@
     "jsx": "react-jsx",
     "types": ["vite/client", "vitest/globals"]
   },
-<<<<<<< HEAD
-  "include": ["src", "translation-utils.ts", "vite-env.d.ts", "vite.config.ts"],
-=======
-  "include": ["src", "vite-env.d.ts", "vite.config.ts"]
->>>>>>> dfe7a7a3
+  "include": ["src", "translation-utils.ts", "vite-env.d.ts", "vite.config.ts"]
 }