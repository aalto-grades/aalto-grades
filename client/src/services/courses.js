--- conflicted
+++ resolved
@@ -10,12 +10,8 @@
   return response.data.data;
 };
 
-<<<<<<< HEAD
-const addCourse = async (course) => {  // viivin kannattaa varmaan tarkistaa onko tää ok !!
-=======
 // .data added here too, not tested though
 const addCourse = async (course) => {
->>>>>>> 24ca8e23
   const response = await axios.post('/v1/courses', course);
   return response.data.data;
 };
