// SPDX-FileCopyrightText: 2022 The Aalto Grades Developers

// SPDX-License-Identifier: MIT

// use 'en-GB' to get "20.07.2012, 05:00:00" 
// (instead of 'fi-GB' which produces "20.7.2012 klo 5.00.00")
const formatDateToString = (date) => {
  const string = date.toLocaleString('en-GB').replaceAll('/', '.');
  return string.split(',')[0];
};

<<<<<<< HEAD
// Change date string of format "2012-07-20" to Date type
const formatStringToDate = (string) => {
  const date = new Date(string);
  return date;
=======
// Format Date type values to strings of the format "2023-01-01"
const formatDateToSlashString = (date) => {
  const string = date.toLocaleString('en-GB');
  return string.split('T')[0];
>>>>>>> 0f9babdb
};

// Change date string from format "2012-07-20" to "20.07.2012"
const formatDateString = (dateString) => {
  const attributes = dateString.split('-');
  const year = attributes[0];
  const month = attributes[1];
  const day = attributes[2];
  return [day, month, year].join('.');
};

// Change course type from "LECTURE" to "Lecture" and from "EXAM" to "Exam".
// Also, change course type gotten from Sisu to a more readable type
const formatCourseType = (courseType) => {
  switch (courseType) {
  case 'teaching-participation-lectures':  // Type from Sisu API
    return 'Teaching';
  case 'exam-exam':  // Type from Sisu API
    return 'Exam';
  case 'teaching-participation-project':  // Type from Sisu API
    return 'Project';
  case 'LECTURE':
    return 'Teaching';
  case 'EXAM':
    return 'Exam';
  default:
    return courseType;
  }
};

// Change course type from "NUMERICAL", "PASSFAIL" and from "SECOND_NATIONAL_LANGUAGE"
// to a more readable types.
// These are for the UI only. These need to be converted back when adding data to the server.
const formatGradingScale = (gradingScale) => {
  switch (gradingScale) {
  case 'NUMERICAL':
    return 'General scale, 0-5';
  case 'PASS_FAIL':
    return 'Pass-Fail';
  case 'SECOND_NATIONAL_LANGUAGE':
    return 'Second national language';
  default:
    return gradingScale;
  }
};

<<<<<<< HEAD
export default { formatDateToString, formatStringToDate, formatDateString, formatCourseType, formatGradingScale };
=======
export default { formatDateToString, formatDateToSlashString, formatDateString, formatCourseType, formatGradingScale };
>>>>>>> 0f9babdb
<|MERGE_RESOLUTION|>--- conflicted
+++ resolved
@@ -9,17 +9,16 @@
   return string.split(',')[0];
 };
 
-<<<<<<< HEAD
 // Change date string of format "2012-07-20" to Date type
 const formatStringToDate = (string) => {
   const date = new Date(string);
   return date;
-=======
+}
+
 // Format Date type values to strings of the format "2023-01-01"
 const formatDateToSlashString = (date) => {
   const string = date.toLocaleString('en-GB');
   return string.split('T')[0];
->>>>>>> 0f9babdb
 };
 
 // Change date string from format "2012-07-20" to "20.07.2012"
@@ -66,8 +65,11 @@
   }
 };
 
-<<<<<<< HEAD
-export default { formatDateToString, formatStringToDate, formatDateString, formatCourseType, formatGradingScale };
-=======
-export default { formatDateToString, formatDateToSlashString, formatDateString, formatCourseType, formatGradingScale };
->>>>>>> 0f9babdb
+export default { 
+  formatDateToString, 
+  formatStringToDate, 
+  formatDateToSlashString, 
+  formatDateString, 
+  formatCourseType, 
+  formatGradingScale 
+};