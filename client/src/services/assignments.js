// SPDX-FileCopyrightText: 2023 The Aalto Grades Developers

// SPDX-License-Identifier: MIT

<<<<<<< HEAD
import axios from './axios';
import textFormatServices from './textFormat';

const addAttainment = async (courseId, instanceId, attainment) => {
  const response = await axios.post(`/v1/courses/${courseId}/instances/${instanceId}/attainments`, attainment);
  return response.data.data;
};

=======
import textFormatServices from './textFormat';

>>>>>>> 0f9babdb
// The parameter 'indices' used in the following functions is an array of integres 
// that displays the indices of an assignment on different levels.
// EXAMPLE: The indices of the 'assignment 0.1' below would be [0, 1].
/* Assignments = [
    { 
      name: 'assignment 0', 
      date: '',
      subAssignments: [
        { 
          name: 'assignment 0.0', 
          date: '',
          subAssignments: []
        },
        {
          name: 'assignment 0.1', 
          date: '',
          subAssignments: []
        }
      ]
    }
  ]
*/
// Replace indices with assignment IDs if it seems simpler/more effective

// Get sub-assignments from the assignments array (of nested arrays) according to the indices
const getSubAssignments = (indices, assignments) => {
  let updatedAssignments = JSON.parse(JSON.stringify(assignments));
  let subAssignments = [];
  for (let i = 0; i < indices.length; i++) {
    const index = indices[i];
    subAssignments = updatedAssignments[index].subAssignments;
    updatedAssignments = subAssignments;
  }
  return subAssignments;
};

// Set the proprety of the object that is in the location specified by the indices in the assignments array,
// the property is set to have the value given as a parameter
const setProperty = (indices, assignments, property, value) => {
  const updatedAssignments = JSON.parse(JSON.stringify(assignments));
  const lastIndex = indices[indices.length - 1];
  const indicesWithoutLast = indices.slice(0, -1);
  const array = indicesWithoutLast.reduce((acc, current_index) => acc[current_index].subAssignments, updatedAssignments);
  array[lastIndex][property] = value;
  return updatedAssignments;
};

// Same function as above but to be used with assignment IDs instead of indices
/*const setProperty = (id, assignments, property, value) => {
  let updatedAssignments = JSON.parse(JSON.stringify(assignments));
  const assigment = getAssignmentById(updatedAssignments, id);
  assigment[property] = value;
  Object.assign(updatedAssignments, assigment);
  return updatedAssignments;
};*/

// Get the property of an assignment that is at the location specified by indices
const getProperty = (indices, assignments, property) => {
  const updatedAssignments = JSON.parse(JSON.stringify(assignments));
  const lastIndex = indices[indices.length - 1];
  const indicesWithoutLast = indices.slice(0, -1);
  const array = indicesWithoutLast.reduce((acc, current_index) => acc[current_index].subAssignments, updatedAssignments);
  return array[lastIndex][property];
};

// Same function as above but to be used with assignment IDs instead of indices
/*const getProperty = (id, assignments, property) => {
  const updatedAssignments = JSON.parse(JSON.stringify(assignments));
  const assigment = getAssignmentById(updatedAssignments, id);
  console.log(assigment[property]);
  return assigment[property];
};*/

// Set the formula attribute an assignment
const setFormulaAttribute = (indices, assignments, attributeIndex, value) => {
  const updatedAssignments = JSON.parse(JSON.stringify(assignments));
  const lastIndex = indices[indices.length - 1];
  const indicesWithoutLast = indices.slice(0, -1);
  const array = indicesWithoutLast.reduce((acc, current_index) => acc[current_index].subAssignments, updatedAssignments);
  array[lastIndex]['formulaAttributes'][attributeIndex] = value;
  return updatedAssignments;
};

// Get the formula attribute an assignment
const getFormulaAttribute = (indices, assignments, attributeIndex) => {
  const updatedAssignments = JSON.parse(JSON.stringify(assignments));
  const lastIndex = indices[indices.length - 1];
  const indicesWithoutLast = indices.slice(0, -1);
  const array = indicesWithoutLast.reduce((acc, current_index) => acc[current_index].subAssignments, updatedAssignments);
  return array[lastIndex]['formulaAttributes'][attributeIndex];
};

// Add sub-assignments to the assignments array (of nested arrays) according to the indices
const addSubAssignments = (indices, assignments, numOfAssignments) => {
  let updatedAssignments = JSON.parse(JSON.stringify(assignments));
  const defaultExpiryDate = getProperty(indices, updatedAssignments, 'expiryDate');
  const newSubAssignments = new Array(Number(numOfAssignments)).fill({
    category: '',
    name: '',
    date: '',
    expiryDate: defaultExpiryDate,
    affectCalculation: false,
    formulaAttributes: [],
    subAssignments: [],
  });
  const currentSubAssignments = getSubAssignments(indices, updatedAssignments);
  const subAssignments = currentSubAssignments.concat(newSubAssignments);
  updatedAssignments = setProperty(indices, updatedAssignments, 'subAssignments', subAssignments);
  return updatedAssignments;
};

// Remove an assignment that is at the location specified by indices
const removeAssignment = (indices, assignments) => {
  const updatedAssignments = JSON.parse(JSON.stringify(assignments));
  const lastIndex = indices[indices.length - 1];
  const indicesWithoutLast = indices.slice(0, -1);
  const array = indicesWithoutLast.reduce((acc, current_index) => acc[current_index].subAssignments, updatedAssignments);
  array.splice(lastIndex, 1);
  return updatedAssignments;
};

<<<<<<< HEAD
// Recursive function to format strings of the format '2023-01-01' to Date type values
const formatStringsToDates = (assignments) => {

  const formatStringToDate = (modifiabelAssignments) => {
    modifiabelAssignments.forEach((assignment) => {
      const dateString = assignment.date;
      const expiryDateString = assignment.expiryDate;
      assignment.date = textFormatServices.formatStringToDate(dateString);
      assignment.expiryDate = textFormatServices.formatStringToDate(expiryDateString);
      if (assignment.subAssignments.length !== 0) {
        formatStringToDate(assignment.subAssignments);
=======
// Creates a tree structure of assignments from an array of assignments with parent Ids
const constructTreeAssignmets = (assignments) => {
  const updatedAssignments = JSON.parse(JSON.stringify(assignments));
  let map = {};
  let root;

  updatedAssignments.forEach((assignment) => {
    map[assignment.id] = updatedAssignments.find(element => element.id === assignment.parentId);
  }); 

  updatedAssignments.forEach((assignment) => {
    assignment.subAssignments = [];
    if (assignment.parentId === 0) { // parent id === instance id
      root = assignment;
    } else {
      const parentNode = map[assignment.id];
      if (parentNode.subAssignments) {
        parentNode.subAssignments.push(assignment);
      } else {
        parentNode.subAssignments = [assignment];
      }
    }
  });

  return root;
};

// Recursive function to add the 'category' property for each assignment
const addCategories = (assignments) => {

  const addCategory = (modifiabelAssignments) => {
    modifiabelAssignments.forEach((assignment) => {
      const name = assignment.name;
      if (name === 'Exam' || name === 'Assignments' || name === 'Project') {
        assignment.category = name;
      } else {
        assignment.category = 'Other';
      }
      if (assignment.subAssignments.length !== 0) {
        addCategory(assignment.subAssignments);
>>>>>>> 0f9babdb
      }
    });
  };

  const updatedAssignments = JSON.parse(JSON.stringify(assignments));
<<<<<<< HEAD
  formatStringToDate(updatedAssignments);
=======
  addCategory(updatedAssignments);
>>>>>>> 0f9babdb
  return updatedAssignments;

};

<<<<<<< HEAD
export default { getSubAssignments, addSubAssignments, removeAssignment, getProperty, setProperty, addAttainment, formatStringsToDates };
=======
// Recursive function to format Date type values of the assignments to strings of the format '2023-01-01'
const formatDates = (assignments) => {

  const formatDate = (modifiabelAssignments) => {
    modifiabelAssignments.forEach((assignment) => {
      const date = assignment.date;
      const expiryDate = assignment.expiryDate;
      assignment.date = textFormatServices.formatDateToSlashString(date);
      assignment.expiryDate = textFormatServices.formatDateToSlashString(expiryDate);
      if (assignment.subAssignments.length !== 0) {
        formatDate(assignment.subAssignments);
      }
    });
  };

  const updatedAssignments = JSON.parse(JSON.stringify(assignments));
  formatDate(updatedAssignments);
  return updatedAssignments;

};

// Get an assignment from a tree structure of assignments based on its ID
const getAssignmentById = (assignments, assignmentId) => {

  let finalAssignment = {};

  const findAssignment = (modifiabelAssignments) => {
    modifiabelAssignments.forEach((assignment) => {
      if (assignment.id === assignmentId) {
        finalAssignment = assignment;
        return;
      } else if (assignment.subAssignments.length !== 0) {
        findAssignment(assignment.subAssignments);
      } else {
        return;
      }
    });
  };

  let updatedAssignments = JSON.parse(JSON.stringify(assignments));
  findAssignment(updatedAssignments);
  updatedAssignments = finalAssignment;
  return updatedAssignments;

};

// Get an assignment based on its ID, add categories to the assignments, and format the dates of assignments
const getFinalAssignmentById = (allAssignments, assignmentId) => {
  let updatedAssignments = JSON.parse(JSON.stringify(allAssignments));
  //updatedAssignments = [constructTreeAssignmets(updatedAssignments)];  // Not needed if the structure is already a tree
  updatedAssignments = [getAssignmentById(updatedAssignments, assignmentId)];
  updatedAssignments = addCategories(updatedAssignments);
  updatedAssignments = formatDates(updatedAssignments);
  return updatedAssignments;
};

// Get number of assignments from a tree structure, for tests
const getNumOfAssignments = (assignments) => {

  let sum = 0;

  const countAssignment = (modifiabelAssignments) => {
    modifiabelAssignments.forEach((assignment) => {
      sum += 1;
      if (assignment.subAssignments.length !== 0) {
        countAssignment(assignment.subAssignments);
      } else {
        return;
      }
    });
  };

  let updatedAssignments = JSON.parse(JSON.stringify(assignments));
  countAssignment(updatedAssignments);
  return sum;

};

export default { 
  getSubAssignments, 
  addSubAssignments, 
  removeAssignment, 
  getProperty, 
  setProperty, 
  constructTreeAssignmets, 
  addCategories, 
  formatDates,
  getAssignmentById,
  getFinalAssignmentById,
  setFormulaAttribute,
  getFormulaAttribute,
  getNumOfAssignments
};
>>>>>>> 0f9babdb
<|MERGE_RESOLUTION|>--- conflicted
+++ resolved
@@ -2,7 +2,6 @@
 
 // SPDX-License-Identifier: MIT
 
-<<<<<<< HEAD
 import axios from './axios';
 import textFormatServices from './textFormat';
 
@@ -11,10 +10,6 @@
   return response.data.data;
 };
 
-=======
-import textFormatServices from './textFormat';
-
->>>>>>> 0f9babdb
 // The parameter 'indices' used in the following functions is an array of integres 
 // that displays the indices of an assignment on different levels.
 // EXAMPLE: The indices of the 'assignment 0.1' below would be [0, 1].
@@ -136,19 +131,6 @@
   return updatedAssignments;
 };
 
-<<<<<<< HEAD
-// Recursive function to format strings of the format '2023-01-01' to Date type values
-const formatStringsToDates = (assignments) => {
-
-  const formatStringToDate = (modifiabelAssignments) => {
-    modifiabelAssignments.forEach((assignment) => {
-      const dateString = assignment.date;
-      const expiryDateString = assignment.expiryDate;
-      assignment.date = textFormatServices.formatStringToDate(dateString);
-      assignment.expiryDate = textFormatServices.formatStringToDate(expiryDateString);
-      if (assignment.subAssignments.length !== 0) {
-        formatStringToDate(assignment.subAssignments);
-=======
 // Creates a tree structure of assignments from an array of assignments with parent Ids
 const constructTreeAssignmets = (assignments) => {
   const updatedAssignments = JSON.parse(JSON.stringify(assignments));
@@ -189,24 +171,16 @@
       }
       if (assignment.subAssignments.length !== 0) {
         addCategory(assignment.subAssignments);
->>>>>>> 0f9babdb
-      }
-    });
-  };
-
-  const updatedAssignments = JSON.parse(JSON.stringify(assignments));
-<<<<<<< HEAD
-  formatStringToDate(updatedAssignments);
-=======
+      }
+    });
+  };
+
+  const updatedAssignments = JSON.parse(JSON.stringify(assignments));
   addCategory(updatedAssignments);
->>>>>>> 0f9babdb
-  return updatedAssignments;
-
-};
-
-<<<<<<< HEAD
-export default { getSubAssignments, addSubAssignments, removeAssignment, getProperty, setProperty, addAttainment, formatStringsToDates };
-=======
+  return updatedAssignments;
+
+};
+
 // Recursive function to format Date type values of the assignments to strings of the format '2023-01-01'
 const formatDates = (assignments) => {
 
@@ -224,6 +198,27 @@
 
   const updatedAssignments = JSON.parse(JSON.stringify(assignments));
   formatDate(updatedAssignments);
+  return updatedAssignments;
+
+};
+
+// Recursive function to format strings of the format '2023-01-01' to Date type values
+const formatStringsToDates = (assignments) => {
+
+  const formatStringToDate = (modifiabelAssignments) => {
+    modifiabelAssignments.forEach((assignment) => {
+      const dateString = assignment.date;
+      const expiryDateString = assignment.expiryDate;
+      assignment.date = textFormatServices.formatStringToDate(dateString);
+      assignment.expiryDate = textFormatServices.formatStringToDate(expiryDateString);
+      if (assignment.subAssignments.length !== 0) {
+        formatStringToDate(assignment.subAssignments);
+      }
+    });
+  };
+
+  const updatedAssignments = JSON.parse(JSON.stringify(assignments));
+  formatStringsToDates(updatedAssignments);
   return updatedAssignments;
 
 };
@@ -294,10 +289,10 @@
   constructTreeAssignmets, 
   addCategories, 
   formatDates,
+  formatStringsToDates,
   getAssignmentById,
   getFinalAssignmentById,
   setFormulaAttribute,
   getFormulaAttribute,
   getNumOfAssignments
-};
->>>>>>> 0f9babdb
+};