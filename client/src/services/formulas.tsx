// SPDX-FileCopyrightText: 2023 The Aalto Grades Developers
//
// SPDX-License-Identifier: MIT

import axios from './axios';
import mockFormulas from '../mock-data/mockFormulas';

<<<<<<< HEAD
async function getFormulas(): Promise<any> {
  const response = await axios.get('/v1/formulas');
  return response.data.data.formulas;
}

async function getFormulaDetails(formulaId: string): Promise<any> {
  const response = await axios.get(`/v1/formulas/${formulaId}`);
  return response.data.data.formula;
=======
async function getFormulas() {
  // TODO: specify route
  const response = await axios.get('/??');
  console.log(response.data);
  return response.data;
>>>>>>> 3edbb002
}

async function setFormula(formulaInfo) {
  // TODO: specify route
  const response = await axios.post('/??', formulaInfo);
  console.log(response.data);
  return response.data;
}

// A temporary function to get a mock formula's name
function getFormulaName(formulaId) {
  const formula = mockFormulas.find(formula => formula.id === formulaId);
  const formulaName = formula ? formula.name : 'None';
  return formulaName;
}

// A temporary function to get a mock formula's attributes
function getFormulaAttributes(formulaId) {
  const formula = mockFormulas.find(formula => formula.id === formulaId);
  const formulaAttributes = formula ? formula.attributes : '';
  return formulaAttributes;
}

// A function for getting the displayable label from a label key
// for example: the label key maxPoints would return Max Points
function getAttributeLabel(labelKey) {
  const splitString = labelKey.split(/(?=[A-Z])/);
  const label = splitString.join(' ');
  const capitalizedLabel = label.charAt(0).toUpperCase() + label.slice(1);
  return capitalizedLabel;
}

export default { getFormulas, getFormulaDetails, setFormula, getFormulaName, getFormulaAttributes, getAttributeLabel };<|MERGE_RESOLUTION|>--- conflicted
+++ resolved
@@ -5,7 +5,6 @@
 import axios from './axios';
 import mockFormulas from '../mock-data/mockFormulas';
 
-<<<<<<< HEAD
 async function getFormulas(): Promise<any> {
   const response = await axios.get('/v1/formulas');
   return response.data.data.formulas;
@@ -14,13 +13,6 @@
 async function getFormulaDetails(formulaId: string): Promise<any> {
   const response = await axios.get(`/v1/formulas/${formulaId}`);
   return response.data.data.formula;
-=======
-async function getFormulas() {
-  // TODO: specify route
-  const response = await axios.get('/??');
-  console.log(response.data);
-  return response.data;
->>>>>>> 3edbb002
 }
 
 async function setFormula(formulaInfo) {
