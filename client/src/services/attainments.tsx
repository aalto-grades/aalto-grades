// SPDX-FileCopyrightText: 2023 The Aalto Grades Developers

// SPDX-License-Identifier: MIT

import axios from './axios';
import textFormatServices from './textFormat';
import mockAttainmentsClient from '../tests/mock-data/mockAttainmentsClient';
import { AttainmentData } from 'aalto-grades-common/types/attainment';
import { FullResponse, Numeric } from '../types';

// Functions that are (or will be) connected to the server.

async function addAttainment(
  courseId: Numeric,
  assessmentModelId: Numeric,
  attainment: AttainmentData
): Promise<AttainmentData> {

  const response: FullResponse<{ attainment: AttainmentData }> =
    await axios.post(
      `/v1/courses/${courseId}/assessment-models/${assessmentModelId}/attainments`,
      attainment
    );

  return response.data.data.attainment;
}

async function editAttainment(
  courseId: Numeric,
  assessmentModelId: Numeric,
  attainment: AttainmentData
): Promise<AttainmentData> {

  const response: FullResponse<{ attainment: AttainmentData }> =
    await axios.put(
      `/v1/courses/${courseId}/assessment-models/${assessmentModelId}`
      + `/attainments/${attainment.id}`,
      attainment
    );

  return response.data.data.attainment;
}

async function deleteAttainment(
  courseId: Numeric,
  assessmentModelId: Numeric,
  attainmentId: Numeric
): Promise<void> {

  await axios.delete(
    `/v1/courses/${courseId}/assessment-models/${assessmentModelId}`
    + `/attainments/${attainmentId}`
  );
}

async function getAttainment(
  courseId: Numeric,
  assessmentModelId: Numeric,
  attainmentId: Numeric,
  tree?: 'children' | 'descendants'
): Promise<AttainmentData> {

  const query: string = tree ? `?tree=${tree}` : '';

  const response: FullResponse<{ attainment: AttainmentData }> =
    await axios.get(
      `/v1/courses/${courseId}/assessment-models/${assessmentModelId}`
      + `/attainments/${attainmentId}${query}`
    );


  return response.data.data.attainment;
}

// Function to get mock attainments.
// Should eventually be replaced with a function that gets data from the server.
function getSuggestedAttainments() {
  return mockAttainmentsClient;
}


// The following functions are used to add temporary ids, and to create, add
// and delete temporary attainments. These functions are mainly used in order
// to complete the functionality of creating, adding and editing attainments
// duing the creation of an instance.

// Function to assign temporary Ids to attainments.
<<<<<<< HEAD
function addTemporaryIds(attainments, temporaryId) {
  let newTemporaryId = temporaryId;
  function addTemporaryId(modifiableAttainments) {
    if (modifiableAttainments.length) {
      modifiableAttainments.forEach((attainment) => {
        attainment.temporaryId = newTemporaryId;
        newTemporaryId += 1;
        if (attainment.subAttainments.length !== 0) {
          addTemporaryId(attainment.subAttainments);
        }
      });
    }
=======
function addTemporaryIds(attainments, temporaryId: number) {
  let newTemporaryId: number = temporaryId;
  function addTemporaryId(modifiabelAttainments) {
    modifiabelAttainments.forEach((attainment) => {
      attainment.temporaryId = newTemporaryId;
      newTemporaryId += 1;
      if (attainment.subAttainments.length !== 0) {
        addTemporaryId(attainment.subAttainments);
      }
    });
>>>>>>> 6eb7f2d9
  }

  const updatedAttainments = JSON.parse(JSON.stringify(attainments));
  addTemporaryId(updatedAttainments);
  return [updatedAttainments, newTemporaryId];
}

// Add an attainment to a temporary list of attainments.
function addTemporaryAttainment(attainments, newAttainment) {
  const updatedAttainments = JSON.parse(JSON.stringify(attainments));
  const updatedNewAttainment = JSON.parse(JSON.stringify(newAttainment));
  updatedAttainments.push(updatedNewAttainment);
  return updatedAttainments;
}

// Add an attainment to a temporary list of attainments and give it a temporary id.
function createTemporaryAttainment(attainments, newAttainment, temporaryId: number) {
  const updatedAttainments = JSON.parse(JSON.stringify(attainments));
  const updatedNewAttainment = JSON.parse(JSON.stringify(newAttainment));
  updatedNewAttainment.temporaryId = temporaryId;
  updatedAttainments.push(updatedNewAttainment);
  const newTemporaryId: number = temporaryId + 1;
  return [updatedAttainments, newTemporaryId];
}

// Update an attainment in a temporary list of attainments.
function updateTemporaryAttainment(attainments, newAttainment) {
  let updatedAttainments = JSON.parse(JSON.stringify(attainments));
  updatedAttainments = updatedAttainments.map((attainment) => {
    return attainment.temporaryId === newAttainment.temporaryId ? newAttainment : attainment;
  });
  return updatedAttainments;
}

// Delete an attainment from a temporary list of attainments.
function deleteTemporaryAttainment(attainments, newAttainment) {
  let updatedAttainments = JSON.parse(JSON.stringify(attainments));
  updatedAttainments = updatedAttainments.filter((attainment) => {
    return attainment.temporaryId !== newAttainment.temporaryId;
  });

  return updatedAttainments;
}


// The following functions are used to cmoplete the functionality that is needed
// for the components used in CreateAttainmentView and EditAttainmentView

// The parameter 'indices' used in the following functions is an array of integres
// that displays the indices of an attainment on different levels.
// EXAMPLE: The indices of the 'attainment 0.1' below would be [0, 1].
/* Attainments = [
    {
      name: 'attainment 0',
      date: '',
      subAttainments: [
        {
          name: 'attainment 0.0',
          date: '',
          subAttainments: []
        },
        {
          name: 'attainment 0.1',
          date: '',
          subAttainments: []
        }
      ]
    }
  ]
*/
// Replace indices with attainment IDs if it seems simpler/more effective

// Get an attainment from a tree structure of attainments based on its location defined by indices
function getAttainmentByIndices(indices, attainments) {
  const updatedAttainments = JSON.parse(JSON.stringify(attainments));
  const lastIndex = indices[indices.length - 1];
  const indicesWithoutLast = indices.slice(0, -1);

  if (indicesWithoutLast.length > 0) {
    const array = indicesWithoutLast.reduce((acc, current_index) => {
      return acc[current_index].subAttainments, updatedAttainments;
    });
    return array[lastIndex];
  }
  return {};
}

// Get sub-attainments from the attainments array (of nested arrays) according to the indices
function getSubAttainments(indices, attainments) {
  return [];
  /*
  let updatedAttainments = JSON.parse(JSON.stringify(attainments));
  let subAttainments = [];
  for (let i: number = 0; i < indices.length; i++) {
    const index = indices[i];
    if (updatedAttainments[index] && updatedAttainments[index].subAttainments)
      subAttainments = updatedAttainments[index].subAttainments;
    updatedAttainments = subAttainments;
  }
  return subAttainments;
  */
}

// Set the proprety of the object that is in the location specified by the indices in the
// attainments array, the property is set to have the value given as a parameter
function setProperty(indices, attainments, property, value) {
  const updatedAttainments = JSON.parse(JSON.stringify(attainments));
  const lastIndex = indices[indices.length - 1];
  const indicesWithoutLast = indices.slice(0, -1);
  const array = indicesWithoutLast.reduce((acc, current_index) => {
    return acc[current_index].subAttainments, updatedAttainments;
  });
  array[lastIndex][property] = value;
  return updatedAttainments;
}

// Same function as above but to be used with attainment IDs instead of indices
/*const setProperty = (id, attainments, property, value) => {
  let updatedAttainments = JSON.parse(JSON.stringify(attainments));
  const assigment = getAttainmentById(updatedAttainments, id);
  assigment[property] = value;
  Object.assign(updatedAttainments, assigment);
  return updatedAttainments;
};*/

// Get the property of an attainment that is at the location specified by indices
function getProperty(indices, attainments, property) {
  return getAttainmentByIndices(indices, attainments)[property];
}

// Same function as above but to be used with attainment IDs instead of indices
/*const getProperty = (id, attainments, property) => {
  const updatedAttainments = JSON.parse(JSON.stringify(attainments));
  const assigment = getAttainmentById(updatedAttainments, id);
  console.log(assigment[property]);
  return assigment[property];
};*/

// Set the formula attribute an attainment
function setFormulaAttribute(indices, attainments, attributeKey, value) {
  const updatedAttainments = JSON.parse(JSON.stringify(attainments));
  const lastIndex = indices[indices.length - 1];
  const indicesWithoutLast = indices.slice(0, -1);
  const array = indicesWithoutLast.reduce((acc, current_index) => {
    return acc[current_index].subAttainments, updatedAttainments;
  });
  array[lastIndex]['formulaAttributes'][attributeKey] = value;
  console.log(updatedAttainments);
  return updatedAttainments;
}

// Get the formula attribute an attainment
function getFormulaAttribute(indices, attainments, attributeKey) {
  return getAttainmentByIndices(indices, attainments)['formulaAttributes'][attributeKey];
}

// Add sub-attainments to the attainments array (of nested arrays) according to the indices
function addSubAttainments(indices, attainments, numOfAttainments, temporaryId) {
  let updatedAttainments = JSON.parse(JSON.stringify(attainments));
  let newTemporaryId = temporaryId;
  const defaultExpiryDate = getProperty(indices, updatedAttainments, 'expiryDate');
  const parentId = getProperty(indices, updatedAttainments, 'id');

  const newSubAttainments = [];
  for (let i = 0; i < numOfAttainments; i++) {
    newSubAttainments.push({
      temporaryId: newTemporaryId,
      category: '',
      name: '',
      date: '',
      expiryDate: defaultExpiryDate,
      parentId: parentId,
      affectCalculation: false,
      formulaAttributes: {},
      subAttainments: [],
    });
    newTemporaryId += 1;
  }

  const currentSubAttainments = getSubAttainments(indices, updatedAttainments);
  const subAttainments = currentSubAttainments.concat(newSubAttainments);
  updatedAttainments = setProperty(indices, updatedAttainments, 'subAttainments', subAttainments);
  return [updatedAttainments, newTemporaryId];
}

// Remove an attainment that is at the location specified by indices
function removeAttainment(indices, attainments) {
  const updatedAttainments = JSON.parse(JSON.stringify(attainments));
  const lastIndex = indices[indices.length - 1];
  const indicesWithoutLast = indices.slice(0, -1);
  const array = indicesWithoutLast.reduce((acc, current_index) => {
    return acc[current_index].subAttainments, updatedAttainments;
  });
  array.splice(lastIndex, 1);
  return updatedAttainments;
}

// Creates a tree structure of attainments from an array of attainments with parent Ids
function constructTreeAssignmets(attainments) {
  const updatedAttainments = JSON.parse(JSON.stringify(attainments));
  const map = {};
  let root;

  updatedAttainments.forEach((attainment) => {
    map[attainment.id] = updatedAttainments.find(element => element.id === attainment.parentId);
  });

  updatedAttainments.forEach((attainment) => {
    attainment.subAttainments = [];
    if (attainment.parentId === 0) { // parent id === instance id
      root = attainment;
    } else {
      const parentNode = map[attainment.id];
      if (parentNode.subAttainments) {
        parentNode.subAttainments.push(attainment);
      } else {
        parentNode.subAttainments = [attainment];
      }
    }
  });

  return root;
}

// Recursive function to add the 'category' property for each attainment
function addCategories(attainments) {

  function addCategory(modifiableAttainments) {
    modifiableAttainments.forEach((attainment) => {
      const name = attainment.name;
      if (name === 'Exam' || name === 'Attainments' || name === 'Project') {
        attainment.category = name;
      } else {
        attainment.category = 'Other';
      }
      if (attainment.subAttainments && attainment.subAttainments.length !== 0) {
        addCategory(attainment.subAttainments);
      }
    });
  }

  const updatedAttainments = JSON.parse(JSON.stringify(attainments));
  addCategory(updatedAttainments);
  return updatedAttainments;

}

// Recursive function to format Date type values of the attainments to strings
// of the format '2023-01-01'
function formatDates(attainments) {
  const updatedAttainments = JSON.parse(JSON.stringify(attainments));
  return updatedAttainments;
}

// Recursive function to format strings of the format '2023-01-01' to Date type values
function formatStringsToDates(attainments) {

  function formatStringToDate(modifiableAttainments) {
    modifiableAttainments.forEach((attainment) => {
      const dateString = attainment.date;
      const expiryDateString = attainment.expiryDate;
      attainment.date = textFormatServices.formatStringToDate(dateString);
      attainment.expiryDate = textFormatServices.formatStringToDate(expiryDateString);
      if (attainment.subAttainments.length !== 0) {
        formatStringToDate(attainment.subAttainments);
      }
    });
  }

  const updatedAttainments = JSON.parse(JSON.stringify(attainments));
  formatStringToDate(updatedAttainments);
  return updatedAttainments;
}

// Get an attainment from a tree structure of attainments based on its ID
function getAttainmentById(attainments, attainmentId) {

  let finalAttainment = {};
  function findAttainment(modifiableAttainments) {
    if (modifiableAttainments.length) {
      modifiableAttainments.forEach((attainment) => {
        if (attainment.id === attainmentId) {
          finalAttainment = attainment;
          return;
        } else if (attainment.subAttainments.length !== 0) {
          findAttainment(attainment.subAttainments);
        } else {
          return;
        }
      });
    }
  }

  let updatedAttainments = JSON.parse(JSON.stringify(attainments));
  findAttainment(updatedAttainments);
  updatedAttainments = finalAttainment;
  return updatedAttainments;

}

// Get an attainment based on its ID, add categories to the attainments, and
// format the dates of attainments
function getFinalAttainmentById(allAttainments, attainmentId) {
  let updatedAttainments = JSON.parse(JSON.stringify(allAttainments));
  // Not needed if the structure is already a tree
  //updatedAttainments = [constructTreeAssignmets(updatedAttainments)];
  updatedAttainments = [getAttainmentById(updatedAttainments, attainmentId)];
  updatedAttainments = addCategories(updatedAttainments);
  updatedAttainments = formatDates(updatedAttainments);
  return updatedAttainments;
}

// Get number of attainments from a tree structure, for tests
function getNumOfAttainments(attainments) {

  let sum = 0;
  function countAttainment(modifiableAttainments) {
    modifiableAttainments.forEach((attainment) => {
      sum += 1;
      if (attainment.subAttainments.length !== 0) {
        countAttainment(attainment.subAttainments);
      } else {
        return;
      }
    });
  }

  const updatedAttainments = JSON.parse(JSON.stringify(attainments));
  countAttainment(updatedAttainments);
  return sum;

}

// Get the attainments that have ids so that they are already existing in the database
function getExistingAttainments(attainments) {

  const existingAttainments = [];
  function findExisting(modifiableAttainments) {
    modifiableAttainments.forEach((attainment) => {
      if (attainment.id) {
        existingAttainments.push(attainment);
      }
      if (attainment.subAttainments && attainment.subAttainments.length !== 0) {
        findExisting(attainment.subAttainments);
      }
    });
  }

  let updatedAattainments = JSON.parse(JSON.stringify(attainments));
  findExisting(updatedAattainments);
  updatedAattainments = existingAttainments;
  return updatedAattainments;
}

// Get the attainments that don't have ids so that they aren't existing in the database
function getNewAttainments(attainments) {

  const newAttainments = [];
  function findNew(modifiableAttainments) {
    modifiableAttainments.forEach((attainment) => {
      if (!attainment.id) {
        newAttainments.push(attainment);
      } else if (attainment.subAttainments && attainment.subAttainments.length !== 0) {
        findNew(attainment.subAttainments);
      }
    });
  }

  let updatedAattainments = JSON.parse(JSON.stringify(attainments));
  findNew(updatedAattainments);
  updatedAattainments = newAttainments;
  return updatedAattainments;
}

export default {
  addAttainment,
  editAttainment,
  deleteAttainment,
  getAttainment,
  getSuggestedAttainments,
  addTemporaryIds,
  addTemporaryAttainment,
  createTemporaryAttainment,
  updateTemporaryAttainment,
  deleteTemporaryAttainment,
  getSubAttainments,
  addSubAttainments,
  removeAttainment,
  getAttainmentByIndices,
  getProperty,
  setProperty,
  constructTreeAssignmets,
  addCategories,
  formatDates,
  formatStringsToDates,
  getAttainmentById,
  getFinalAttainmentById,
  setFormulaAttribute,
  getFormulaAttribute,
  getNumOfAttainments,
  getExistingAttainments,
  getNewAttainments
};<|MERGE_RESOLUTION|>--- conflicted
+++ resolved
@@ -85,9 +85,8 @@
 // duing the creation of an instance.
 
 // Function to assign temporary Ids to attainments.
-<<<<<<< HEAD
-function addTemporaryIds(attainments, temporaryId) {
-  let newTemporaryId = temporaryId;
+function addTemporaryIds(attainments, temporaryId: number) {
+  let newTemporaryId: number = temporaryId;
   function addTemporaryId(modifiableAttainments) {
     if (modifiableAttainments.length) {
       modifiableAttainments.forEach((attainment) => {
@@ -98,18 +97,6 @@
         }
       });
     }
-=======
-function addTemporaryIds(attainments, temporaryId: number) {
-  let newTemporaryId: number = temporaryId;
-  function addTemporaryId(modifiabelAttainments) {
-    modifiabelAttainments.forEach((attainment) => {
-      attainment.temporaryId = newTemporaryId;
-      newTemporaryId += 1;
-      if (attainment.subAttainments.length !== 0) {
-        addTemporaryId(attainment.subAttainments);
-      }
-    });
->>>>>>> 6eb7f2d9
   }
 
   const updatedAttainments = JSON.parse(JSON.stringify(attainments));
