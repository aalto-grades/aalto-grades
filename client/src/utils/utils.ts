// SPDX-FileCopyrightText: 2023 The Aalto Grades Developers
//
// SPDX-License-Identifier: MIT

import {
<<<<<<< HEAD
  AplusExerciseData,
=======
  AplusCourseData,
  AplusGradeSourceType,
>>>>>>> eba484c8
  AuthData,
  CourseData,
  CourseRoleType,
  GradingScale,
  Language,
  LocalizedString,
  NewAplusGradeSourceData,
} from '@/common/types';
import {LanguageOption} from '../types';

export const getMaxFinalGrade = (gradingScale: GradingScale): number => {
  switch (gradingScale) {
    case GradingScale.Numerical:
      return 5;
    case GradingScale.PassFail:
      return 1;
    case GradingScale.SecondNationalLanguage:
      return 2;
  }
};

export const getCourseRole = (
  course: CourseData,
  auth: AuthData
): CourseRoleType => {
  const {teachersInCharge, assistants} = course;
  const isTeacher = teachersInCharge.find(teacher => teacher.id === auth.id);
  const isAssistant = assistants.find(assistant => assistant.id === auth.id);

  if (isTeacher !== undefined) return CourseRoleType.Teacher;
  if (isAssistant !== undefined) return CourseRoleType.Assistant;
  return CourseRoleType.Student;
};

// https://www.aalto.fi/en/aalto-university/schools-departments-and-units
export const departments: LocalizedString[] = [
  // School of Arts, Design and Architecture
  {
    fi: 'Arkkitehtuurin laitos',
    en: 'Department of Architecture',
    sv: 'Institutionen för arkitektur',
  },
  {
    fi: 'Taiteen ja median laitos',
    en: 'Department of Art and Media',
    sv: 'Institutionen för konst och media',
  },
  {
    fi: 'Muotoilun laitos',
    en: 'Department of Design',
    sv: 'Institutionen för design',
  },
  {
    fi: 'Elokuvataiteen laitos',
    en: 'Department of Film',
    sv: 'Institutionen för filmkonst',
  },

  // School of Business
  {
    fi: 'Laskentatoimen laitos',
    en: 'Department of Accounting and Business Law',
    sv: 'Institutionen för redovisning',
  },
  {
    fi: 'Taloustieteen laitos',
    en: 'Department of Economics',
    sv: 'Institutionen för ekonomi',
  },
  {
    fi: 'Rahoituksen laitos',
    en: 'Department of Finance',
    sv: 'Institutionen för finansiering',
  },
  {
    fi: 'Johtamisen laitos',
    en: 'Department of Management Studies',
    sv: 'Institutionen för ledarskapsstudier',
  },
  {
    fi: 'Markkinoinnin laitos',
    en: 'Department of Marketing',
    sv: 'Institutionen för marknadsföring',
  },
  {
    fi: 'Tieto- ja palvelujohtamisen laitos',
    en: 'Department of Information and Service Management',
    sv: 'Institutionen för informations- och serviceekonomi',
  },

  // School of Chemical Engineering
  {
    fi: 'Biotuotteiden ja biotekniikan laitos',
    en: 'Department of Bioproducts and Biosystems',
    sv: 'Institutionen för bioprodukter och bioteknik',
  },
  {
    fi: 'Kemian tekniikan ja metallurgian laitos',
    en: 'Department of Chemical and Metallurgical Engineering',
    sv: 'Institutionen för kemiteknik och metallurgi',
  },
  {
    fi: 'Kemian ja materiaalitieteen laitos',
    en: 'Department of Chemistry and Materials Science',
    sv: 'Institutionen för kemi och materialvetenskap',
  },

  // School of Electrical Engineering
  {
    fi: 'Informaatio- ja tietoliikennetekniikan laitos',
    en: 'Department of Information and Communications Engineering',
    sv: 'Institutionen för informations- och kommunikationsteknik',
  },
  {
    fi: 'Elektroniikan ja nanotekniikan laitos',
    en: 'Department of Electronics and Nanoengineering',
    sv: 'Institutionen för elektronik och nanoteknik',
  },
  {
    fi: 'Sähkötekniikan ja automaation laitos',
    en: 'Department of Electical Engineering and Automation',
    sv: 'Institutionen för elektroteknik och automation',
  },

  // School of Engineering
  {
    fi: 'Rakennetun ympäristön laitos',
    en: 'Department of Built Environment',
    sv: 'Institutionen för byggd miljö',
  },
  {
    fi: 'Rakennustekniikan laitos',
    en: 'Department of Civil Engineering',
    sv: 'Institutionen för byggnadsteknik',
  },
  {
    fi: 'Konetekniikan laitos',
    en: 'Department of Mechanical Engineering',
    sv: 'Institutionen för maskinteknik',
  },

  // School of Science
  {
    fi: 'Teknillisen fysiikan laitos',
    en: 'Department of Applied Physics',
    sv: 'Institutionen för teknisk fysik',
  },
  {
    fi: 'Tietotekniikan laitos',
    en: 'Department of Computer Science',
    sv: 'Institutionen för datateknik',
  },
  {
    fi: 'Tuotantotalouden laitos',
    en: 'Department of Industrial Engineering and Management',
    sv: 'Institutionen för produktionsekonomi',
  },
  {
    fi: 'Matematiikan ja systeemianalyysin laitos',
    en: 'Department of Mathematics and Systems Analysis',
    sv: 'Institutionen för matematik och systemanalys',
  },
  {
    fi: 'Neurotieteen ja lääketieteellisen tekniikan laitos',
    en: 'Department of Neuroscience and Biomedical Engineering',
    sv: 'Institutionen för neurovetenskap och biomedicinsk teknik',
  },
];

/** Available completion languages used in Sisu. */
export const sisuLanguageOptions: LanguageOption[] = [
  {
    id: Language.Finnish,
    language: 'Finnish',
  },
  {
    id: Language.Swedish,
    language: 'Swedish',
  },
  {
    id: Language.English,
    language: 'English',
  },
  {
    id: Language.Spanish,
    language: 'Spanish',
  },
  {
    id: Language.Japanese,
    language: 'Japanese',
  },
  {
    id: Language.Chinese,
    language: 'Chinese',
  },
  {
    id: Language.Portuguese,
    language: 'Portuguese',
  },
  {
    id: Language.French,
    language: 'French',
  },
  {
    id: Language.German,
    language: 'German',
  },
  {
    id: Language.Russian,
    language: 'Russian',
  },
];

export const setAplusToken = (token: string): void =>
  localStorage.setItem('Aplus-Token', token);

export const getAplusToken = (): string | null =>
  localStorage.getItem('Aplus-Token');

<<<<<<< HEAD
export const getLatestAplusModuleDate = (
  aplusExerciseData: AplusExerciseData
): Date =>
  aplusExerciseData.modules.sort(
    (a, b) => b.closingDate.getTime() - a.closingDate.getTime()
  )[0].closingDate;
=======
export const newAplusGradeSource = (
  aplusCourse: AplusCourseData,
  {
    module,
    exercise,
    difficulty,
  }: {
    module?: {
      id: number;
      name: string;
    };
    exercise?: {
      id: number;
      name: string;
    };
    difficulty?: string;
  }
): NewAplusGradeSourceData => {
  const base = {coursePartId: -1, aplusCourse: aplusCourse};

  if (module !== undefined) {
    return {
      ...base,
      sourceType: AplusGradeSourceType.Module,
      moduleId: module.id,
      moduleName: module.name,
    };
  }

  if (exercise !== undefined) {
    return {
      ...base,
      sourceType: AplusGradeSourceType.Exercise,
      exerciseId: exercise.id,
      exerciseName: exercise.name,
    };
  }

  if (difficulty !== undefined) {
    return {
      ...base,
      sourceType: AplusGradeSourceType.Difficulty,
      difficulty: difficulty,
    };
  }

  return {
    ...base,
    sourceType: AplusGradeSourceType.FullPoints,
  };
};
>>>>>>> eba484c8
<|MERGE_RESOLUTION|>--- conflicted
+++ resolved
@@ -3,12 +3,9 @@
 // SPDX-License-Identifier: MIT
 
 import {
-<<<<<<< HEAD
+  AplusCourseData,
   AplusExerciseData,
-=======
-  AplusCourseData,
   AplusGradeSourceType,
->>>>>>> eba484c8
   AuthData,
   CourseData,
   CourseRoleType,
@@ -228,16 +225,16 @@
 export const getAplusToken = (): string | null =>
   localStorage.getItem('Aplus-Token');
 
-<<<<<<< HEAD
 export const getLatestAplusModuleDate = (
   aplusExerciseData: AplusExerciseData
 ): Date =>
   aplusExerciseData.modules.sort(
     (a, b) => b.closingDate.getTime() - a.closingDate.getTime()
   )[0].closingDate;
-=======
+
 export const newAplusGradeSource = (
   aplusCourse: AplusCourseData,
+  date: Date,
   {
     module,
     exercise,
@@ -254,7 +251,7 @@
     difficulty?: string;
   }
 ): NewAplusGradeSourceData => {
-  const base = {coursePartId: -1, aplusCourse: aplusCourse};
+  const base = {coursePartId: -1, aplusCourse: aplusCourse, date: date};
 
   if (module !== undefined) {
     return {
@@ -286,5 +283,4 @@
     ...base,
     sourceType: AplusGradeSourceType.FullPoints,
   };
-};
->>>>>>> eba484c8
+};