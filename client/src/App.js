--- conflicted
+++ resolved
@@ -20,17 +20,7 @@
 import CreateCourseView from './components/CreateCourseView';
 import FetchInstancesView from './components/FetchInstancesView';
 import EditInstanceView from './components/EditInstanceView';
-<<<<<<< HEAD
 import SelectFormulaView from './components/SelectFormulaView';
-import Link from '@mui/material/Link';
-import Container from '@mui/material/Container';
-import Box from '@mui/material/Box';
-import AppBar from '@mui/material/AppBar';
-import Toolbar from '@mui/material/Toolbar';
-import styled from 'styled-components';
-import { ThemeProvider, createTheme } from '@mui/material/styles';
-=======
->>>>>>> c7b6efa2
 import useLogout from './hooks/useLogout';
 
 const theme = createTheme({
@@ -102,12 +92,8 @@
           <Routes> { /* Add nested routes when needed */ }
             <Route path='/login' element={<Login/>} />
             <Route path='/signup' element={<Signup/>} />
-<<<<<<< HEAD
             <Route path='/select-formula' element={<SelectFormulaView/>}/>
             {/* All roles are authorised to access the front page, conditional rendering is done inside the component */}
-=======
-            { /* All roles are authorised to access the front page, conditional rendering is done inside the component */ }
->>>>>>> c7b6efa2
             <Route element={<PrivateRoute roles={[roles.admin, roles.teacher, roles.student, roles.assistant]}/>}>
               <Route path='/' element={<FrontPage/>} />
               <Route path='/course-view/:courseCode' element={<CourseView/>}/>
