// SPDX-FileCopyrightText: 2022 The Aalto Grades Developers
//
// SPDX-License-Identifier: MIT

import React from 'react';
import { Routes, Route } from 'react-router-dom';
import { useNavigate } from 'react-router-dom';
import Link from '@mui/material/Link';
import Container from '@mui/material/Container';
import Box from '@mui/material/Box';
import AppBar from '@mui/material/AppBar';
import Toolbar from '@mui/material/Toolbar';
import { ThemeProvider, createTheme } from '@mui/material/styles';
import styled from 'styled-components';
import PrivateRoute from './components/auth/PrivateRoute';
import Login from './components/auth/Login';
import Signup from './components/auth/Signup';
import FrontPage from './components/FrontPage';
import CourseView from './components/CourseView';
import CreateCourseView from './components/CreateCourseView';
import FetchInstancesView from './components/FetchInstancesView';
import EditInstanceView from './components/EditInstanceView';
import AddAssignmentsView from './components/AddAssignmentsView';
import InstanceSummaryView from './components/InstanceSummaryView';
import SelectFormulaView from './components/SelectFormulaView';
import FormulaAttributesView from './components/FormulaAttributesView';
import CreateAssignmentView from './components/CreateAssignmentView';
import EditAssignmentView from './components/EditAssignmentView';
import InstanceCreationRoute from './context/InstanceCreationRoute';
import FormulaSelectionRoute from './context/FormulaSelectionRoute';
import useLogout from './hooks/useLogout';

const theme = createTheme({
  palette: {
    primary: {
      light: '#EFF3FB',
      main: '#3D5AFE',
      dark: '#0031CA',
      contrastText: '#FFF',
    },
    secondary: {
      light: '#F1F8F0',
      main: '#96CF99',
      dark: '#519657',
      contrastText: '#000',
    },
    info: {
      light: '#FFC046',
      main: '#FF8F00',
      dark: '#C56000',
      contrastText: '#000',
    },
    contrastThreshold: 4.5
  },
});

const AppContainer = styled(Container)`
  text-align: center;
`;

const roles = {
  'admin': 'SYSADMIN',
  'teacher': 'TEACHER',
  'student': 'STUDENT',
  'assistant': 'ASSISTANT'
};

function App() {
  const logout = useLogout();
  const navigate = useNavigate();

  // temporary function for logging out, will be moved to a seperate file once toolbar is refined
  const signOut = async () => {
    await logout();
    navigate('/login', { replace: true });
  };

  return (
    <ThemeProvider theme={theme}>
      <AppBar position="static">
        <Toolbar>
          <Link 
            href="/" 
            underline="none" 
            color="white" 
            variant="h5" 
            align="left"
            sx={{ mr: 2 }}
          >
          Aalto Grades
          </Link>
          <button onClick={signOut}>
            Sign out
          </button>
        </Toolbar>
      </AppBar>
      <AppContainer maxWidth="lg">
        <Box mx={5} my={5}>
          <Routes> { /* Add nested routes when needed */ }
            <Route path='/login' element={<Login/>} />
            <Route path='/signup' element={<Signup/>} />
            { /* All roles are authorised to access the front page, conditional rendering is done inside the component */ }
            <Route element={<PrivateRoute roles={[roles.admin, roles.teacher, roles.student, roles.assistant]}/>}>
              <Route path='/' element={<FrontPage/>} />
              <Route path='/course-view/:courseCode' element={<CourseView/>}/>
              { /* Path above will be replaced with '/course-view/:courseId' */ }
            </Route>
            { /* Pages that are only authorised for admin */ }
            <Route element={<PrivateRoute roles={[roles.admin]}/>}>
              <Route path='/create-course' element={<CreateCourseView/>}/>
            </Route>
            { /* Pages that are authorised for admin and teachers */ }
            <Route element={<PrivateRoute roles={[roles.admin, roles.teacher]}/>}>
              <Route path=':courseId/fetch-instances/:courseCode' element={<FetchInstancesView/>}/>
              { /* Pages under this route share instance creation context */ }
              <Route element={<InstanceCreationRoute/>}>
                <Route path=':courseId/edit-instance/:sisuInstanceId' element={<EditInstanceView/>}/>
                <Route path=':courseId/add-attainments/:sisuInstanceId' element={<AddAssignmentsView/>}/>
                <Route path=':courseId/instance-summary/:sisuInstanceId' element={<InstanceSummaryView/>}/>
                <Route path=':courseId/create-temporary-attainment/:sisuInstanceId' element={<CreateAssignmentView/>}/>
                <Route path=':courseId/edit-temporary-attainment/:sisuInstanceId/:attainmentId' element={<EditAssignmentView/>}/>
              </Route>
<<<<<<< HEAD
              <Route path='/select-formula' element={<SelectFormulaView/>}/>
              { /* Path above will be replaced with '/select-formula/:instanceId/:aattainmentId' once component is connected to a page */ }
              <Route path=':courseId/create-attainment/:instanceId' element={<CreateAssignmentView/>}/>
              <Route path=':courseId/edit-attainment/:instanceId/:attainmentId' element={<EditAssignmentView/>}/>
=======
              <Route element={<FormulaSelectionRoute/>}>
                <Route path='/:courseId/select-formula/:instanceId/' element={<SelectFormulaView/>}/>
                <Route path='/:courseId/formula-attributes/:instanceId/' element={<FormulaAttributesView/>}/>
                { /* '/:assignmentId' will be added to the paths above once they work for sub-assignments */ }
              </Route>
>>>>>>> 882f2967
            </Route>
          </Routes>
        </Box>
      </AppContainer>
    </ThemeProvider>
  );
}

export default App;<|MERGE_RESOLUTION|>--- conflicted
+++ resolved
@@ -120,18 +120,13 @@
                 <Route path=':courseId/create-temporary-attainment/:sisuInstanceId' element={<CreateAssignmentView/>}/>
                 <Route path=':courseId/edit-temporary-attainment/:sisuInstanceId/:attainmentId' element={<EditAssignmentView/>}/>
               </Route>
-<<<<<<< HEAD
-              <Route path='/select-formula' element={<SelectFormulaView/>}/>
-              { /* Path above will be replaced with '/select-formula/:instanceId/:aattainmentId' once component is connected to a page */ }
               <Route path=':courseId/create-attainment/:instanceId' element={<CreateAssignmentView/>}/>
               <Route path=':courseId/edit-attainment/:instanceId/:attainmentId' element={<EditAssignmentView/>}/>
-=======
               <Route element={<FormulaSelectionRoute/>}>
                 <Route path='/:courseId/select-formula/:instanceId/' element={<SelectFormulaView/>}/>
                 <Route path='/:courseId/formula-attributes/:instanceId/' element={<FormulaAttributesView/>}/>
                 { /* '/:assignmentId' will be added to the paths above once they work for sub-assignments */ }
               </Route>
->>>>>>> 882f2967
             </Route>
           </Routes>
         </Box>
