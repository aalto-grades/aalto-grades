--- conflicted
+++ resolved
@@ -24,7 +24,6 @@
           </Typography>
           <Link href="/" underline="none" color="white" sx={{ mr: 2 }}>To Main</Link>
           <Link href="/info" underline="none" color="white" sx={{ mr: 2 }}>To Info</Link>
-<<<<<<< HEAD
           <Link href="/login" underline="none" color="white" sx={{ mr: 2 }}>To Login</Link>
       </Toolbar>
       </AppBar>
@@ -34,14 +33,6 @@
       <Route path='/login' element={<Login/>} />
       <Route path='/signup' element={<Signup/>} />
     </Routes>
-=======
-        </Toolbar>
-      </AppBar>
-      <Routes>
-        <Route path='/info' element={<Info/>} />
-        <Route path='/' element={<Main/>} />
-      </Routes>
->>>>>>> e42baa2e
     </AppContainer>
   );
 }
