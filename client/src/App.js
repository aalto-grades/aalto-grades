// SPDX-FileCopyrightText: 2022 The Aalto Grades Developers
//
// SPDX-License-Identifier: MIT

import React from 'react';
import { Routes, Route } from 'react-router-dom';
import { useNavigate } from 'react-router-dom';
import Link from '@mui/material/Link';
import Container from '@mui/material/Container';
import Box from '@mui/material/Box';
import AppBar from '@mui/material/AppBar';
import Toolbar from '@mui/material/Toolbar';
import { ThemeProvider, createTheme } from '@mui/material/styles';
import styled from 'styled-components';
import PrivateRoute from './components/auth/PrivateRoute';
import Login from './components/auth/Login';
import Signup from './components/auth/Signup';
import FrontPage from './components/FrontPage';
import CourseView from './components/CourseView';
import CreateCourseView from './components/CreateCourseView';
import FetchInstancesView from './components/FetchInstancesView';
import EditInstanceView from './components/EditInstanceView';
import AddAssignmentsView from './components/AddAssignmentsView';
import InstanceSummaryView from './components/InstanceSummaryView';
import SelectFormulaView from './components/SelectFormulaView';
import FormulaAttributesView from './components/FormulaAttributesView';
import CreateAssignmentView from './components/CreateAssignmentView';
import EditAssignmentView from './components/EditAssignmentView';
import InstanceCreationRoute from './context/InstanceCreationRoute';
import FormulaSelectionRoute from './context/FormulaSelectionRoute';
import useLogout from './hooks/useLogout';

const theme = createTheme({
  palette: {
    primary: {
      light: '#EFF3FB',
      main: '#3D5AFE',
      dark: '#0031CA',
      contrastText: '#FFF',
    },
    secondary: {
      light: '#F1F8F0',
      main: '#96CF99',
      dark: '#519657',
      contrastText: '#000',
    },
    info: {
      light: '#FFC046',
      main: '#FF8F00',
      dark: '#C56000',
      contrastText: '#000',
    },
    contrastThreshold: 4.5
  },
});

const AppContainer = styled(Container)`
  text-align: center;
`;

const roles = {
  'admin': 'SYSADMIN',
  'teacher': 'TEACHER',
  'student': 'STUDENT',
  'assistant': 'ASSISTANT'
};

function App() {
  const logout = useLogout();
  const navigate = useNavigate();

  // temporary function for logging out, will be moved to a seperate file once toolbar is refined
  const signOut = async () => {
    await logout();
    navigate('/login', { replace: true });
  };

  return (
    <ThemeProvider theme={theme}>
      <AppBar position="static">
        <Toolbar>
          <Link 
            href="/" 
            underline="none" 
            color="white" 
            variant="h5" 
            align="left"
            sx={{ mr: 2 }}
          >
          Aalto Grades
          </Link>
          <button onClick={signOut}>
            Sign out
          </button>
        </Toolbar>
      </AppBar>
      <AppContainer maxWidth="lg">
        <Box mx={5} my={5}>
          <Routes> { /* Add nested routes when needed */ }
            <Route path='/login' element={<Login/>} />
            <Route path='/signup' element={<Signup/>} />
            { /* All roles are authorised to access the front page, conditional rendering is done inside the component */ }
            <Route element={<PrivateRoute roles={[roles.admin, roles.teacher, roles.student, roles.assistant]}/>}>
              <Route path='/' element={<FrontPage/>} />
              <Route path='/course-view/:courseCode' element={<CourseView/>}/>
            </Route>
            { /* Pages that are only authorised for admin */ }
            <Route element={<PrivateRoute roles={[roles.admin]}/>}>
              <Route path='/create-course' element={<CreateCourseView/>}/>
            </Route>
            { /* Pages that are authorised for admin and teachers */ }
            <Route element={<PrivateRoute roles={[roles.admin, roles.teacher]}/>}>
              <Route path='/fetch-instances/:courseId' element={<FetchInstancesView/>}/>
              { /* Pages under this route share instance creation context */ }
              <Route element={<InstanceCreationRoute/>}>
                <Route path=':courseId/edit-instance/:instanceId' element={<EditInstanceView/>}/>
                <Route path=':courseId/add-assignments/:instanceId' element={<AddAssignmentsView/>}/>
                <Route path=':courseId/instance-summary/:instanceId' element={<InstanceSummaryView/>}/>
                <Route path='/create-assignment/:instanceId' element={<CreateAssignmentView/>}/>
                <Route path='/edit-assignment/:instanceId/:assignmentId' element={<EditAssignmentView/>}/>
              </Route>
<<<<<<< HEAD
              <Route element={<FormulaSelectionRoute/>}>
                <Route path='/:courseId/select-formula/:instanceId/' element={<SelectFormulaView/>}/>
                <Route path='/:courseId/formula-attributes/:instanceId/' element={<FormulaAttributesView/>}/>
                { /* '/:assignmentId' will be added to the paths above once they work for sub-assignments */ }
              </Route>
              <Route path='/create-assignment/:instanceId' element={<CreateAssignmentView/>}/>
=======
              <Route path='/select-formula' element={<SelectFormulaView/>}/>
              { /* Path above will be replaced with '/select-formula/:instanceId/:assignmentId' once component is connected to a page */ }
>>>>>>> 0f9babdb
            </Route>
          </Routes>
        </Box>
      </AppContainer>
    </ThemeProvider>
  );
}

export default App;<|MERGE_RESOLUTION|>--- conflicted
+++ resolved
@@ -119,17 +119,11 @@
                 <Route path='/create-assignment/:instanceId' element={<CreateAssignmentView/>}/>
                 <Route path='/edit-assignment/:instanceId/:assignmentId' element={<EditAssignmentView/>}/>
               </Route>
-<<<<<<< HEAD
               <Route element={<FormulaSelectionRoute/>}>
                 <Route path='/:courseId/select-formula/:instanceId/' element={<SelectFormulaView/>}/>
                 <Route path='/:courseId/formula-attributes/:instanceId/' element={<FormulaAttributesView/>}/>
                 { /* '/:assignmentId' will be added to the paths above once they work for sub-assignments */ }
               </Route>
-              <Route path='/create-assignment/:instanceId' element={<CreateAssignmentView/>}/>
-=======
-              <Route path='/select-formula' element={<SelectFormulaView/>}/>
-              { /* Path above will be replaced with '/select-formula/:instanceId/:assignmentId' once component is connected to a page */ }
->>>>>>> 0f9babdb
             </Route>
           </Routes>
         </Box>
