// SPDX-FileCopyrightText: 2022 The Aalto Grades Developers
//
// SPDX-License-Identifier: MIT

import React from 'react';
import { Routes, Route } from 'react-router-dom';
<<<<<<< HEAD
import PrivateRoute from './components/auth/PrivateRoute';
import Main from './components/Main';
import Info from './components/Info';
import Login from './components/auth/Login';
import Signup from './components/auth/Signup';
=======
import FrontPage from './components/FrontPage';
import CourseView from './components/CourseView';
>>>>>>> bfa71e63
import Link from '@mui/material/Link';
import Container from '@mui/material/Container';
import Box from '@mui/material/Box';
import AppBar from '@mui/material/AppBar';
import Toolbar from '@mui/material/Toolbar';
import styled from 'styled-components';
import { ThemeProvider, createTheme } from '@mui/material/styles';

const theme = createTheme({
  palette: {
    primary: {
      light: '#8187ff',
      main: '#3d5afe',
      dark: '#0031ca',
      contrastText: '#fff',
    },
    secondary: {
      light: '#f1f8f0',
      main: '#96cf99',
      dark: '#519657',
      contrastText: '#000',
    },
    info: {
      light: '#ffc046',
      main: '#ff8f00',
      dark: '#c56000',
      contrastText: '#000',
    },
    contrastThreshold: 4.5
  },
});

const AppContainer = styled(Container)`
  text-align: center;
`;

function App() {
  return (
<<<<<<< HEAD
    <AppContainer maxWidth="false" disableGutters={true} >
      <AppBar position="static">
        <Toolbar>
          <Typography variant="h5" component="div" align="left" sx={{ flexGrow: 1 }}>
          Hello world!
          </Typography>
          <Link href="/" underline="none" color="white" sx={{ mr: 2 }}>To Main</Link>
          <Link href="/info" underline="none" color="white" sx={{ mr: 2 }}>To Info</Link>
          <Link href="/login" underline="none" color="white" sx={{ mr: 2 }}>To Login</Link>
        </Toolbar>
      </AppBar>
      <Routes>
        <Route path='/login' element={<Login/>} />
        <Route path='/signup' element={<Signup/>} />
        <Route element={<PrivateRoute/>}>
          <Route path='/' element={<Main/>} />
          <Route path='info' element={<Info />} />
        </Route>
      </Routes>
    </AppContainer>
=======
    <ThemeProvider theme={theme}>
      <AppBar position="static">
        <Toolbar>
          <Link 
            href="/" 
            underline="none" 
            color="white" 
            variant="h5" 
            align="left"
            sx={{ mr: 2 }}
          >
          Aalto Grades
          </Link>
        </Toolbar>
      </AppBar>
      <AppContainer maxWidth="lg">
        <Box mx={5} my={5}>
          <Routes>
            <Route path='/' element={<FrontPage/>} />
            <Route path='/course-view/:courseCode' element={<CourseView/>}/>  {/* Add nested routes when needed */}
          </Routes>
        </Box>
      </AppContainer>
    </ThemeProvider>
>>>>>>> bfa71e63
  );
}

export default App;<|MERGE_RESOLUTION|>--- conflicted
+++ resolved
@@ -4,16 +4,13 @@
 
 import React from 'react';
 import { Routes, Route } from 'react-router-dom';
-<<<<<<< HEAD
 import PrivateRoute from './components/auth/PrivateRoute';
 import Main from './components/Main';
 import Info from './components/Info';
 import Login from './components/auth/Login';
 import Signup from './components/auth/Signup';
-=======
 import FrontPage from './components/FrontPage';
 import CourseView from './components/CourseView';
->>>>>>> bfa71e63
 import Link from '@mui/material/Link';
 import Container from '@mui/material/Container';
 import Box from '@mui/material/Box';
@@ -52,28 +49,6 @@
 
 function App() {
   return (
-<<<<<<< HEAD
-    <AppContainer maxWidth="false" disableGutters={true} >
-      <AppBar position="static">
-        <Toolbar>
-          <Typography variant="h5" component="div" align="left" sx={{ flexGrow: 1 }}>
-          Hello world!
-          </Typography>
-          <Link href="/" underline="none" color="white" sx={{ mr: 2 }}>To Main</Link>
-          <Link href="/info" underline="none" color="white" sx={{ mr: 2 }}>To Info</Link>
-          <Link href="/login" underline="none" color="white" sx={{ mr: 2 }}>To Login</Link>
-        </Toolbar>
-      </AppBar>
-      <Routes>
-        <Route path='/login' element={<Login/>} />
-        <Route path='/signup' element={<Signup/>} />
-        <Route element={<PrivateRoute/>}>
-          <Route path='/' element={<Main/>} />
-          <Route path='info' element={<Info />} />
-        </Route>
-      </Routes>
-    </AppContainer>
-=======
     <ThemeProvider theme={theme}>
       <AppBar position="static">
         <Toolbar>
@@ -87,18 +62,24 @@
           >
           Aalto Grades
           </Link>
+          <Link href="/info" underline="none" color="white" sx={{ mr: 2 }}>To Info</Link>
+          <Link href="/login" underline="none" color="white" sx={{ mr: 2 }}>To Login</Link>
         </Toolbar>
       </AppBar>
       <AppContainer maxWidth="lg">
         <Box mx={5} my={5}>
           <Routes>
-            <Route path='/' element={<FrontPage/>} />
+            <Route path='/login' element={<Login/>} />
+            <Route path='/signup' element={<Signup/>} />
+            <Route element={<PrivateRoute/>}>
+              <Route path='/' element={<Main/>} />
+              <Route path='info' element={<Info />} />
+            </Route>
             <Route path='/course-view/:courseCode' element={<CourseView/>}/>  {/* Add nested routes when needed */}
           </Routes>
         </Box>
       </AppContainer>
     </ThemeProvider>
->>>>>>> bfa71e63
   );
 }
 
