--- conflicted
+++ resolved
@@ -21,12 +21,9 @@
 import CreateCourseView from './components/CreateCourseView';
 import FetchInstancesView from './components/FetchInstancesView';
 import EditInstanceView from './components/EditInstanceView';
-<<<<<<< HEAD
 import AddAssignmentsView from './components/AddAssignmentsView';
 import InstanceSummaryView from './components/InstanceSummaryView';
-=======
 import CreateAssignmentView from './components/CreateAssignmentView';
->>>>>>> 24ca8e23
 import useLogout from './hooks/useLogout';
 
 const theme = createTheme({
@@ -110,17 +107,13 @@
             { /* Pages that are authorised for admin and teachers */ }
             <Route element={<PrivateRoute roles={[roles.admin, roles.teacher]}/>}>
               <Route path='/fetch-instances/:courseId' element={<FetchInstancesView/>}/>
-<<<<<<< HEAD
               { /* Pages under this route share instance creation context */ }
               <Route element={<InstanceCreationRoute/>}>
                 <Route path=':courseId/edit-instance/:instanceId' element={<EditInstanceView/>}/>
                 <Route path=':courseId/add-assignments/:instanceId' element={<AddAssignmentsView/>}/>
                 <Route path=':courseId/instance-summary/:instanceId' element={<InstanceSummaryView/>}/>
               </Route>
-=======
-              <Route path='/edit-instance/:instanceId' element={<EditInstanceView/>}/>
               <Route path='/create-assignment/:instanceId' element={<CreateAssignmentView/>}/>
->>>>>>> 24ca8e23
             </Route>
           </Routes>
         </Box>
