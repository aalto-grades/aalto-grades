// SPDX-FileCopyrightText: 2022 The Aalto Grades Developers
//
// SPDX-License-Identifier: MIT

import React from 'react';
import { Routes, Route } from 'react-router-dom';
import PrivateRoute from './components/auth/PrivateRoute';
import Login from './components/auth/Login';
import Signup from './components/auth/Signup';
import FrontPage from './components/FrontPage';
import CourseView from './components/CourseView';
import CreateCourseView from './components/CreateCourseView';
import Link from '@mui/material/Link';
import Container from '@mui/material/Container';
import Box from '@mui/material/Box';
import AppBar from '@mui/material/AppBar';
import Toolbar from '@mui/material/Toolbar';
import styled from 'styled-components';
import { ThemeProvider, createTheme } from '@mui/material/styles';

const theme = createTheme({
  palette: {
    primary: {
      light: '#8187ff',
      main: '#3d5afe',
      dark: '#0031ca',
      contrastText: '#fff',
    },
    secondary: {
      light: '#f1f8f0',
      main: '#96cf99',
      dark: '#519657',
      contrastText: '#000',
    },
    info: {
      light: '#ffc046',
      main: '#ff8f00',
      dark: '#c56000',
      contrastText: '#000',
    },
    contrastThreshold: 4.5
  },
});

const AppContainer = styled(Container)`
  text-align: center;
`;

function App() {
  return (
    <ThemeProvider theme={theme}>
      <AppBar position="static">
        <Toolbar>
          <Link 
            href="/" 
            underline="none" 
            color="white" 
            variant="h5" 
            align="left"
            sx={{ mr: 2 }}
          >
          Aalto Grades
          </Link>
        </Toolbar>
      </AppBar>
      <AppContainer maxWidth="lg">
        <Box mx={5} my={5}>
          <Routes>
<<<<<<< HEAD
            <Route path='/login' element={<Login/>} />
            <Route path='/signup' element={<Signup/>} />
            <Route element={<PrivateRoute/>}>
              <Route path='/' element={<FrontPage/>} />
              <Route path='/course-view/:courseCode' element={<CourseView/>}/>  {/* Add nested routes when needed */}
            </Route>
=======
            <Route path='/' element={<FrontPage/>} />
            <Route path='/create-course' element={<CreateCourseView/>}/>
            <Route path='/course-view/:courseCode' element={<CourseView/>}/>  {/* Add nested routes when needed */}
>>>>>>> d6549ab5
          </Routes>
        </Box>
      </AppContainer>
    </ThemeProvider>
  );
}

export default App;<|MERGE_RESOLUTION|>--- conflicted
+++ resolved
@@ -66,18 +66,13 @@
       <AppContainer maxWidth="lg">
         <Box mx={5} my={5}>
           <Routes>
-<<<<<<< HEAD
             <Route path='/login' element={<Login/>} />
             <Route path='/signup' element={<Signup/>} />
             <Route element={<PrivateRoute/>}>
               <Route path='/' element={<FrontPage/>} />
+              <Route path='/create-course' element={<CreateCourseView/>}/>
               <Route path='/course-view/:courseCode' element={<CourseView/>}/>  {/* Add nested routes when needed */}
             </Route>
-=======
-            <Route path='/' element={<FrontPage/>} />
-            <Route path='/create-course' element={<CreateCourseView/>}/>
-            <Route path='/course-view/:courseCode' element={<CourseView/>}/>  {/* Add nested routes when needed */}
->>>>>>> d6549ab5
           </Routes>
         </Box>
       </AppContainer>
