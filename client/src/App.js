// SPDX-FileCopyrightText: 2022 The Aalto Grades Developers
//
// SPDX-License-Identifier: MIT

import React from 'react';
import { Routes, Route } from 'react-router-dom';
import { useNavigate } from 'react-router-dom';
import Link from '@mui/material/Link';
import Container from '@mui/material/Container';
import Box from '@mui/material/Box';
import AppBar from '@mui/material/AppBar';
import Toolbar from '@mui/material/Toolbar';
import { ThemeProvider, createTheme } from '@mui/material/styles';
import styled from 'styled-components';
import PrivateRoute from './components/auth/PrivateRoute';
import Login from './components/auth/Login';
import Signup from './components/auth/Signup';
import FrontPage from './components/FrontPage';
import CourseView from './components/CourseView';
import CreateCourseView from './components/CreateCourseView';
import FetchInstancesView from './components/FetchInstancesView';
import EditInstanceView from './components/EditInstanceView';
<<<<<<< HEAD
import SelectFormulaView from './components/SelectFormulaView';
=======
import CreateAssignmentView from './components/CreateAssignmentView';
>>>>>>> 24ca8e23
import useLogout from './hooks/useLogout';

const theme = createTheme({
  palette: {
    primary: {
      light: '#EFF3FB',
      main: '#3D5AFE',
      dark: '#0031CA',
      contrastText: '#FFF',
    },
    secondary: {
      light: '#F1F8F0',
      main: '#96CF99',
      dark: '#519657',
      contrastText: '#000',
    },
    info: {
      light: '#FFC046',
      main: '#FF8F00',
      dark: '#C56000',
      contrastText: '#000',
    },
    contrastThreshold: 4.5
  },
});

const AppContainer = styled(Container)`
  text-align: center;
`;

const roles = {
  'admin': 'SYSADMIN',
  'teacher': 'TEACHER',
  'student': 'STUDENT',
  'assistant': 'ASSISTANT'
};

function App() {
  const logout = useLogout();
  const navigate = useNavigate();

  // temporary function for logging out, will be moved to a seperate file once toolbar is refined
  const signOut = async () => {
    await logout();
    navigate('/login', { replace: true });
  };

  return (
    <ThemeProvider theme={theme}>
      <AppBar position="static">
        <Toolbar>
          <Link 
            href="/" 
            underline="none" 
            color="white" 
            variant="h5" 
            align="left"
            sx={{ mr: 2 }}
          >
          Aalto Grades
          </Link>
          <button onClick={signOut}>
            Sign out
          </button>
        </Toolbar>
      </AppBar>
      <AppContainer maxWidth="lg">
        <Box mx={5} my={5}>
          <Routes> { /* Add nested routes when needed */ }
            <Route path='/login' element={<Login/>} />
            <Route path='/signup' element={<Signup/>} />
            { /* All roles are authorised to access the front page, conditional rendering is done inside the component */ }
            <Route element={<PrivateRoute roles={[roles.admin, roles.teacher, roles.student, roles.assistant]}/>}>
              <Route path='/' element={<FrontPage/>} />
              <Route path='/course-view/:courseCode' element={<CourseView/>}/>
            </Route>
            { /* Pages that are only authorised for admin */ }
            <Route element={<PrivateRoute roles={[roles.admin]}/>}>
              <Route path='/create-course' element={<CreateCourseView/>}/>
            </Route>
            { /* Pages that are authorised for admin and teachers */ }
            <Route element={<PrivateRoute roles={[roles.admin, roles.teacher]}/>}>
              <Route path='/fetch-instances/:courseId' element={<FetchInstancesView/>}/>
              <Route path='/edit-instance/:instanceId' element={<EditInstanceView/>}/>
<<<<<<< HEAD
              <Route path='/select-formula' element={<SelectFormulaView/>}/>
              { /* Path above will be replaced with '/select-formula/:instanceId/:assignmentId' once component is connected to a page */ }
=======
              <Route path='/create-assignment/:instanceId' element={<CreateAssignmentView/>}/>
>>>>>>> 24ca8e23
            </Route>
          </Routes>
        </Box>
      </AppContainer>
    </ThemeProvider>
  );
}

export default App;<|MERGE_RESOLUTION|>--- conflicted
+++ resolved
@@ -20,11 +20,8 @@
 import CreateCourseView from './components/CreateCourseView';
 import FetchInstancesView from './components/FetchInstancesView';
 import EditInstanceView from './components/EditInstanceView';
-<<<<<<< HEAD
 import SelectFormulaView from './components/SelectFormulaView';
-=======
 import CreateAssignmentView from './components/CreateAssignmentView';
->>>>>>> 24ca8e23
 import useLogout from './hooks/useLogout';
 
 const theme = createTheme({
@@ -109,12 +106,9 @@
             <Route element={<PrivateRoute roles={[roles.admin, roles.teacher]}/>}>
               <Route path='/fetch-instances/:courseId' element={<FetchInstancesView/>}/>
               <Route path='/edit-instance/:instanceId' element={<EditInstanceView/>}/>
-<<<<<<< HEAD
               <Route path='/select-formula' element={<SelectFormulaView/>}/>
               { /* Path above will be replaced with '/select-formula/:instanceId/:assignmentId' once component is connected to a page */ }
-=======
               <Route path='/create-assignment/:instanceId' element={<CreateAssignmentView/>}/>
->>>>>>> 24ca8e23
             </Route>
           </Routes>
         </Box>
