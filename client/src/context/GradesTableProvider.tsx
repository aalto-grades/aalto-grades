--- conflicted
+++ resolved
@@ -340,8 +340,8 @@
         const modelId =
           selectedAssessmentModel !== 'any'
             ? selectedAssessmentModel
-            : assessmentModels.data?.length === 1
-              ? assessmentModels.data[0].id
+            : assessmentModels?.length === 1
+              ? assessmentModels[0].id
               : 'any';
         if (modelId === 'any') return 0; // Makes no sense to sort if there is more than one model
 
@@ -365,15 +365,11 @@
       cell: info => (
         <PredictedGradeCell
           row={info.getValue()}
-<<<<<<< HEAD
           assessmentModelIds={
             selectedAssessmentModel === 'any'
-              ? assessmentModels.data?.map(model => model.id)
+              ? assessmentModels?.map(model => model.id)
               : [selectedAssessmentModel]
           }
-=======
-          assessmentModelIds={assessmentModels?.map(model => model.id)}
->>>>>>> 4073f33f
           onClick={() => {
             if (assessmentModels === undefined || assessmentModels.length === 0)
               return;
@@ -464,22 +460,18 @@
       <UserGraphDialog
         open={userGraphOpen}
         onClose={() => setUserGraphOpen(false)}
-<<<<<<< HEAD
         assessmentModels={[
-          ...(assessmentModels.data?.filter(
+          ...(assessmentModels?.filter(
             model =>
               model.id === selectedAssessmentModel ||
               selectedAssessmentModel === 'any'
           ) || []),
-          ...(assessmentModels.data?.filter(
+          ...(assessmentModels?.filter(
             model =>
               model.id !== selectedAssessmentModel &&
               selectedAssessmentModel !== 'any'
           ) || []),
         ]} // Very ugly way to sort the selected model to be the first
-=======
-        assessmentModels={assessmentModels}
->>>>>>> 4073f33f
         row={userGraphData}
       />
       {props.children}
