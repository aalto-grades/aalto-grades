// SPDX-FileCopyrightText: 2023 The Aalto Grades Developers
//
// SPDX-License-Identifier: MIT

import {
  type UseMutationOptions,
  type UseMutationResult,
  type UseQueryOptions,
  type UseQueryResult,
  useMutation,
  useQuery,
  useQueryClient,
} from '@tanstack/react-query';

import {
  type CourseTaskData,
  CourseTaskDataArraySchema,
<<<<<<< HEAD
  type EditCourseTaskData,
  IdSchema,
  type NewCourseTaskData,
=======
  IdArraySchema,
  ModifyCourseTasks,
>>>>>>> d1194184
} from '@/common/types';
import type {Numeric} from '@/types';
import axios from './axios';

export const useGetCourseTasks = (
  courseId: Numeric,
  options?: Partial<UseQueryOptions<CourseTaskData[]>>
): UseQueryResult<CourseTaskData[]> =>
  useQuery({
    queryKey: ['course-tasks', courseId],
    queryFn: async () =>
      CourseTaskDataArraySchema.parse(
        (await axios.get(`/api/v1/courses/${courseId}/tasks`)).data
      ),
    ...options,
  });

export const useModifyCourseTasks = (
  courseId: Numeric,
  options?: UseMutationOptions<number[], unknown, ModifyCourseTasks>
): UseMutationResult<number[], unknown, ModifyCourseTasks> => {
  const queryClient = useQueryClient();

  return useMutation({
    mutationFn: async modifications =>
      IdArraySchema.parse(
        (await axios.post(`/api/v1/courses/${courseId}/tasks`, modifications))
          .data
      ),

    onSuccess: () => {
      queryClient.invalidateQueries({
        queryKey: ['course-tasks', courseId],
      });
    },
    ...options,
  });
<<<<<<< HEAD
};

type EditCourseTaskVars = {
  courseTaskId: Numeric;
  courseTask: EditCourseTaskData;
};
export const useEditCourseTask = (
  courseId: Numeric,
  options?: UseMutationOptions<void, unknown, EditCourseTaskVars>
): UseMutationResult<void, unknown, EditCourseTaskVars> => {
  const queryClient = useQueryClient();

  return useMutation({
    mutationFn: async vars =>
      axios.put(
        `/api/v1/courses/${courseId}/tasks/${vars.courseTaskId}`,
        vars.courseTask
      ),

    onSuccess: () => {
      queryClient.invalidateQueries({
        queryKey: ['course-tasks', courseId],
      });

      queryClient.invalidateQueries({
        queryKey: ['all-grading-models', courseId],
      });
    },
    ...options,
  });
};

export const useDeleteCourseTask = (
  courseId: Numeric,
  options?: UseMutationOptions<void, unknown, Numeric>
): UseMutationResult<void, unknown, Numeric> => {
  const queryClient = useQueryClient();

  return useMutation({
    mutationFn: async courseTaskId =>
      axios.delete(`/api/v1/courses/${courseId}/tasks/${courseTaskId}`),

    onSuccess: () => {
      queryClient.invalidateQueries({
        queryKey: ['course-tasks', courseId],
      });

      queryClient.invalidateQueries({
        queryKey: ['all-grading-models', courseId],
      });
    },
    ...options,
  });
=======
>>>>>>> d1194184
};<|MERGE_RESOLUTION|>--- conflicted
+++ resolved
@@ -15,14 +15,8 @@
 import {
   type CourseTaskData,
   CourseTaskDataArraySchema,
-<<<<<<< HEAD
-  type EditCourseTaskData,
-  IdSchema,
-  type NewCourseTaskData,
-=======
   IdArraySchema,
-  ModifyCourseTasks,
->>>>>>> d1194184
+  type ModifyCourseTasks,
 } from '@/common/types';
 import type {Numeric} from '@/types';
 import axios from './axios';
@@ -60,60 +54,4 @@
     },
     ...options,
   });
-<<<<<<< HEAD
-};
-
-type EditCourseTaskVars = {
-  courseTaskId: Numeric;
-  courseTask: EditCourseTaskData;
-};
-export const useEditCourseTask = (
-  courseId: Numeric,
-  options?: UseMutationOptions<void, unknown, EditCourseTaskVars>
-): UseMutationResult<void, unknown, EditCourseTaskVars> => {
-  const queryClient = useQueryClient();
-
-  return useMutation({
-    mutationFn: async vars =>
-      axios.put(
-        `/api/v1/courses/${courseId}/tasks/${vars.courseTaskId}`,
-        vars.courseTask
-      ),
-
-    onSuccess: () => {
-      queryClient.invalidateQueries({
-        queryKey: ['course-tasks', courseId],
-      });
-
-      queryClient.invalidateQueries({
-        queryKey: ['all-grading-models', courseId],
-      });
-    },
-    ...options,
-  });
-};
-
-export const useDeleteCourseTask = (
-  courseId: Numeric,
-  options?: UseMutationOptions<void, unknown, Numeric>
-): UseMutationResult<void, unknown, Numeric> => {
-  const queryClient = useQueryClient();
-
-  return useMutation({
-    mutationFn: async courseTaskId =>
-      axios.delete(`/api/v1/courses/${courseId}/tasks/${courseTaskId}`),
-
-    onSuccess: () => {
-      queryClient.invalidateQueries({
-        queryKey: ['course-tasks', courseId],
-      });
-
-      queryClient.invalidateQueries({
-        queryKey: ['all-grading-models', courseId],
-      });
-    },
-    ...options,
-  });
-=======
->>>>>>> d1194184
 };