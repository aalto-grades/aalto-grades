--- conflicted
+++ resolved
@@ -34,26 +34,18 @@
   });
 };
 
-<<<<<<< HEAD
-export function useAddUser(
-  options?: UseMutationOptions<unknown, unknown, unknown>
-): UseMutationResult<unknown, unknown, string, unknown> {
-  const queryClient: QueryClient = useQueryClient();
+export const useAddUser = (
+  options?: UseMutationOptions<unknown, unknown, AddIdpUser>
+): UseMutationResult<unknown, unknown, AddIdpUser> => {
+  const queryClient = useQueryClient()
   return useMutation({
-    mutationFn: async (email: string) =>
-      (await axios.post('/v1/idp-users', {email: email})).data.data,
+    mutationFn: async idpUser => await axios.post('/v1/idp-users', idpUser),
     onSuccess: () => {
       queryClient.invalidateQueries({queryKey: ['idp-users']});
     },
-=======
-export const useAddUser = (
-  options?: UseMutationOptions<unknown, unknown, AddIdpUser>
-): UseMutationResult<unknown, unknown, AddIdpUser> =>
-  useMutation({
-    mutationFn: async idpUser => await axios.post('/v1/idp-users', idpUser),
->>>>>>> b53a2c89
     ...options,
   });
+}
 
 export const useGetIdpUsers = (
   options?: Partial<UseQueryOptions<{email: string | null; id: number}[]>>
