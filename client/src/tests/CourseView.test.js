--- conflicted
+++ resolved
@@ -46,35 +46,6 @@
   test('CourseView should render InstanceDetails, Attainments and InstancesTable components for teachers', async () => {
 
     const auth = { role: 'TEACHER' };
-<<<<<<< HEAD
-    renderCourseView(auth);
-
-    const instanceInfo = screen.getByText('Ongoing Instance');
-    const teachersInfo = screen.getByText('Teachers in Charge');
-    const attainments = screen.getByText('Study Attainments');
-    const exercises = screen.getByText('Exercises');  // Attainment
-    const projects = screen.getByText('Project');  // Attainment
-    const exams = screen.getAllByText('Exam');  // Attainments and instance types
-    const pastInstances = screen.getByText('Past Instances');
-    const createInstanceButton = screen.getByText('New instance');
-    const addAttainmentButton = screen.getByText('Add attainment');
-    const seeAttendeesButton = screen.getByText('See attendees');
-
-    expect(instanceInfo).toBeDefined();
-    expect(teachersInfo).toBeDefined();
-    expect(attainments).toBeDefined();
-    expect(exercises).toBeDefined();
-    expect(projects).toBeDefined();
-    expect(exams).toBeDefined();
-    expect(pastInstances).toBeDefined();
-    expect(createInstanceButton).toBeDefined();
-    expect(addAttainmentButton).toBeDefined();
-    expect(seeAttendeesButton).toBeDefined();
-    
-  });
-
-  test('CourseView should not render new instance button, see attendees or allow editing attainments for students', () => {
-=======
     const { getByText, getAllByText } = renderCourseView(auth);
 
     await waitFor(() => {
@@ -103,7 +74,6 @@
   });
 
   test('CourseView should not render new instance button, see attendees or allow editing assignments for students', async () => {
->>>>>>> e8fa9677
 
     const auth = { role: 'STUDENT' };
     const { getByText, findByText, queryByText } = renderCourseView(auth);
