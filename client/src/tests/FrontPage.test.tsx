// SPDX-FileCopyrightText: 2023 The Aalto Grades Developers
//
// SPDX-License-Identifier: MIT

import React from 'react';
import { BrowserRouter } from 'react-router-dom';
import '@testing-library/jest-dom/extend-expect';
import { render, screen, waitFor, cleanup } from '@testing-library/react';
import FrontPage from '../components/FrontPage';
import coursesService from '../services/courses';
import AuthContext from '../context/authProvider';
import mockCourses from '../mock-data/mockCourses';
import { SystemRole } from '../types/general';

jest.mock('../services/courses');
afterEach(cleanup);

describe('Tests for FrontPage component', () => {

  const renderFrontPage = async (auth) => {

    const mockResponse = {
      courses: {
        current: [mockCourses[0]],
        previous: [mockCourses[1]]
      }
    };

    coursesService.getCoursesOfUser.mockRejectedValue('Network error');
    coursesService.getCoursesOfUser.mockResolvedValue(mockResponse);

    return render(
      <BrowserRouter>
        <AuthContext.Provider value={{ auth }}>
          <FrontPage />
        </AuthContext.Provider>
      </BrowserRouter>
    );
  };

  test('FrontPage should render current courses and previous courses regardless of user role', async () => {
    const auth = { role: null };
    renderFrontPage(auth);

    await waitFor(() => {
      expect(screen.queryByText('Your Current Courses')).toBeInTheDocument();
      expect(screen.queryByText('Inactive Courses')).toBeInTheDocument();
      expect(screen.queryByText('See instances')).toBeInTheDocument();
      expect(screen.queryByText('CS-A1150 – Databases')).toBeInTheDocument();
      expect(screen.queryByText('Programming 1')).toBeInTheDocument();
    });

  });

<<<<<<< HEAD
  test('FrontPage should not render Create New Course for non admin', async () => {

    const auth = { role: SystemRole.User };
    renderFrontPage(auth);
    await waitFor(() => expect(screen.queryByText('Create New Course')).not.toBeInTheDocument());
  });


  test('FrontPage should render Create New Course for admin', async () => {

    const auth = { role: SystemRole.Admin };
    renderFrontPage(auth);
    await waitFor(() => expect(screen.queryByText('Create New Course')).toBeInTheDocument());

  });

=======
>>>>>>> a7d78751
});<|MERGE_RESOLUTION|>--- conflicted
+++ resolved
@@ -52,7 +52,6 @@
 
   });
 
-<<<<<<< HEAD
   test('FrontPage should not render Create New Course for non admin', async () => {
 
     const auth = { role: SystemRole.User };
@@ -69,6 +68,4 @@
 
   });
 
-=======
->>>>>>> a7d78751
 });