// SPDX-FileCopyrightText: 2023 The Aalto Grades Developers
//
// SPDX-License-Identifier: MIT

import {Experimental_CssVarsProvider as CssVarsProvider} from '@mui/material';
import {QueryClient, QueryClientProvider} from '@tanstack/react-query';
import {
  RenderResult,
  configure,
  render,
  screen,
  waitFor,
} from '@testing-library/react';
import {userEvent} from '@testing-library/user-event';
import {MemoryRouter, Route, Routes} from 'react-router-dom';

import {SystemRole} from '@/common/types';
import CourseResultsView from '../components/CourseResultsView';
import AuthContext from '../context/AuthProvider';

describe('Tests for CourseResultsView components', () => {
  const renderCourseResultsView = (): RenderResult =>
    render(
      <CssVarsProvider>
        <QueryClientProvider client={new QueryClient()}>
          <AuthContext.Provider
            value={{
              auth: {id: 2, name: 'Timmy Teacher', role: SystemRole.User},
              setAuth: vi.fn(),
              isTeacherInCharge: true,
              setIsTeacherInCharge: vi.fn(),
              setIsAssistant: vi.fn(),
              isAssistant: false,
            }}
          >
            <MemoryRouter initialEntries={['/1/course-results/1']}>
              <Routes>
                <Route
                  path=":courseId/course-results/:gradingModelId"
                  element={<CourseResultsView />}
                />
              </Routes>
            </MemoryRouter>
          </AuthContext.Provider>
        </QueryClientProvider>
      </CssVarsProvider>
    );

  beforeEach(() => {
    // Tests will fail without this
    Object.defineProperty(window, 'matchMedia', {
      writable: true,
      value: vi.fn().mockImplementation((query: string) => ({
        matches: false,
        media: query,
        onchange: null,
        addListener: vi.fn(), // Deprecated
        removeListener: vi.fn(), // Deprecated
        addEventListener: vi.fn(),
        removeEventListener: vi.fn(),
        dispatchEvent: vi.fn(),
      })),
    });
    configure({testIdAttribute: 'id'});
  });

  test('CourseResultsTable header is rendered', async () => {
    renderCourseResultsView();

    await waitFor(() => {
      expect(screen.getByText('Student Number')).toBeVisible();
      expect(screen.getByText('Final Grade')).toBeVisible();
      expect(screen.getByText('Exported to Sisu')).toBeVisible();
<<<<<<< HEAD
=======
      expect(screen.getByText('Course parts')).toBeVisible();
>>>>>>> e224a1a7
      expect(screen.getByText('Exercise 1')).toBeVisible();
      expect(screen.getByText('Exercise 2')).toBeVisible();
      expect(screen.getByText('Exam')).toBeVisible();
    });
  });

  test('CourseResultsTable should show a dialog when clicking calculate final grades', async () => {
    renderCourseResultsView();

    await waitFor(async () => {
      const checkBox = screen.getByTestId('select-all');
      await userEvent.click(checkBox);
      expect(checkBox).toBeChecked();

      const uploadOption = screen.getByTestId('calculate-final-grades');
      expect(uploadOption).toBeVisible();
      await userEvent.click(uploadOption);

      const statusText = screen.getByText(
        'Calculating final grades for 2 students'
      );
      expect(statusText).toBeVisible();
      expect(
        screen.getByText('Override grading date for all students')
      ).toBeVisible();
      expect(screen.getByText('Confirm')).toBeVisible();

      const cancelButton = screen.getByText('Cancel');
      expect(cancelButton).toBeVisible();
      await userEvent.click(cancelButton);

      expect(statusText).not.toBeVisible();
    });
  });

  test('CourseResultsTable should show a dialog when clicking Download Sisu CSV', async () => {
    renderCourseResultsView();

    await waitFor(async () => {
      const checkBox = screen.getByTestId('select-all');
      await userEvent.click(checkBox);
      expect(checkBox).toBeChecked();

      const uploadOption = screen.getByText('Download Sisu CSV');
      expect(uploadOption).toBeVisible();
      await userEvent.click(uploadOption);

      const title = screen.getByText('Download final grades as Sisu CSV');
      expect(title).toBeVisible();
      expect(
        screen.getByText('Override grading date for all students')
      ).toBeVisible();
      expect(screen.getByText('Download')).toBeVisible();

      const cancelButton = screen.getByText('Cancel');
      expect(cancelButton).toBeVisible();
      await userEvent.click(cancelButton);

      expect(title).not.toBeVisible();
    });
  });
});<|MERGE_RESOLUTION|>--- conflicted
+++ resolved
@@ -71,10 +71,6 @@
       expect(screen.getByText('Student Number')).toBeVisible();
       expect(screen.getByText('Final Grade')).toBeVisible();
       expect(screen.getByText('Exported to Sisu')).toBeVisible();
-<<<<<<< HEAD
-=======
-      expect(screen.getByText('Course parts')).toBeVisible();
->>>>>>> e224a1a7
       expect(screen.getByText('Exercise 1')).toBeVisible();
       expect(screen.getByText('Exercise 2')).toBeVisible();
       expect(screen.getByText('Exam')).toBeVisible();
