// SPDX-FileCopyrightText: 2023 The Aalto Grades Developers
//
// SPDX-License-Identifier: MIT

const mockInstances = [
  { 
    id: 1,
    startingPeriod: '2021-2022 Autumn I-II',
    endingPeriod: '2022-2023 Autumn I-II',
    minCredits: 5,
    maxCredits: 5,
    startDate: new Date(2022, 8, 14),
    endDate: new Date(2022, 11, 13),
<<<<<<< HEAD
    courseType: 'LECTURE',
=======
    type: 'Lecture',
>>>>>>> f3e983fc
    gradingScale: 'General Scale, 0-5',
    teachersInCharge: [
      'Elisa Mekler',
      'David McGookin'
    ],
    courseData: {
      id: 1,
      courseCode: 'CS-C3120',
      department: {
        en: 'Department of computer science',
        fi: 'Department of computer science',
        sv: 'Department of computer science',
      },
      name: {
        en: 'Human-Computer Interaction',
        fi: 'Human-Computer Interaction',
        sv: 'Human-Computer Interaction',
      }
    }
  },
  { 
    id: 2,
    startingPeriod: '2021-2022 Autumn I-II',
    endingPeriod: '2022-2023 Autumn I-II',
    minCredits: 5,
    maxCredits: 5,
    startDate: new Date(2021, 8, 14),
    endDate: new Date(2021, 11, 13),
<<<<<<< HEAD
    courseType: 'EXAM',
=======
    type: 'Exam',
>>>>>>> f3e983fc
    gradingScale: 'General Scale, 0-5',
    teachersInCharge: [
      'Elisa Mekler'
    ],
    courseData: {
      id: 1,
      courseCode: 'CS-C3120',
      department: {
        en: 'Department of computer science',
        fi: 'Department of computer science',
        sv: 'Department of computer science',
      },
      name: {
        en: 'Human-Computer Interaction',
        fi: 'Human-Computer Interaction',
        sv: 'Human-Computer Interaction',
      }
    }
  },
  { 
    id: 3,
    startingPeriod: '2019-2020 Autumn I-II',
    endingPeriod: '2020-2021 Autumn I-II',
    minCredits: 5,
    maxCredits: 5,
    startDate: new Date(2020, 8, 8),
    endDate: new Date(2020, 11, 7),
<<<<<<< HEAD
    courseType: 'LECTURE',
=======
    type: 'Lecture',
>>>>>>> f3e983fc
    gradingScale: 'General Scale, 0-5',
    teachersInCharge: [
      'Elisa Mekler'
    ],
    courseData: {
      id: 1,
      courseCode: 'CS-C3120',
      department: {
        en: 'Department of computer science',
        fi: 'Department of computer science',
        sv: 'Department of computer science',
      },
      name: {
        en: 'Human-Computer Interaction',
        fi: 'Human-Computer Interaction',
        sv: 'Human-Computer Interaction',
      }
    }
  },
  { 
    id: 4,
    startingPeriod: '2019-2020 Autumn I-II',
    endingPeriod: '2020-2021 Autumn I-II',
    minCredits: 5,
    maxCredits: 5,
    startDate: new Date(2019, 8, 9),
    endDate: new Date(2019, 11, 8),
<<<<<<< HEAD
    courseType: 'LECTURE',
=======
    type: 'Lecture',
>>>>>>> f3e983fc
    gradingScale: 'General Scale, 0-5',
    teachersInCharge: [
      'Elisa Mekler'
    ],
    courseData: {
      id: 1,
      courseCode: 'CS-C3120',
      department: {
        en: 'Department of computer science',
        fi: 'Department of computer science',
        sv: 'Department of computer science',
      },
      name: {
        en: 'Human-Computer Interaction',
        fi: 'Human-Computer Interaction',
        sv: 'Human-Computer Interaction',
      }
    }
  },
  {
    id: 5, 
    startingPeriod: '-', 
    endingPeriod: '-', 
    startDate: new Date(2023, 2, 6),
    endDate: new Date(2023, 5, 19),
    minCredits: 5, 
    maxCredits: 5, 
<<<<<<< HEAD
    courseType: 'LECTURE',
    gradingType: 'General Scale, 0-5', 
    responsibleTeachers: [
=======
    type: 'Lecture',
    gradingScale: 'General Scale, 0-5', 
    teachersInCharge: [
>>>>>>> f3e983fc
      'Kerttu Maaria Pollari-Malmi'
    ],
    courseData: {
      id: 2,
      courseCode: 'CS-A1150', 
      department: {
        en: 'Department of Computer Science',
        fi: 'Tietotekniikan laitos',
        sv: 'Institutionen för datateknik'
      },
      name: {
        en: 'Databases, Lecture',
        fi: 'Tietokannat, Luento-opetus',
        sv: 'Databaser, Föreläsning'
      }
    }
  }
];

export default mockInstances;<|MERGE_RESOLUTION|>--- conflicted
+++ resolved
@@ -11,11 +11,7 @@
     maxCredits: 5,
     startDate: new Date(2022, 8, 14),
     endDate: new Date(2022, 11, 13),
-<<<<<<< HEAD
-    courseType: 'LECTURE',
-=======
     type: 'Lecture',
->>>>>>> f3e983fc
     gradingScale: 'General Scale, 0-5',
     teachersInCharge: [
       'Elisa Mekler',
@@ -44,11 +40,7 @@
     maxCredits: 5,
     startDate: new Date(2021, 8, 14),
     endDate: new Date(2021, 11, 13),
-<<<<<<< HEAD
-    courseType: 'EXAM',
-=======
     type: 'Exam',
->>>>>>> f3e983fc
     gradingScale: 'General Scale, 0-5',
     teachersInCharge: [
       'Elisa Mekler'
@@ -76,11 +68,7 @@
     maxCredits: 5,
     startDate: new Date(2020, 8, 8),
     endDate: new Date(2020, 11, 7),
-<<<<<<< HEAD
-    courseType: 'LECTURE',
-=======
     type: 'Lecture',
->>>>>>> f3e983fc
     gradingScale: 'General Scale, 0-5',
     teachersInCharge: [
       'Elisa Mekler'
@@ -108,11 +96,7 @@
     maxCredits: 5,
     startDate: new Date(2019, 8, 9),
     endDate: new Date(2019, 11, 8),
-<<<<<<< HEAD
-    courseType: 'LECTURE',
-=======
     type: 'Lecture',
->>>>>>> f3e983fc
     gradingScale: 'General Scale, 0-5',
     teachersInCharge: [
       'Elisa Mekler'
@@ -140,15 +124,9 @@
     endDate: new Date(2023, 5, 19),
     minCredits: 5, 
     maxCredits: 5, 
-<<<<<<< HEAD
-    courseType: 'LECTURE',
-    gradingType: 'General Scale, 0-5', 
-    responsibleTeachers: [
-=======
     type: 'Lecture',
     gradingScale: 'General Scale, 0-5', 
     teachersInCharge: [
->>>>>>> f3e983fc
       'Kerttu Maaria Pollari-Malmi'
     ],
     courseData: {
