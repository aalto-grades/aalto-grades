--- conflicted
+++ resolved
@@ -147,49 +147,6 @@
               {
               /* All roles are authorised to access the front page, conditional
                  rendering is done inside the component */
-<<<<<<< HEAD
-            }
-            <Route element={<PrivateRoute roles={Object.values(SystemRole)} />}>
-              <Route
-                path='/'
-                element={<FrontPage />}
-              />
-              <Route
-                path='/course-view/:courseId'
-                element={<CourseView />}
-              />
-            </Route>
-            { /* Pages that are only authorised for admin */}
-            <Route element={<PrivateRoute roles={[SystemRole.Admin]} />}>
-              <Route
-                path='/create-course'
-                element={<CreateCourseView />}
-              />
-            </Route>
-            { /* Pages that are authorised for admin and teachers in charge */}
-            <Route element={<PrivateRoute roles={[SystemRole.Admin]} />}>
-              <Route
-                path='/:courseId/fetch-instances/:courseCode'
-                element={<FetchInstancesView />}
-              />
-              <Route
-                path='/:courseId/course-results/:assessmentModelId'
-                element={<CourseResultsView />}
-              />
-              <Route
-                path='/:courseId/edit-instance'
-                element={<EditInstanceView />}
-              />
-              <Route
-                path='/:courseId/edit-instance/:sisuInstanceId'
-                element={<EditInstanceView />}
-              />
-              <Route
-                path='/:courseId/attainment/:modification/:assessmentModelId/:attainmentId'
-                element={<EditAttainmentView />}
-              />
-              <Route element={<FormulaSelectionRoute />}>
-=======
               }
               <Route element={<PrivateRoute roles={Object.values(SystemRole)} />}>
                 <Route
@@ -215,14 +172,13 @@
                   element={<FetchInstancesView />}
                 />
                 <Route
-                  path='/:courseId/course-results/:instanceId'
+                  path='/:courseId/course-results/:assessmentModelId'
                   element={<CourseResultsView />}
                 />
                 <Route
                   path='/:courseId/edit-instance'
                   element={<EditInstanceView />}
                 />
->>>>>>> 1257fac0
                 <Route
                   path='/:courseId/edit-instance/:sisuInstanceId'
                   element={<EditInstanceView />}
