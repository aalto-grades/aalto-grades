--- conflicted
+++ resolved
@@ -2,7 +2,7 @@
 //
 // SPDX-License-Identifier: MIT
 
-import React, { useState, useEffect } from 'react';
+import React from 'react';
 import { useParams } from 'react-router-dom';
 import { useNavigate } from 'react-router-dom';
 import Typography from '@mui/material/Typography';
@@ -15,58 +15,47 @@
 import mockInstances from '../mock-data/mockInstances';
 import mockAssignments from '../mock-data/mockAssignments';
 
-<<<<<<< HEAD
-const dummyAssignments = [{ type: 'Exercises', name: '4 mandatory exercises', points: 20, weight: 0.2, id: 1, expiryDate: new Date(2024, 8, 14), 
-  subAssignments: [{ type: 'Exercises', name: 'Exercise 1', points: 5, weight: 0.2, id: 11 }, 
-    { type: 'Exercises', name: 'Exercise 2', points: 5, weight: 0.2, id: 12 }, 
-    { type: 'Exercises', name: 'Exercise 3', points: 5, weight: 0.2, id: 13, 
-      subAssignments: [{ type: 'Exercises', name: 'Exercise 3.1', points: 5, weight: 0.2, id: 111 }, 
-        { type: 'Exercises', name: 'Exercise 3.2', points: 5, weight: 0.2, id: 112 }] }, 
-    { type: 'Exercises', name: 'Exercise 4', points: 5, weight: 0.2, id: 14 }] },
-{ type: 'Exercises', name: '3 optional exercises', points: 20, weight: 0.2, id: 4, expiryDate: new Date(2024, 8, 14), 
-  subAssignments: [{ type: 'Exercises', name: 'Exercise 5', points: 5, weight: 0.2, id: 15 }, 
-    { type: 'Exercises', name: 'Exercise 6', points: 5, weight: 0.2, id: 16 }, 
-    { type: 'Exercises', name: 'Exercise 7', points: 5, weight: 0.2, id: 17 },] },
-{ type: 'Projects', name: '1 mandatory project', points: 30, weight: 0.20, id: 2, expiryDate: new Date(2024, 8, 14) },
-{ type: 'Exams', name: '1 mandatory exam', points: 40, weight: 0.55, id: 3, expiryDate: new Date(2024, 8, 14) }];
+//const dummyAssignments = [{ type: 'Exercises', name: '4 mandatory exercises', points: 20, weight: 0.2, id: 1, expiryDate: new Date(2024, 8, 14), 
+//  subAssignments: [{ type: 'Exercises', name: 'Exercise 1', points: 5, weight: 0.2, id: 11 }, 
+//    { type: 'Exercises', name: 'Exercise 2', points: 5, weight: 0.2, id: 12 }, 
+//    { type: 'Exercises', name: 'Exercise 3', points: 5, weight: 0.2, id: 13, 
+//      subAssignments: [{ type: 'Exercises', name: 'Exercise 3.1', points: 5, weight: 0.2, id: 111 }, 
+//        { type: 'Exercises', name: 'Exercise 3.2', points: 5, weight: 0.2, id: 112 }] }, 
+//    { type: 'Exercises', name: 'Exercise 4', points: 5, weight: 0.2, id: 14 }] },
+//{ type: 'Exercises', name: '3 optional exercises', points: 20, weight: 0.2, id: 4, expiryDate: new Date(2024, 8, 14), 
+//  subAssignments: [{ type: 'Exercises', name: 'Exercise 5', points: 5, weight: 0.2, id: 15 }, 
+//    { type: 'Exercises', name: 'Exercise 6', points: 5, weight: 0.2, id: 16 }, 
+//    { type: 'Exercises', name: 'Exercise 7', points: 5, weight: 0.2, id: 17 },] },
+//{ type: 'Projects', name: '1 mandatory project', points: 30, weight: 0.20, id: 2, expiryDate: new Date(2024, 8, 14) },
+//{ type: 'Exams', name: '1 mandatory exam', points: 40, weight: 0.55, id: 3, expiryDate: new Date(2024, 8, 14) }];
 
-const dummyPastInstances = [{ period: '2020-2021 Autumn I-II', startDate: new Date(2020, 8, 8), endDate: new Date(2020, 11, 7), type: 'Lecture', id: 1 },
-  { period: '2019-2020 Autumn I-II', startDate: new Date(2019, 8, 9), endDate: new Date(2019, 11, 8), type: 'Lecture', id: 2 }];
-=======
+//const dummyPastInstances = [{ period: '2020-2021 Autumn I-II', startDate: new Date(2020, 8, 8), endDate: new Date(2020, 11, 7), type: 'Lecture', id: 1 },
+//  { period: '2019-2020 Autumn I-II', startDate: new Date(2019, 8, 9), endDate: new Date(2019, 11, 8), type: 'Lecture', id: 2 }];
+
 const mockCurrentInstance = mockInstances[0];
 const mockPastInstances = mockInstances
   .filter( instance => instance.courseData.id === mockCurrentInstance.courseData.id )
   .filter( instance => instance.id != mockCurrentInstance.id );
->>>>>>> ee870907
 
-const groupAssignments = (assignmentArray) => {
-  const map = new Map();
-  assignmentArray.forEach(assignment => {
-    if (map.has(assignment.type)) {
-      map.get(assignment.type).push(assignment);
-    } else {
-      map.set(assignment.type, [assignment]);
-    }
-  });
-
-  console.log([...map.values()]);
-  return [...map.values()];
-};
+//const groupAssignments = (assignmentArray) => {
+//  const map = new Map();
+//  assignmentArray.forEach(assignment => {
+//    if (map.has(assignment.type)) {
+//      map.get(assignment.type).push(assignment);
+//    } else {
+//      map.set(assignment.type, [assignment]);
+//    }
+//  });
+//
+//  console.log([...map.values()]);
+//  return [...map.values()];
+//};
 
 const CourseView = () => {
   let navigate = useNavigate();
   let { courseCode } = useParams();
 
-<<<<<<< HEAD
-  const [assignments, setAssignments] = useState([]);
-
-  useEffect(() => {
-    setAssignments(groupAssignments(dummyAssignments));
-    if(assignments) { console.log('hellooo'); }
-  }, []); // change to when assignments change? Although probs not gonna happen without a page reload anyway
-=======
   const { auth } = useAuth();
->>>>>>> ee870907
 
   return(
     <Box sx={{ mr: -4, ml: -4 }}>
@@ -80,16 +69,11 @@
         }
       </Box>
       <Box sx={{ display: 'flex', justifyContent: 'space-evenly', gap: 3 }}>
-<<<<<<< HEAD
-        <OngoingInstanceInfo info={dummyInfo} />
-        <Assignments assignments={assignments} formula={'Weighted Average'} />
-=======
         <OngoingInstanceInfo info={mockCurrentInstance} />
         { /* a different assignment component will be created for students */
           (auth.role == 'SYSADMIN' || auth.role == 'TEACHER') && 
-          <Assignments assignments={mockAssignments} />
+          <Assignments assignments={mockAssignments} formula={'Weighted Average'} />
         }
->>>>>>> ee870907
       </Box>
       <Typography variant='h4' align='left' sx={{ fontWeight: 'light', mt: 8, mb: 3 }}>Past Instances</Typography>
       <InstancesTable data={mockPastInstances} />
