// SPDX-FileCopyrightText: 2022 The Aalto Grades Developers
//
// SPDX-License-Identifier: MIT

import React, { useState, useEffect } from 'react';
import { useParams } from 'react-router-dom';
import { useNavigate } from 'react-router-dom';
import Typography from '@mui/material/Typography';
import Box from '@mui/material/Box';
import Button from '@mui/material/Button';
import Grow from '@mui/material/Grow';
import InstanceDetails from './course-view/InstanceDetails';
import Assignments from './course-view/Assignments';
import InstancesTable from './course-view/InstancesTable';
import courseService from '../services/courses';
import instancesService from '../services/instances';
import sortingServices from '../services/sorting';
import useAuth from '../hooks/useAuth';
<<<<<<< HEAD
import mockInstances from '../mock-data/mockInstances';
import mockAttainmentsClient from '../mock-data/mockAttainmentsClient';
=======
import mockAssignmentsClient from '../mock-data/mockAssignmentsClient';
>>>>>>> e8fa9677

const mockInstitution = 'Aalto University';   // REPLACE SOME DAY? currently this info can't be fetched from database

const CourseView = () => {
  let navigate = useNavigate();
<<<<<<< HEAD
  let { courseCode } = useParams();
  const courseId = courseCode;  // Fetch courseId from params when possible

=======
  let { courseId } = useParams();
>>>>>>> e8fa9677
  const { auth } = useAuth();

  const [courseDetails, setCourseDetails] = useState(null);
  const [currentInstance, setCurrentInstance] = useState(null);
  const [instances, setInstances] = useState([]);

  const [animation, setAnimation] = useState(false);

  useEffect(() => {
    instancesService.getInstances(courseId)
      .then((data) => {
        const sortedInstances = data.courseInstances.sort((a, b) => sortingServices.sortByDate(a.startDate, b.startDate));
        setInstances(sortedInstances);
        setCurrentInstance(sortedInstances[0]);
      })
      .catch((e) => console.log(e.message));
    
    courseService.getCourse(courseId)
      .then((data) => {
        setCourseDetails(data.course);
      })
      .catch((e) => console.log(e.message));
  }, []);

  useEffect(() => {
    setAnimation(true);
  }, [currentInstance]);

  const onChangeInstance = (instance) => {
    if(instance.id !== currentInstance.id) {
      setAnimation(false);
      setCurrentInstance(instance);
    }
  };

  return(
    <Box sx={{ mr: -4, ml: -4 }}>
<<<<<<< HEAD
      <Box sx={{ display: 'flex', flexWrap: 'wrap', justifyContent: 'space-between', alignItems: 'center', mb: 4 }}>
        <Typography variant='h3' sx={{ fontWeight: 'light' }}>{courseCode + ' – ' + mockCurrentInstance.courseData.name.en}</Typography>
        { /* Only admins and teachers are allowed to create a new instance */
          (auth.role == 'SYSADMIN' || auth.role == 'TEACHER') && 
          <Button size='large' variant='contained' onClick={() => { 
            navigate(`/${courseId}/fetch-instances/${courseCode}`); 
          }}>
            New instance
          </Button>
        }
      </Box>
      <Box sx={{ display: 'flex', justifyContent: 'space-evenly', gap: 3 }}>
        <OngoingInstanceInfo info={mockCurrentInstance} />
        { /* a different attainment component will be created for students */
          (auth.role == 'SYSADMIN' || auth.role == 'TEACHER') && 
          <Assignments attainments={mockAttainmentsClient} formula={'Weighted Average'} courseId={courseId} instance={mockCurrentInstance} /> /* TODO: Retrieve real formula */
        }
      </Box>
      <Typography variant='h4' align='left' sx={{ fontWeight: 'light', mt: 8, mb: 3 }}>Past Instances</Typography>
      <InstancesTable data={mockPastInstances} />
=======
      {courseDetails && currentInstance && instances &&
        <> 
          <Box sx={{ display: 'flex', flexWrap: 'wrap', justifyContent: 'space-between', alignItems: 'center', mb: 4 }}>
            <Typography variant='h3' sx={{ fontWeight: 'light' }}>{courseDetails.courseCode + ' – ' + courseDetails.name.en}</Typography>
            { /* Only admins and teachers are allowed to create a new instance */
              (auth.role == 'SYSADMIN' || auth.role == 'TEACHER') && 
            <Button size='large' variant='contained' onClick={() => { navigate(`/fetch-instances/${courseId}/${courseDetails.courseCode}`); }}>  {/* TODO: Check path */}
              New instance
            </Button>
            }
          </Box>
          <Box sx={{ display: 'flex', justifyContent: 'space-evenly', gap: 3 }}>
            <Grow in={animation} style={{ transformOrigin: '50% 0 0' }} {...(animation? { timeout: 500 } : { timeout: 0 })}>
              <div>
                <InstanceDetails info={ { ...currentInstance, department: courseDetails.department, institution: mockInstitution } } />
              </div>
            </Grow>
            { /* a different assignment component will be created for students */
              (auth.role == 'SYSADMIN' || auth.role == 'TEACHER') && 
              <Grow in={animation} style={{ transformOrigin: '0 0 0' }} {...(animation? { timeout: 1000 } : { timeout: 0 })}>
                <div>
                  <Assignments assignments={mockAssignmentsClient} formula={'Weighted Average'} instance={currentInstance} /> {/* TODO: Retrieve real formula */}
                </div>
              </Grow>
            }
          </Box>
          <Typography variant='h4' align='left' sx={{ fontWeight: 'light', mt: 6, mb: 3 }}>All Instances</Typography>
          <InstancesTable data={instances} current={currentInstance.id} onClick={onChangeInstance} />
        </>
      }
>>>>>>> e8fa9677
    </Box>
  );
};

export default CourseView;<|MERGE_RESOLUTION|>--- conflicted
+++ resolved
@@ -16,24 +16,13 @@
 import instancesService from '../services/instances';
 import sortingServices from '../services/sorting';
 import useAuth from '../hooks/useAuth';
-<<<<<<< HEAD
-import mockInstances from '../mock-data/mockInstances';
-import mockAttainmentsClient from '../mock-data/mockAttainmentsClient';
-=======
 import mockAssignmentsClient from '../mock-data/mockAssignmentsClient';
->>>>>>> e8fa9677
 
 const mockInstitution = 'Aalto University';   // REPLACE SOME DAY? currently this info can't be fetched from database
 
 const CourseView = () => {
   let navigate = useNavigate();
-<<<<<<< HEAD
-  let { courseCode } = useParams();
-  const courseId = courseCode;  // Fetch courseId from params when possible
-
-=======
   let { courseId } = useParams();
->>>>>>> e8fa9677
   const { auth } = useAuth();
 
   const [courseDetails, setCourseDetails] = useState(null);
@@ -71,35 +60,13 @@
 
   return(
     <Box sx={{ mr: -4, ml: -4 }}>
-<<<<<<< HEAD
-      <Box sx={{ display: 'flex', flexWrap: 'wrap', justifyContent: 'space-between', alignItems: 'center', mb: 4 }}>
-        <Typography variant='h3' sx={{ fontWeight: 'light' }}>{courseCode + ' – ' + mockCurrentInstance.courseData.name.en}</Typography>
-        { /* Only admins and teachers are allowed to create a new instance */
-          (auth.role == 'SYSADMIN' || auth.role == 'TEACHER') && 
-          <Button size='large' variant='contained' onClick={() => { 
-            navigate(`/${courseId}/fetch-instances/${courseCode}`); 
-          }}>
-            New instance
-          </Button>
-        }
-      </Box>
-      <Box sx={{ display: 'flex', justifyContent: 'space-evenly', gap: 3 }}>
-        <OngoingInstanceInfo info={mockCurrentInstance} />
-        { /* a different attainment component will be created for students */
-          (auth.role == 'SYSADMIN' || auth.role == 'TEACHER') && 
-          <Assignments attainments={mockAttainmentsClient} formula={'Weighted Average'} courseId={courseId} instance={mockCurrentInstance} /> /* TODO: Retrieve real formula */
-        }
-      </Box>
-      <Typography variant='h4' align='left' sx={{ fontWeight: 'light', mt: 8, mb: 3 }}>Past Instances</Typography>
-      <InstancesTable data={mockPastInstances} />
-=======
       {courseDetails && currentInstance && instances &&
         <> 
           <Box sx={{ display: 'flex', flexWrap: 'wrap', justifyContent: 'space-between', alignItems: 'center', mb: 4 }}>
             <Typography variant='h3' sx={{ fontWeight: 'light' }}>{courseDetails.courseCode + ' – ' + courseDetails.name.en}</Typography>
             { /* Only admins and teachers are allowed to create a new instance */
               (auth.role == 'SYSADMIN' || auth.role == 'TEACHER') && 
-            <Button size='large' variant='contained' onClick={() => { navigate(`/fetch-instances/${courseId}/${courseDetails.courseCode}`); }}>  {/* TODO: Check path */}
+            <Button size='large' variant='contained' onClick={() => { navigate(`/${courseId}/fetch-instances/${courseDetails.courseCode}`); }}>  {/* TODO: Check path */}
               New instance
             </Button>
             }
@@ -123,7 +90,6 @@
           <InstancesTable data={instances} current={currentInstance.id} onClick={onChangeInstance} />
         </>
       }
->>>>>>> e8fa9677
     </Box>
   );
 };
