--- conflicted
+++ resolved
@@ -13,11 +13,7 @@
 import InstancesTable from './course-view/InstancesTable';
 import useAuth from '../hooks/useAuth';
 import mockInstances from '../mock-data/mockInstances';
-<<<<<<< HEAD
-import mockSuggestedAssignments from '../mock-data/mockSuggestedAssignments';
-=======
 import mockAssignmentsClient from '../mock-data/mockAssignmentsClient';
->>>>>>> 61835250
 
 const mockCurrentInstance = mockInstances[0];
 const mockPastInstances = mockInstances
@@ -45,11 +41,7 @@
         <OngoingInstanceInfo info={mockCurrentInstance} />
         { /* a different assignment component will be created for students */
           (auth.role == 'SYSADMIN' || auth.role == 'TEACHER') && 
-<<<<<<< HEAD
-          <Assignments assignments={mockSuggestedAssignments} formula={'Weighted Average'} instance={mockCurrentInstance} /> /* TODO: Retrieve real formula */
-=======
           <Assignments assignments={mockAssignmentsClient} formula={'Weighted Average'} instance={mockCurrentInstance} /> /* TODO: Retrieve real formula */
->>>>>>> 61835250
         }
       </Box>
       <Typography variant='h4' align='left' sx={{ fontWeight: 'light', mt: 8, mb: 3 }}>Past Instances</Typography>
