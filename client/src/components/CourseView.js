--- conflicted
+++ resolved
@@ -10,11 +10,8 @@
 import OngoingInstanceInfo from './course-view/OngoingInstanceInfo';
 import Assignments from './course-view/Assignments';
 import InstancesTable from './course-view/InstancesTable';
-<<<<<<< HEAD
 import useAuth from '../hooks/useAuth';
-=======
 import { useNavigate } from 'react-router-dom';
->>>>>>> 5f9d666c
 
 const dummyTeachers = ['Elisa Mekler (you)', 'David McGookin'];
 const dummyInfo = { period: '2021-2022 Autumn I-II', startDate: new Date(2021, 8, 14), endDate: new Date(2021, 11, 13), type: 'Lecture', credits: 5, scale: 'General scale, 0-5', organizer: 'Department of computer science', institution: 'Aalto University', teachers: dummyTeachers };
@@ -37,16 +34,12 @@
     <Box sx={{ mr: -4, ml: -4 }}>
       <Box sx={{ display: 'flex', flexWrap: 'wrap', justifyContent: 'space-between', alignItems: 'center', mb: 4 }}>
         <Typography variant='h3' sx={{ fontWeight: 'light' }}>{courseCode + ' – ' + dummyCourseName}</Typography>
-<<<<<<< HEAD
         { /* Only admins and teachers are allowed to create a new instance */
           (auth.role == 'SYSADMIN' || auth.role == 'TEACHER') && 
-          <Button size='large' variant='contained'>New instance</Button>
+          <Button size='large' variant='contained' onClick={() => { navigate('/fetch-instances/' + courseCode); }}>
+            New instance
+          </Button>
         }
-=======
-        <Button size='large' variant='contained' onClick={() => { navigate('/fetch-instances/' + courseCode); }}>
-          New instance
-        </Button>
->>>>>>> 5f9d666c
       </Box>
       <Box sx={{ display: 'flex', justifyContent: 'space-evenly', gap: 3 }}>
         <OngoingInstanceInfo info={dummyInfo} />
