--- conflicted
+++ resolved
@@ -2,13 +2,6 @@
 //
 // SPDX-License-Identifier: MIT
 
-<<<<<<< HEAD
-import { JSX, useState, useEffect } from 'react';
-import { NavigateFunction, Params, useNavigate, useParams } from 'react-router-dom';
-import { UseQueryResult } from '@tanstack/react-query';
-import { Box, Button, CircularProgress, Grow, Typography } from '@mui/material';
-=======
->>>>>>> 116bc372
 import {
   AssessmentModelData, AttainmentData, CourseData, Formula, FormulaData,
   SystemRole, UserData
@@ -23,13 +16,6 @@
 import FileLoadDialog from './course-view/FileLoadDialog';
 import InstancesTable from './course-view/InstancesTable';
 
-<<<<<<< HEAD
-import assessmentModelServices from '../services/assessmentModels';
-import attainmentServices from '../services/attainments';
-import { getCourse } from '../services/courses';
-import formulaServices from '../services/formulas';
-=======
->>>>>>> 116bc372
 import useAuth, { AuthContextType } from '../hooks/useAuth';
 import { getCourse } from '../services/courses';
 import { getFormulaDetails } from '../services/formulas';
@@ -74,10 +60,10 @@
   const [createAssessmentModelOpen, setCreateAssessmentModelOpen]: State<boolean> = useState(false);
 
   useEffect(() => {
-<<<<<<< HEAD
-    assessmentModelServices.getAllAssessmentModels(courseId)
-      .then((assessmentModels: Array<AssessmentModelData>) => {
-        setAssessmentModels(assessmentModels);
+    if (courseId) {
+      getCourse(courseId)
+        .then((course: CourseData) => {
+          setCourse(course);
 
         /**
          * Newly created courses do not have assessment models assigned.
@@ -98,17 +84,6 @@
                   .catch((e: Error) => console.log(e.message));
               })
               .catch((e: Error) => console.log(e.message));
-=======
-    if (courseId) {
-      getCourse(courseId)
-        .then((course: CourseData) => {
-          setCourse(course);
-
-          if (auth) {
-            const teacherInCharge: Array<UserData> = course.teachersInCharge.filter(
-              (teacher: UserData) => teacher.id == auth.id
-            );
-            setIsTeacherInCharge(teacherInCharge.length != 0);
           }
         })
         .catch((e: Error) => console.log(e.message));
@@ -137,11 +112,10 @@
                 })
                 .catch((e: Error) => console.log(e.message));
             }
->>>>>>> 116bc372
-          }
-        }
-      })
-      .catch((e: Error) => console.log(e.message));
+          }
+        })
+        .catch((e: Error) => console.log(e.message));
+    }
   }, []);
 
   useEffect(() => {
