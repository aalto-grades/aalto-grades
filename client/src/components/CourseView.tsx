// SPDX-FileCopyrightText: 2022 The Aalto Grades Developers
//
// SPDX-License-Identifier: MIT

import {Box, useTheme} from '@mui/material';
import {UseQueryResult} from '@tanstack/react-query';
import {JSX, useEffect, useState} from 'react';
import {
  NavigateFunction,
  Outlet,
  Params,
  useNavigate,
  useParams,
} from 'react-router-dom';

import {CourseData, UserData} from '@common/types';
import {useGetCourse} from '../hooks/useApi';
import useAuth, {AuthContextType} from '../hooks/useAuth';
import SideMenu from './course-view/SideMenu';
import UploadDialog from './course-view/UploadDialog';

export default function CourseView(): JSX.Element {
  const navigate: NavigateFunction = useNavigate();
<<<<<<< HEAD
  const {courseId}: Params = useParams() as {courseId: string};
  const {
    auth,
    isTeacherInCharge,
    setIsTeacherInCharge,
    isAssistant,
    setIsAssistant,
  }: AuthContextType = useAuth();

  const [animation, setAnimation]: State<boolean> = useState(false);
  const [
    createAssessmentModelOpen,
    setCreateAssessmentModelOpen,
  ]: State<boolean> = useState(false);

  const course: UseQueryResult<CourseData> = useGetCourse(courseId);

  if (auth && course.data) {
    const teacherInCharge: Array<UserData> =
      course.data.teachersInCharge.filter(
        (teacher: UserData) => teacher.id == auth.id
      );
    setIsTeacherInCharge(teacherInCharge.length != 0);
    const assistant: Array<UserData> = course.data.assistants.filter(
      (assistant: UserData) => assistant.id === auth.id
    );
    setIsAssistant(assistant.length !== 0);
  }
  const assessmentModels: UseQueryResult<Array<AssessmentModelData>> =
    useGetAllAssessmentModels(courseId);

  const [
    currentAssessmentModel,
    setCurrentAssessmentModel,
  ]: State<AssessmentModelData | null> = useState<AssessmentModelData | null>(
    null
  );

  useEffect(() => {
    if (currentAssessmentModel) return;
    if (assessmentModels.data && assessmentModels.data.length > 0)
      setCurrentAssessmentModel(assessmentModels.data[0]);
    else setCurrentAssessmentModel(null);
  }, [assessmentModels.data, currentAssessmentModel]);

  const attainmentTree: UseQueryResult<AttainmentData> = useGetRootAttainment(
    courseId,
    currentAssessmentModel?.id ?? -1,
    'descendants',
    {enabled: Boolean(currentAssessmentModel && currentAssessmentModel.id)}
  );
=======
  const theme = useTheme();
  const {courseId}: Params = useParams();
  const course: UseQueryResult<CourseData> = useGetCourse(courseId!, {
    enabled: !!courseId,
  });
  const {
    auth,
    isTeacherInCharge: _,
    setIsTeacherInCharge,
  }: AuthContextType = useAuth();

  const [uploadOpen, setUploadOpen] = useState<boolean>(false);
>>>>>>> b53a2c89

  useEffect(() => {
    if (auth && course.data) {
      const teacherInCharge: Array<UserData> =
        course.data.teachersInCharge.filter(
          (teacher: UserData) => teacher.id === auth.id
        );
      setIsTeacherInCharge(teacherInCharge.length !== 0);
    }
  }, [auth, course.data, setIsTeacherInCharge]);

  return (
<<<<<<< HEAD
    <Box sx={{mx: -2.5}}>
      {course.data && (
        <>
          <Typography variant="h1" align="left">
            {course.data.courseCode}
          </Typography>
          <Box
            sx={{
              display: 'flex',
              flexWrap: 'wrap',
              justifyContent: 'space-between',
              mb: 4,
              columnGap: 6,
            }}
          >
            <Typography variant="h2" align="left">
              {course.data.name.en}
            </Typography>
            {(auth?.role == SystemRole.Admin || isTeacherInCharge) && (
              <Button
                size="large"
                variant="contained"
                onClick={(): void => navigate(`/course/edit/${courseId}`)}
              >
                Edit Course
              </Button>
            )}
          </Box>
          <Box>
            {
              /* a different attainment component will be created for students */
              (auth?.role == SystemRole.Admin ||
                isTeacherInCharge ||
                isAssistant) && (
                <div style={{flexGrow: 3}}>
                  <Typography variant="h3" align="left" sx={{pt: 1.5, pb: 1}}>
                    Assessment Models
                    {(auth?.role === SystemRole.Admin || isTeacherInCharge) && (
                      <Tooltip title="New assessment model" placement="right">
                        <Button
                          onClick={(): void =>
                            setCreateAssessmentModelOpen(true)
                          }
                        >
                          New
                        </Button>
                      </Tooltip>
                    )}
                  </Typography>
=======
    <>
      <Box style={{display: 'flex'}}>
        <SideMenu onUpload={() => setUploadOpen(true)} />
>>>>>>> b53a2c89

        <Box
          sx={{
            marginLeft: 2,
            width: '100%',
            overflow: 'auto',
            backgroundColor: theme.vars.palette.background.paper,
            borderRadius: '15px',
            padding: 2,
          }}
        >
          <Outlet />
        </Box>
      </Box>
      <UploadDialog open={uploadOpen} onClose={() => setUploadOpen(false)} />
    </>
  );
}<|MERGE_RESOLUTION|>--- conflicted
+++ resolved
@@ -21,59 +21,6 @@
 
 export default function CourseView(): JSX.Element {
   const navigate: NavigateFunction = useNavigate();
-<<<<<<< HEAD
-  const {courseId}: Params = useParams() as {courseId: string};
-  const {
-    auth,
-    isTeacherInCharge,
-    setIsTeacherInCharge,
-    isAssistant,
-    setIsAssistant,
-  }: AuthContextType = useAuth();
-
-  const [animation, setAnimation]: State<boolean> = useState(false);
-  const [
-    createAssessmentModelOpen,
-    setCreateAssessmentModelOpen,
-  ]: State<boolean> = useState(false);
-
-  const course: UseQueryResult<CourseData> = useGetCourse(courseId);
-
-  if (auth && course.data) {
-    const teacherInCharge: Array<UserData> =
-      course.data.teachersInCharge.filter(
-        (teacher: UserData) => teacher.id == auth.id
-      );
-    setIsTeacherInCharge(teacherInCharge.length != 0);
-    const assistant: Array<UserData> = course.data.assistants.filter(
-      (assistant: UserData) => assistant.id === auth.id
-    );
-    setIsAssistant(assistant.length !== 0);
-  }
-  const assessmentModels: UseQueryResult<Array<AssessmentModelData>> =
-    useGetAllAssessmentModels(courseId);
-
-  const [
-    currentAssessmentModel,
-    setCurrentAssessmentModel,
-  ]: State<AssessmentModelData | null> = useState<AssessmentModelData | null>(
-    null
-  );
-
-  useEffect(() => {
-    if (currentAssessmentModel) return;
-    if (assessmentModels.data && assessmentModels.data.length > 0)
-      setCurrentAssessmentModel(assessmentModels.data[0]);
-    else setCurrentAssessmentModel(null);
-  }, [assessmentModels.data, currentAssessmentModel]);
-
-  const attainmentTree: UseQueryResult<AttainmentData> = useGetRootAttainment(
-    courseId,
-    currentAssessmentModel?.id ?? -1,
-    'descendants',
-    {enabled: Boolean(currentAssessmentModel && currentAssessmentModel.id)}
-  );
-=======
   const theme = useTheme();
   const {courseId}: Params = useParams();
   const course: UseQueryResult<CourseData> = useGetCourse(courseId!, {
@@ -83,10 +30,10 @@
     auth,
     isTeacherInCharge: _,
     setIsTeacherInCharge,
+    setIsAssistant,
   }: AuthContextType = useAuth();
 
   const [uploadOpen, setUploadOpen] = useState<boolean>(false);
->>>>>>> b53a2c89
 
   useEffect(() => {
     if (auth && course.data) {
@@ -95,65 +42,19 @@
           (teacher: UserData) => teacher.id === auth.id
         );
       setIsTeacherInCharge(teacherInCharge.length !== 0);
+      if (course.data.assistants !== undefined) {
+        const assistant: Array<UserData> = course.data.assistants.filter(
+          (assistant: UserData) => assistant.id === auth.id
+        );
+        setIsAssistant(assistant.length !== 0);
+      }
     }
-  }, [auth, course.data, setIsTeacherInCharge]);
+  }, [auth, course.data, setIsTeacherInCharge, setIsAssistant]);
 
   return (
-<<<<<<< HEAD
-    <Box sx={{mx: -2.5}}>
-      {course.data && (
-        <>
-          <Typography variant="h1" align="left">
-            {course.data.courseCode}
-          </Typography>
-          <Box
-            sx={{
-              display: 'flex',
-              flexWrap: 'wrap',
-              justifyContent: 'space-between',
-              mb: 4,
-              columnGap: 6,
-            }}
-          >
-            <Typography variant="h2" align="left">
-              {course.data.name.en}
-            </Typography>
-            {(auth?.role == SystemRole.Admin || isTeacherInCharge) && (
-              <Button
-                size="large"
-                variant="contained"
-                onClick={(): void => navigate(`/course/edit/${courseId}`)}
-              >
-                Edit Course
-              </Button>
-            )}
-          </Box>
-          <Box>
-            {
-              /* a different attainment component will be created for students */
-              (auth?.role == SystemRole.Admin ||
-                isTeacherInCharge ||
-                isAssistant) && (
-                <div style={{flexGrow: 3}}>
-                  <Typography variant="h3" align="left" sx={{pt: 1.5, pb: 1}}>
-                    Assessment Models
-                    {(auth?.role === SystemRole.Admin || isTeacherInCharge) && (
-                      <Tooltip title="New assessment model" placement="right">
-                        <Button
-                          onClick={(): void =>
-                            setCreateAssessmentModelOpen(true)
-                          }
-                        >
-                          New
-                        </Button>
-                      </Tooltip>
-                    )}
-                  </Typography>
-=======
     <>
       <Box style={{display: 'flex'}}>
         <SideMenu onUpload={() => setUploadOpen(true)} />
->>>>>>> b53a2c89
 
         <Box
           sx={{
