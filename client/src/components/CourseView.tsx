// SPDX-FileCopyrightText: 2022 The Aalto Grades Developers
//
// SPDX-License-Identifier: MIT

import { JSX, useState, useEffect } from 'react';
import { NavigateFunction, Params, useNavigate, useParams } from 'react-router-dom';
import Typography from '@mui/material/Typography';
import Box from '@mui/material/Box';
import Button from '@mui/material/Button';
import Grow from '@mui/material/Grow';
import FileLoadDialog from './course-view/FileLoadDialog';
import CourseDetails from './course-view/CourseDetails';
import Attainments from './course-view/Attainments';
import CreateAssessmentModelDialog from './course-view/CreateAssessmentModelDialog';
import InstancesTable from './course-view/InstancesTable';
import assessmentModelsService from '../services/assessmentModels';
import attainmentService from '../services/attainments';
import coursesService from '../services/courses';
import useAuth, { AuthContextType } from '../hooks/useAuth';
import {
  AssessmentModelData, AttainmentData, CourseData, SystemRole, UserData
} from 'aalto-grades-common/types';
import { State } from '../types';
import CircularProgress from '@mui/material/CircularProgress';

function CourseView(): JSX.Element {
  const navigate: NavigateFunction = useNavigate();
  const { courseId }: Params = useParams();
<<<<<<< HEAD
  const { auth }: AuthContextType = useAuth();

  const [course, setCourse]: State<CourseData | null> =
    useState<CourseData | null>(null);
=======
  const { auth, isTeacherInCharge, setIsTeacherInCharge }: AuthContextType = useAuth();
  const [course, setCourse]: State<CourseData | null> = useState(null);
>>>>>>> 6ef3a791

  const [currentAssessmentModel, setCurrentAssessmentModel]: State<AssessmentModelData | null> =
    useState<AssessmentModelData | null>(null);
  const [assessmentModels, setAssessmentModels]: State<Array<AssessmentModelData>> =
    useState<Array<AssessmentModelData>>([]);

  /**
   * Tree set to undefined when fetching the data from API, display loading.
   * If no assessment models exists, set to null to display "no attainments" message,
   * otherwise render attainmentTree.
   */
  const [attainmentTree, setAttainmentTree]: State<AttainmentData | null | undefined> =
    useState<AttainmentData | null | undefined>(undefined);

  const [animation, setAnimation]: State<boolean> = useState(false);
  const [fileLoadOpen, setFileLoadOpen]: State<boolean> = useState(false);
  const [createAssessmentModelOpen, setCreateAssessmentModelOpen]: State<boolean> = useState(false);

  useEffect(() => {
<<<<<<< HEAD
    if (courseId) {
      coursesService.getCourse(courseId)
        .then((course: CourseData) => {
          setCourse(course);
        })
        .catch((e: Error) => console.log(e.message));

      assessmentModelsService.getAllAssessmentModels(courseId)
        .then((assessmentModels: Array<AssessmentModelData>) => {
          setAssessmentModels(assessmentModels);

          /**
           * Newly created courses do not have assessment models assigned.
           * Set tree to null so proper message can be displayed.
           */
          if (assessmentModels.length === 0) {
            setAttainmentTree(null);
          } else {
            setCurrentAssessmentModel(assessmentModels[0]);

            if (assessmentModels[0].id) {
              attainmentService.getAllAttainments(courseId, assessmentModels[0].id)
                .then((attainmentTree: AttainmentData) => {
                  setAttainmentTree(attainmentTree);
                })
                .catch((e: Error) => console.log(e.message));
            }
          }
        })
        .catch((e: Error) => console.log(e.message));
    }
=======
    coursesService.getCourse(courseId)
      .then((course: CourseData) => {
        setCourse(course);
        const teacherInCharge: Array<UserData> = course.teachersInCharge.filter(
          (teacher: UserData) => teacher.id == auth.id
        );
        setIsTeacherInCharge(teacherInCharge.length != 0);
      })
      .catch((e: Error) => console.log(e.message));

    assessmentModelsService.getAllAssessmentModels(courseId)
      .then((assessmentModels: Array<AssessmentModelData>) => {
        setAssessmentModels(assessmentModels);

        /**
         * Newly created courses do not have assessment models assigned.
         * Set tree to null so proper message can be displayed.
         */
        if (assessmentModels.length === 0) {
          setAttainmentTree(null);
        } else {
          setCurrentAssessmentModel(assessmentModels[0]);
          attainmentService.getAllAttainments(courseId, assessmentModels[0].id)
            .then((attainmentTree: AttainmentData) => {
              setAttainmentTree(attainmentTree);
            })
            .catch((e: Error) => console.log(e.message));
        }
      })
      .catch((e: Error) => console.log(e.message));
>>>>>>> 6ef3a791
  }, []);

  useEffect(() => {
    setAnimation(true);
  }, [currentAssessmentModel]);

  function onChangeAssessmentModel(assessmentModel: AssessmentModelData): void {
    if (courseId && assessmentModel.id && assessmentModel.id !== currentAssessmentModel?.id) {
      setAnimation(false);
      setAttainmentTree(undefined);
      setCurrentAssessmentModel(assessmentModel);

      attainmentService.getAllAttainments(courseId, assessmentModel.id)
        .then((attainmentTree: AttainmentData) => {
          setAttainmentTree(attainmentTree);
        })
        .catch((e: Error) => console.log(e.message));
    }
  }

  function onCreateAssessmentModel(): void {
    if (courseId) {
      assessmentModelsService.getAllAssessmentModels(courseId)
        .then((assessmentModels: Array<AssessmentModelData>) => {
          setAssessmentModels(assessmentModels);
        })
        .catch((e: Error) => console.log(e.message));
    }
  }

  return (
    <Box sx={{ mx: -2.5 }}>
      {
        course &&
        <>
          <Typography variant='h1' align='left'>{course.courseCode}</Typography>
          <Box sx={{
            display: 'flex', flexWrap: 'wrap',
            justifyContent: 'space-between', mb: 4, columnGap: 6
          }}>
            <Typography variant='h2' align='left'>{course.name.en}</Typography>
            {
<<<<<<< HEAD
              /* Only admins and teachers are allowed to create assessment models */
              auth?.role == SystemRole.Admin &&
=======
              /* Only admins and teachers in charge are allowed to create assessment models */
              (auth.role == SystemRole.Admin || isTeacherInCharge) &&
>>>>>>> 6ef3a791
              <Button
                id='ag_new_assessment_model_btn'
                size='large'
                variant='contained'
                onClick={(): void => setCreateAssessmentModelOpen(true)}
              >
                New Assessment Model
              </Button>
            }
          </Box>
          <Box sx={{ display: 'flex', gap: 3 }}>
            <div>
              {
                (currentAssessmentModel && currentAssessmentModel.id) &&
                <CourseDetails
                  course={course}
                  assessmentModels={assessmentModels}
                  currentAssessmentModelId={currentAssessmentModel.id}
                  onChangeAssessmentModel={onChangeAssessmentModel}
                />
              }
            </div>
            {
              /* a different attainment component will be created for students */
<<<<<<< HEAD
              auth?.role == SystemRole.Admin &&
=======
              (auth.role == SystemRole.Admin || isTeacherInCharge) &&
>>>>>>> 6ef3a791
              <div style={{ width: '100%' }}>
                {attainmentTree ?
                  <Grow
                    in={animation}
                    style={{ transformOrigin: '0 0 0' }}
                    {...(animation ? { timeout: 1000 } : { timeout: 0 })}
                  >
                    <div style={{ width: '100%' }}>
                      {
                        (courseId && currentAssessmentModel) &&
                        <Attainments
                          attainmentTree={attainmentTree}
                          courseId={courseId}
                          formula={'Weighted Average'} /* TODO: Retrieve real formula */
                          assessmentModel={currentAssessmentModel}
                          handleAddPoints={(): void => setFileLoadOpen(true)}
                        />
                      }
                    </div>
                  </Grow>
                  :
                  attainmentTree === null ?
                    <Box sx={{
                      margin: 'auto',
                      alignItems: 'center',
                      justifyContent: 'center',
                      display: 'flex',
                      mt: 25,
                      mb: 5
                    }}>
                      No attainments found, please select at least one assessment model or
                      create a new one.
                    </Box>
                    :
                    <div>
                      <Box sx={{
                        margin: 'auto',
                        alignItems: 'center',
                        justifyContent: 'center',
                        display: 'flex',
                        mt: 25,
                        mb: 5
                      }}>
                        <CircularProgress />
                      </Box>
                      Loading attainments...
                    </div>
                }
              </div>
            }
          </Box>
          <Box sx={{
            display: 'flex', flexWrap: 'wrap',
            justifyContent: 'space-between', columnGap: 6
          }}>
            <Typography variant='h2' align='left' sx={{ mt: 6, mb: 3 }}>
              Course Instances
            </Typography>
            {
              /* Only admins and teachers are allowed to create a new instance */
<<<<<<< HEAD
              auth?.role == SystemRole.Admin &&
=======
              (auth.role == SystemRole.Admin || isTeacherInCharge) &&
>>>>>>> 6ef3a791
              <Button
                id='ag_new_instance_btn'
                size='large'
                variant='contained'
                sx={{ mt: 6, mb: 3 }}
                onClick={(): void => {
                  navigate(`/${courseId}/fetch-instances/${course.courseCode}`);
                }}
              >
                New instance
              </Button>
            }
          </Box>
          {
            courseId &&
            <InstancesTable courseId={courseId} />
          }
          <FileLoadDialog
            instanceId={0} // TODO: Should not be instance?
            open={fileLoadOpen}
            handleClose={(): void => setFileLoadOpen(false)}
          />
          <CreateAssessmentModelDialog
            open={createAssessmentModelOpen}
            handleClose={(): void => setCreateAssessmentModelOpen(false)}
            onSubmit={onCreateAssessmentModel}
          />
        </>
      }
    </Box>
  );
}

export default CourseView;<|MERGE_RESOLUTION|>--- conflicted
+++ resolved
@@ -26,15 +26,10 @@
 function CourseView(): JSX.Element {
   const navigate: NavigateFunction = useNavigate();
   const { courseId }: Params = useParams();
-<<<<<<< HEAD
-  const { auth }: AuthContextType = useAuth();
+  const { auth, isTeacherInCharge, setIsTeacherInCharge }: AuthContextType = useAuth();
 
   const [course, setCourse]: State<CourseData | null> =
     useState<CourseData | null>(null);
-=======
-  const { auth, isTeacherInCharge, setIsTeacherInCharge }: AuthContextType = useAuth();
-  const [course, setCourse]: State<CourseData | null> = useState(null);
->>>>>>> 6ef3a791
 
   const [currentAssessmentModel, setCurrentAssessmentModel]: State<AssessmentModelData | null> =
     useState<AssessmentModelData | null>(null);
@@ -54,11 +49,17 @@
   const [createAssessmentModelOpen, setCreateAssessmentModelOpen]: State<boolean> = useState(false);
 
   useEffect(() => {
-<<<<<<< HEAD
     if (courseId) {
       coursesService.getCourse(courseId)
         .then((course: CourseData) => {
           setCourse(course);
+
+          if (auth) {
+            const teacherInCharge: Array<UserData> = course.teachersInCharge.filter(
+              (teacher: UserData) => teacher.id == auth.id
+            );
+            setIsTeacherInCharge(teacherInCharge.length != 0);
+          }
         })
         .catch((e: Error) => console.log(e.message));
 
@@ -86,38 +87,6 @@
         })
         .catch((e: Error) => console.log(e.message));
     }
-=======
-    coursesService.getCourse(courseId)
-      .then((course: CourseData) => {
-        setCourse(course);
-        const teacherInCharge: Array<UserData> = course.teachersInCharge.filter(
-          (teacher: UserData) => teacher.id == auth.id
-        );
-        setIsTeacherInCharge(teacherInCharge.length != 0);
-      })
-      .catch((e: Error) => console.log(e.message));
-
-    assessmentModelsService.getAllAssessmentModels(courseId)
-      .then((assessmentModels: Array<AssessmentModelData>) => {
-        setAssessmentModels(assessmentModels);
-
-        /**
-         * Newly created courses do not have assessment models assigned.
-         * Set tree to null so proper message can be displayed.
-         */
-        if (assessmentModels.length === 0) {
-          setAttainmentTree(null);
-        } else {
-          setCurrentAssessmentModel(assessmentModels[0]);
-          attainmentService.getAllAttainments(courseId, assessmentModels[0].id)
-            .then((attainmentTree: AttainmentData) => {
-              setAttainmentTree(attainmentTree);
-            })
-            .catch((e: Error) => console.log(e.message));
-        }
-      })
-      .catch((e: Error) => console.log(e.message));
->>>>>>> 6ef3a791
   }, []);
 
   useEffect(() => {
@@ -160,13 +129,8 @@
           }}>
             <Typography variant='h2' align='left'>{course.name.en}</Typography>
             {
-<<<<<<< HEAD
-              /* Only admins and teachers are allowed to create assessment models */
-              auth?.role == SystemRole.Admin &&
-=======
               /* Only admins and teachers in charge are allowed to create assessment models */
-              (auth.role == SystemRole.Admin || isTeacherInCharge) &&
->>>>>>> 6ef3a791
+              (auth?.role == SystemRole.Admin || isTeacherInCharge) &&
               <Button
                 id='ag_new_assessment_model_btn'
                 size='large'
@@ -191,11 +155,7 @@
             </div>
             {
               /* a different attainment component will be created for students */
-<<<<<<< HEAD
-              auth?.role == SystemRole.Admin &&
-=======
-              (auth.role == SystemRole.Admin || isTeacherInCharge) &&
->>>>>>> 6ef3a791
+              (auth?.role == SystemRole.Admin || isTeacherInCharge) &&
               <div style={{ width: '100%' }}>
                 {attainmentTree ?
                   <Grow
@@ -256,11 +216,7 @@
             </Typography>
             {
               /* Only admins and teachers are allowed to create a new instance */
-<<<<<<< HEAD
-              auth?.role == SystemRole.Admin &&
-=======
-              (auth.role == SystemRole.Admin || isTeacherInCharge) &&
->>>>>>> 6ef3a791
+              (auth?.role == SystemRole.Admin || isTeacherInCharge) &&
               <Button
                 id='ag_new_instance_btn'
                 size='large'
