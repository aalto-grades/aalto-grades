// SPDX-FileCopyrightText: 2022 The Aalto Grades Developers
//
// SPDX-License-Identifier: MIT

import { Box, Typography } from '@mui/material';
import { useState, useEffect } from 'react';
import { Params, useParams } from 'react-router-dom';
<<<<<<< HEAD

=======
import { Box, Typography } from '@mui/material';

import { FinalGrade } from 'aalto-grades-common/types';
import CourseResultsTable from './course-results-view/CourseResultsTable';
>>>>>>> 8cdfd136
import AlertSnackbar from './alerts/AlertSnackbar';
import CourseResultsTable from './course-results-view/CourseResultsTable';

import gradeServices from '../services/grades';
import { Message, State } from '../types';
import { sleep } from '../utils';

function CourseResultsView(): JSX.Element {
  const { courseId, assessmentModelId }: Params = useParams();

  const [students, setStudents]: State<Array<FinalGrade>> = useState<Array<FinalGrade>>([]);
  const [snackPack, setSnackPack]: State<Array<Message>> = useState<Array<Message>>([]);
  const [alertOpen, setAlertOpen]: State<boolean> = useState(false);
  const [loading, setLoading]: State<boolean> = useState(false);
  const [messageInfo, setMessageInfo]: State<Message | null> =
    useState<Message | null>(null);
  const [selectedStudents, setSelectedStudents]: State<Array<FinalGrade>> =
    useState<Array<FinalGrade>>([]);

  useEffect(() => {
    if (courseId && assessmentModelId) {
      setLoading(true);
      gradeServices.getFinalGrades(courseId, assessmentModelId)
        .then((data: Array<FinalGrade>) => {
          setStudents(data);
        })
        .catch((error: unknown) => {
          console.log(error);
          snackPackAdd({
            msg: 'Fetching final grades failed, make sure grades are imported and calculated.',
            severity: 'error'
          });
        }).finally(() => {
          setLoading(false);
          setAlertOpen(false);
        });
    }
  }, []);

  function snackPackAdd(msg: Message): void {
    setSnackPack((prev: Array<Message>): Array<Message> => [...prev, msg]);
  }

  // useEffect in charge of handling the back-to-back alerts
  // makes the previous disappear before showing the new one
  useEffect(() => {
    if (snackPack.length && !messageInfo) {
      setMessageInfo({ ...snackPack[0] });
      setSnackPack((prev: Array<Message>) => prev.slice(1));
      setAlertOpen(true);
    } else if (snackPack.length && messageInfo && alertOpen) {
      setAlertOpen(false);
    }
  }, [snackPack, messageInfo, alertOpen]);

  // Triggers the calculation of final grades
  async function calculateFinalGrades(): Promise<void> {
    try {
      snackPackAdd({
        msg: 'Calculating final grades...',
        severity: 'info'
      });
      await sleep(2000);
      if (courseId && assessmentModelId && selectedStudents.length !== 0) {
        await gradeServices.calculateFinalGrades(
          courseId,
          assessmentModelId,
          selectedStudents.map((student: FinalGrade) => student.studentNumber)
        );

        snackPackAdd({
          msg: 'Final grades calculated successfully.',
          severity: 'success'
        });
        await sleep(2000);

        setLoading(true);
        snackPackAdd({
          msg: 'Fetching final grades...',
          severity: 'info'
        });
        const data: Array<FinalGrade> =
          await gradeServices.getFinalGrades(courseId, assessmentModelId);
        setSelectedStudents([]);
        setStudents(data);
      }
    } catch (err: unknown) {
      console.log(err);
      snackPackAdd({
        msg: 'Import student grades before calculating the final grade.',
        severity: 'error'
      });
    } finally {
      setLoading(false);
    }
  }

  async function updateGrades(newGrades: Array<FinalGrade>): Promise<void> {
    snackPackAdd({
      msg: 'Importing grades...',
      severity: 'info'
    });
    await sleep(2000);
    try {
      // TODO: connect to backend
      snackPackAdd({
        msg: 'Grades imported successfully.',
        severity: 'success'
      });
      setStudents(newGrades);
      await sleep(3000);
      setAlertOpen(false);

    } catch (exception) {
      console.log(exception);
      snackPackAdd({
        msg: 'Grade import failed.',
        severity: 'error'
      });
    }
  }

  async function downloadCsvTemplate(): Promise<void> {
    snackPackAdd({
      msg: 'Downloading CSV template',
      severity: 'info'
    });

    try {
      if (courseId && assessmentModelId) {
        const res: string = await gradeServices.downloadCsvTemplate(courseId, assessmentModelId);
        const blob: Blob = new Blob([res], { type: 'text/csv' });
        const link: HTMLAnchorElement = document.createElement('a');

        link.href = URL.createObjectURL(blob);
        link.download = 'template.csv'; // TODO: Get filename from Content-Disposition
        link.click();
        URL.revokeObjectURL(link.href);
        link.remove();

        snackPackAdd({
          msg: 'CSV template downloaded successfully.',
          severity: 'success'
        });
      }
    } catch (err: unknown) {
      console.log(err);
      snackPackAdd({
        msg: 'Downloading CSV template failed. Make sure there are attainments in the instance.',
        severity: 'error'
      });
    } finally {
      setAlertOpen(false);
    }
  }

  return (
    <Box textAlign='left' alignItems='left'>
      <AlertSnackbar
        messageInfo={messageInfo} setMessageInfo={setMessageInfo}
        open={alertOpen} setOpen={setAlertOpen}
      />
      <Typography variant="h1" sx={{ flexGrow: 1, my: 4 }}>
        Course Results
      </Typography>
      <CourseResultsTable
        students={students}
        loading={loading}
        calculateFinalGrades={calculateFinalGrades}
        downloadCsvTemplate={downloadCsvTemplate}
        selectedStudents={selectedStudents}
        setSelectedStudents={setSelectedStudents}
      />
    </Box>
  );
}

export default CourseResultsView;<|MERGE_RESOLUTION|>--- conflicted
+++ resolved
@@ -2,17 +2,11 @@
 //
 // SPDX-License-Identifier: MIT
 
+import { FinalGrade } from 'aalto-grades-common/types';
 import { Box, Typography } from '@mui/material';
 import { useState, useEffect } from 'react';
 import { Params, useParams } from 'react-router-dom';
-<<<<<<< HEAD
 
-=======
-import { Box, Typography } from '@mui/material';
-
-import { FinalGrade } from 'aalto-grades-common/types';
-import CourseResultsTable from './course-results-view/CourseResultsTable';
->>>>>>> 8cdfd136
 import AlertSnackbar from './alerts/AlertSnackbar';
 import CourseResultsTable from './course-results-view/CourseResultsTable';
 
