--- conflicted
+++ resolved
@@ -19,11 +19,7 @@
 } from '@/common/types';
 import {aplusGradeSourcesEqual} from '@/common/util/aplus';
 import {useFetchAplusExerciseData} from '../../hooks/useApi';
-<<<<<<< HEAD
-import {getLatestAplusModuleDate} from '../../utils/utils';
-=======
-import {newAplusGradeSource} from '../../utils/utils';
->>>>>>> eba484c8
+import {getLatestAplusModuleDate, newAplusGradeSource} from '../../utils/utils';
 
 type PropsType = {
   aplusCourse: AplusCourseData;
@@ -57,19 +53,22 @@
         </AccordionSummary>
         <AccordionDetails>
           <Button
-<<<<<<< HEAD
+            disabled={isDisabled(
+              newAplusGradeSource(
+                aplusCourse,
+                getLatestAplusModuleDate(aplusExerciseData.data),
+                {}
+              )
+            )}
             onClick={() =>
-              handleSelect({
-                coursePartId: -1,
-                aplusCourse: aplusCourse,
-                sourceType: AplusGradeSourceType.FullPoints,
-                date: getLatestAplusModuleDate(aplusExerciseData.data),
-              })
+              handleSelect(
+                newAplusGradeSource(
+                  aplusCourse,
+                  getLatestAplusModuleDate(aplusExerciseData.data),
+                  {}
+                )
+              )
             }
-=======
-            disabled={isDisabled(newAplusGradeSource(aplusCourse, {}))}
-            onClick={() => handleSelect(newAplusGradeSource(aplusCourse, {}))}
->>>>>>> eba484c8
           >
             Full points
           </Button>
@@ -84,21 +83,14 @@
             {aplusExerciseData.data.modules.map(module => (
               <Button
                 disabled={isDisabled(
-                  newAplusGradeSource(aplusCourse, {module})
+                  newAplusGradeSource(aplusCourse, module.closingDate, {module})
                 )}
                 onClick={() =>
-<<<<<<< HEAD
-                  handleSelect({
-                    coursePartId: -1,
-                    aplusCourse: aplusCourse,
-                    sourceType: AplusGradeSourceType.Module,
-                    moduleId: module.id,
-                    moduleName: module.name,
-                    date: module.closingDate,
-                  })
-=======
-                  handleSelect(newAplusGradeSource(aplusCourse, {module}))
->>>>>>> eba484c8
+                  handleSelect(
+                    newAplusGradeSource(aplusCourse, module.closingDate, {
+                      module,
+                    })
+                  )
                 }
               >
                 {module.name}
@@ -117,21 +109,16 @@
               module.exercises.map(exercise => (
                 <Button
                   disabled={isDisabled(
-                    newAplusGradeSource(aplusCourse, {exercise})
+                    newAplusGradeSource(aplusCourse, module.closingDate, {
+                      exercise,
+                    })
                   )}
                   onClick={() =>
-<<<<<<< HEAD
-                    handleSelect({
-                      coursePartId: -1,
-                      aplusCourse: aplusCourse,
-                      sourceType: AplusGradeSourceType.Exercise,
-                      exerciseId: exercise.id,
-                      exerciseName: exercise.name,
-                      date: module.closingDate,
-                    })
-=======
-                    handleSelect(newAplusGradeSource(aplusCourse, {exercise}))
->>>>>>> eba484c8
+                    handleSelect(
+                      newAplusGradeSource(aplusCourse, module.closingDate, {
+                        exercise,
+                      })
+                    )
                   }
                 >
                   {exercise.name}
@@ -151,20 +138,20 @@
               {aplusExerciseData.data.difficulties.map(difficulty => (
                 <Button
                   disabled={isDisabled(
-                    newAplusGradeSource(aplusCourse, {difficulty})
+                    newAplusGradeSource(
+                      aplusCourse,
+                      getLatestAplusModuleDate(aplusExerciseData.data),
+                      {difficulty}
+                    )
                   )}
                   onClick={() =>
-<<<<<<< HEAD
-                    handleSelect({
-                      coursePartId: -1,
-                      aplusCourse: aplusCourse,
-                      sourceType: AplusGradeSourceType.Difficulty,
-                      difficulty: difficulty,
-                      date: getLatestAplusModuleDate(aplusExerciseData.data),
-                    })
-=======
-                    handleSelect(newAplusGradeSource(aplusCourse, {difficulty}))
->>>>>>> eba484c8
+                    handleSelect(
+                      newAplusGradeSource(
+                        aplusCourse,
+                        getLatestAplusModuleDate(aplusExerciseData.data),
+                        {difficulty}
+                      )
+                    )
                   }
                 >
                   {difficulty}
