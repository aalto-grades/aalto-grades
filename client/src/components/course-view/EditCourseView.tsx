// SPDX-FileCopyrightText: 2022 The Aalto Grades Developers
//
// SPDX-License-Identifier: MIT

import {
  Delete as DeleteIcon,
  PersonAddAlt1 as PersonAddAlt1Icon,
  Person as PersonIcon,
} from '@mui/icons-material';
import {
  Avatar,
  Box,
  Button,
  CircularProgress,
  Grid,
  IconButton,
  List,
  ListItem,
  ListItemAvatar,
  ListItemText,
  MenuItem,
  TextField,
  Typography,
} from '@mui/material';
import {Form, Formik, FormikHelpers, FormikProps} from 'formik';
import {enqueueSnackbar} from 'notistack';
import {
  HTMLInputTypeAttribute,
  JSX,
  PropsWithChildren,
  useEffect,
  useState,
} from 'react';
import {useBlocker, useParams} from 'react-router-dom';
import {z} from 'zod';

import {
  AaltoEmailSchema,
  EditCourseData,
  GradingScale,
  Language,
  SystemRole,
} from '@/common/types';
import {useGetFinalGrades} from '../../hooks/api/finalGrade';
import {useEditCourse, useGetCourse} from '../../hooks/useApi';
import useAuth from '../../hooks/useAuth';
import {sisuLanguageOptions} from '../../utils';
import {convertToClientGradingScale} from '../../utils/textFormat';
import UnsavedChangesDialog from '../alerts/UnsavedChangesDialog';

const ValidationSchema = z
  .object({
    courseCode: z
      .string({required_error: 'Course code is required (e.g. CS-A1111)'})
      .min(1),
    minCredits: z
      .number({required_error: 'Minimum credits is required'})
      .min(0, 'Minimum credits cannot be negative'),
    maxCredits: z.number({required_error: 'Maximum credits is required'}),
    gradingScale: z.nativeEnum(GradingScale),
    languageOfInstruction: z.nativeEnum(Language),
    teacherEmail: z.union([z.literal(''), AaltoEmailSchema.optional()]),
    assistantEmail: z.union([z.literal(''), AaltoEmailSchema.optional()]),
    departmentEn: z
      .string({
        required_error:
          'Please input the organizing department of the course in English',
      })
      .min(1),
    departmentFi: z
      .string({
        required_error:
          'Please input the organizing department of the course in Finnish',
      })
      .min(1),
    departmentSv: z
      .string({
        required_error:
          'Please input the organizing department of the course in Swedish',
      })
      .min(1),
    nameEn: z
      .string({required_error: 'Please input a valid course name in English'})
      .min(1),
    nameFi: z
      .string({required_error: 'Please input a valid course name in Finnish'})
      .min(1),
    nameSv: z
      .string({required_error: 'Please input a valid course name in Swedish'})
      .min(1),
  })
  .refine(val => val.maxCredits >= val.minCredits, {
    path: ['maxCredits'],
    message: 'Maximum credits cannot be lower than minimum credits',
  });

type FormData = {
  courseCode: string;
  minCredits: number;
  maxCredits: number;
  gradingScale: GradingScale;
  teacherEmail: string;
  assistantEmail: string;
  departmentEn: string;
  departmentFi: string;
  departmentSv: string;
  languageOfInstruction: Language;
  nameEn: string;
  nameFi: string;
  nameSv: string;
};

const FormField = ({
  form,
  value,
  label,
  helperText,
  select,
  type,
  children,
  disabled,
}: {
  form: FormikProps<FormData>;
  value: keyof FormData;
  label: string;
  helperText: string;
  select?: boolean;
  type?: HTMLInputTypeAttribute;
  disabled?: boolean;
} & PropsWithChildren): JSX.Element => (
  <TextField
    id={value}
    name={value}
    type={type ?? 'text'}
    fullWidth
    value={form.values[value]}
<<<<<<< HEAD
    disabled={disabled || form.isSubmitting}
=======
    disabled={form.isSubmitting || disabled}
>>>>>>> 2f2ed322
    label={label}
    InputLabelProps={{shrink: true}}
    margin="normal"
    helperText={form.errors[value] ? form.errors[value] : helperText}
    error={form.touched[value] && form.errors[value] !== undefined}
    onChange={form.handleChange}
    select={select}
    // SelectProps={{native: true}}
    sx={{textAlign: 'left'}}
  >
    {children}
  </TextField>
);

const languages = [
  {value: 'En', name: 'English'},
  {value: 'Fi', name: 'Finnish'},
  {value: 'Sv', name: 'Swedish'},
];
const FormLanguagesField = ({
  form,
  valueFormat,
  labelFormat,
  helperTextFormat,
  disabled,
}: {
  form: FormikProps<FormData>;
  valueFormat: string;
  labelFormat: string;
  helperTextFormat: string;
  disabled?: boolean;
}): JSX.Element => (
  <>
    {languages.map(language => (
      <FormField
        key={language.value}
        form={form}
        value={valueFormat.replace('%', language.value) as keyof FormData}
        disabled={disabled || form.isSubmitting}
        label={labelFormat.replace('%', language.name)}
        helperText={helperTextFormat.replace('%', language.name)}
      />
    ))}
  </>
);

const EditCourseView = (): JSX.Element => {
  const {courseId} = useParams() as {courseId: string};
<<<<<<< HEAD
  const {auth} = useAuth();

  const course = useGetCourse(courseId);
  const editCourse = useEditCourse();
=======

  const course = useGetCourse(courseId);
  const editCourse = useEditCourse();
  const finalGrades = useGetFinalGrades(courseId);
>>>>>>> 2f2ed322

  const [initTeachersInCharge, setInitTeachersInCharge] = useState<string[]>(
    []
  );
  const [teachersInCharge, setTeachersInCharge] = useState<string[]>([]);
  const [initAssistants, setInitAssistants] = useState<string[]>([]);
  const [assistants, setAssistants] = useState<string[]>([]);
  const [initialValues, setInitialValues] = useState<FormData | null>(null);

  const [unsavedChanges, setUnsavedChanges] = useState<boolean>(false);
  const [unsavedDialogOpen, setUnsavedDialogOpen] = useState<boolean>(false);

  const blocker = useBlocker(
    ({currentLocation, nextLocation}) =>
      unsavedChanges && currentLocation.pathname !== nextLocation.pathname
  );

  // Warning if leaving with unsaved
  useEffect(() => {
    const onBeforeUnload = (e: BeforeUnloadEvent): void => {
      if (unsavedChanges) {
        e.preventDefault();
        e.returnValue = '';
      }
    };
    window.addEventListener('beforeunload', onBeforeUnload);
    return () => window.removeEventListener('beforeunload', onBeforeUnload);
  }, [unsavedChanges]);

  useEffect(() => {
    if (initialValues || !course.data) return;
    setInitialValues({
      courseCode: course.data.courseCode,
      minCredits: course.data.minCredits,
      maxCredits: course.data.maxCredits,
      gradingScale: course.data.gradingScale,
      languageOfInstruction: course.data.languageOfInstruction,
      teacherEmail: '',
      assistantEmail: '',
      departmentEn: course.data.department.en,
      departmentFi: course.data.department.fi,
      departmentSv: course.data.department.sv,
      nameEn: course.data.name.en,
      nameFi: course.data.name.fi,
      nameSv: course.data.name.sv,
    });

    setInitTeachersInCharge(
      course.data.teachersInCharge.map(teacher => teacher.email)
    );
    setTeachersInCharge(
      course.data.teachersInCharge.map(teacher => teacher.email)
    );
    setInitAssistants(course.data.assistants.map(assistant => assistant.email));
    setAssistants(course.data.assistants.map(assistant => assistant.email));
  }, [course.data]); // eslint-disable-line react-hooks/exhaustive-deps

  const removeTeacher = (value: string): void => {
    setTeachersInCharge(teachersInCharge.filter(teacher => teacher !== value));
  };

  const removeAssistant = (value: string): void => {
    setAssistants(assistants.filter(assistant => assistant !== value));
  };

  const handleSubmit = (
    values: FormData,
    {setSubmitting}: FormikHelpers<FormData>
  ): void => {
    const courseData: EditCourseData = {
      courseCode: values.courseCode,
      minCredits: values.minCredits,
      maxCredits: values.maxCredits,
      gradingScale: values.gradingScale,
      languageOfInstruction: values.languageOfInstruction,
      department: {
        fi: values.departmentFi,
        sv: values.departmentSv,
        en: values.departmentEn,
      },
      name: {
        fi: values.nameFi,
        sv: values.nameSv,
        en: values.nameEn,
      },
      teachersInCharge: teachersInCharge.map(teacherEmail => teacherEmail),
      assistants: assistants.map(assistant => assistant),
    };

    editCourse.mutate(
      {courseId: courseId, course: courseData},
      {
        onSuccess: () => {
          enqueueSnackbar('Course details saved.', {variant: 'success'});
          setSubmitting(false);
          setInitialValues(values);
          setInitTeachersInCharge(teachersInCharge);
          setInitAssistants(assistants);
          setUnsavedChanges(false);
        },
        onError: () => {
          setSubmitting(false);
        },
      }
    );
  };

  const changed = (formData: FormData): boolean => {
    if (initialValues === null) return false;
    return (
      JSON.stringify(initTeachersInCharge) !==
        JSON.stringify(teachersInCharge) ||
      !Object.keys(initialValues)
        .filter(key => key !== 'teacherEmail')
        .every(
          key =>
            JSON.stringify(initialValues[key as keyof FormData]) ===
            JSON.stringify(formData[key as keyof FormData])
        )
    );
  };
  const validateForm = (
    values: FormData
  ): {[key in keyof FormData]?: string[]} | undefined => {
    setUnsavedChanges(changed(values)); // Hacky workaround to get form data
    const result = ValidationSchema.safeParse(values);
    if (result.success) return;
    const fieldErrors = result.error.formErrors.fieldErrors;
    return Object.fromEntries(
      Object.entries(fieldErrors).map(([key, val]) => [key, val[0]]) // Only the first error
    );
  };

  if (!initialValues || finalGrades.data === undefined)
    return <Typography>Loading</Typography>;

  return (
    <>
      <Formik
        initialValues={initialValues}
        validate={validateForm}
        onSubmit={handleSubmit}
      >
        {form => (
          <>
            <UnsavedChangesDialog
              open={unsavedDialogOpen || blocker.state === 'blocked'}
              onClose={() => {
                setUnsavedDialogOpen(false);
                if (blocker.state === 'blocked') blocker.reset();
              }}
              handleDiscard={() => {
                form.resetForm();
                setTeachersInCharge(initTeachersInCharge);
                setAssistants(initAssistants);

                if (blocker.state === 'blocked') {
                  blocker.proceed();
                }
              }}
            />
            <Form>
              <Grid container justifyContent="space-around">
                <Grid item xs={5.5}>
                  <FormField
                    form={form}
                    value="courseCode"
                    disabled={auth?.role !== SystemRole.Admin}
                    label="Course Code*"
                    helperText="Give code for the new course."
                  />
                  <FormLanguagesField
                    form={form}
                    disabled={auth?.role !== SystemRole.Admin}
                    valueFormat="name%"
                    labelFormat="Course Name in %*"
                    helperTextFormat="Give the name of the course in %."
                  />
                  <FormLanguagesField
                    form={form}
                    disabled={auth?.role !== SystemRole.Admin}
                    valueFormat="department%"
                    labelFormat="Organizing department in %*"
                    helperTextFormat="Give the organizing department of the new course in %."
                  />
                  <FormField
                    form={form}
                    value="minCredits"
                    disabled={auth?.role !== SystemRole.Admin}
                    label="Minimum Course Credits (ECTS)*"
                    helperText="Input minimum credits."
                    type="number"
                  />
                  <FormField
                    form={form}
                    value="maxCredits"
                    disabled={auth?.role !== SystemRole.Admin}
                    label="Maximum Course Credits (ECTS)*"
                    helperText="Input maximum credits."
                    type="number"
                  />
                  <FormField
                    form={form}
                    value="gradingScale"
<<<<<<< HEAD
                    disabled={auth?.role !== SystemRole.Admin}
=======
                    disabled={finalGrades.data.length > 0}
>>>>>>> 2f2ed322
                    label="Grading Scale*"
                    helperText="Grading scale of the course, e.g., 0-5 or pass/fail."
                    select
                  >
                    {Object.values(GradingScale).map(value => (
                      <MenuItem key={value} value={value}>
                        {convertToClientGradingScale(value)}
                      </MenuItem>
                    ))}
                  </FormField>
                  <FormField
                    form={form}
                    value="languageOfInstruction"
                    disabled={auth?.role !== SystemRole.Admin}
                    label="Course language*"
                    helperText="Language in which the course will be conducted."
                    select
                  >
                    {sisuLanguageOptions.map(option => (
                      <MenuItem key={option.id} value={option.id}>
                        {option.language}
                      </MenuItem>
                    ))}
                  </FormField>
                </Grid>
                <Grid item xs={5.5}>
                  <TextField
                    id="teacherEmail"
                    type="text"
                    fullWidth
                    value={form.values.teacherEmail}
                    disabled={
                      auth?.role !== SystemRole.Admin || form.isSubmitting
                    }
                    label="Teachers In Charge*"
                    margin="normal"
                    InputLabelProps={{shrink: true}}
                    helperText={
                      form.errors.teacherEmail ??
                      (teachersInCharge.length === 0
                        ? 'Input the email address of at least one teacher in charge of the course'
                        : teachersInCharge.includes(form.values.teacherEmail)
                          ? 'Email already on list.'
                          : 'Add emails of the teachers in charge of the course.')
                    }
                    error={
                      form.touched.teacherEmail &&
                      form.errors.teacherEmail !== undefined
                    }
                    onChange={form.handleChange}
                  />
                  <Button
                    variant="outlined"
                    startIcon={<PersonAddAlt1Icon />}
                    disabled={
                      auth?.role !== SystemRole.Admin ||
                      form.errors.teacherEmail !== undefined ||
                      form.values.teacherEmail.length === 0 ||
                      teachersInCharge.includes(form.values.teacherEmail) ||
                      form.isSubmitting
                    }
                    onClick={() => {
                      setTeachersInCharge(oldTeachers =>
                        oldTeachers.concat(form.values.teacherEmail)
                      );
                      form.setFieldValue('teacherEmail', '');
                    }}
                    sx={{mt: 1, float: 'left'}}
                  >
                    Add
                  </Button>
                  <Box sx={{mt: 8, mb: 2, width: '50%'}}>
                    {teachersInCharge.length === 0 ? (
                      'Add at least one teacher in charge to the course'
                    ) : (
                      <List dense>
                        {teachersInCharge.map(teacherEmail => (
                          <ListItem
                            key={teacherEmail}
                            secondaryAction={
                              auth?.role === SystemRole.Admin && (
                                <IconButton
                                  edge="end"
                                  disabled={form.isSubmitting}
                                  aria-label="delete"
                                  onClick={() => removeTeacher(teacherEmail)}
                                >
                                  <DeleteIcon />
                                </IconButton>
                              )
                            }
                          >
                            <ListItemAvatar>
                              <Avatar>
                                <PersonIcon />
                              </Avatar>
                            </ListItemAvatar>
                            <ListItemText primary={teacherEmail} />
                          </ListItem>
                        ))}
                      </List>
                    )}
                  </Box>
                  <TextField
                    id="assistantEmail"
                    type="text"
                    fullWidth
                    value={form.values.assistantEmail}
                    disabled={form.isSubmitting}
                    label="Assistants"
                    margin="normal"
                    InputLabelProps={{shrink: true}}
                    helperText={
                      form.errors.assistantEmail ??
                      (assistants.includes(form.values.assistantEmail)
                        ? 'Email already on list.'
                        : 'Add emails of the assistants of the course.')
                    }
                    error={
                      form.touched.assistantEmail &&
                      form.errors.assistantEmail !== undefined
                    }
                    onChange={form.handleChange}
                  />
                  <Button
                    variant="outlined"
                    startIcon={<PersonAddAlt1Icon />}
                    disabled={
                      // Allow submit of email only if validation passes and not on list.
                      form.errors.assistantEmail !== undefined ||
                      form.values.assistantEmail.length === 0 ||
                      assistants.includes(form.values.assistantEmail) ||
                      form.isSubmitting
                    }
                    onClick={() => {
                      setAssistants(oldAssistants =>
                        oldAssistants.concat(form.values.assistantEmail)
                      );
                      form.setFieldValue('assistantEmail', '');
                    }}
                    sx={{mt: 1, float: 'left'}}
                  >
                    Add
                  </Button>
                  <Box sx={{mt: 8, mb: 2, width: '50%'}}>
                    {assistants.length === 0 ? (
                      'No assistants'
                    ) : (
                      <List dense>
                        {assistants.map(emailAssistant => (
                          <ListItem
                            key={emailAssistant}
                            secondaryAction={
                              <IconButton
                                edge="end"
                                disabled={form.isSubmitting}
                                aria-label="delete"
                                onClick={() => removeAssistant(emailAssistant)}
                              >
                                <DeleteIcon />
                              </IconButton>
                            }
                          >
                            <ListItemAvatar>
                              <Avatar>
                                <PersonIcon />
                              </Avatar>
                            </ListItemAvatar>
                            <ListItemText primary={emailAssistant} />
                          </ListItem>
                        ))}
                      </List>
                    )}
                  </Box>
                </Grid>
                <Grid item xs={12}>
                  <Button
                    id="ag_create_course_btn"
                    variant={'contained'}
                    type="submit"
                    disabled={form.isSubmitting}
                    sx={{float: 'right'}}
                  >
                    Save
                    {form.isSubmitting && (
                      <CircularProgress
                        size={24}
                        sx={{
                          position: 'absolute',
                          top: '50%',
                          left: '50%',
                          marginTop: '-12px',
                          marginLeft: '-12px',
                        }}
                      />
                    )}
                  </Button>
                  {changed(form.values) && (
                    <Button
                      variant="outlined"
                      disabled={form.isSubmitting}
                      sx={{float: 'right', mr: 2}}
                      color="error"
                      onClick={() => setUnsavedDialogOpen(true)}
                    >
                      Discard changes
                    </Button>
                  )}
                </Grid>
              </Grid>
            </Form>
          </>
        )}
      </Formik>
    </>
  );
};

export default EditCourseView;<|MERGE_RESOLUTION|>--- conflicted
+++ resolved
@@ -134,11 +134,7 @@
     type={type ?? 'text'}
     fullWidth
     value={form.values[value]}
-<<<<<<< HEAD
     disabled={disabled || form.isSubmitting}
-=======
-    disabled={form.isSubmitting || disabled}
->>>>>>> 2f2ed322
     label={label}
     InputLabelProps={{shrink: true}}
     margin="normal"
@@ -187,17 +183,11 @@
 
 const EditCourseView = (): JSX.Element => {
   const {courseId} = useParams() as {courseId: string};
-<<<<<<< HEAD
   const {auth} = useAuth();
-
-  const course = useGetCourse(courseId);
-  const editCourse = useEditCourse();
-=======
 
   const course = useGetCourse(courseId);
   const editCourse = useEditCourse();
   const finalGrades = useGetFinalGrades(courseId);
->>>>>>> 2f2ed322
 
   const [initTeachersInCharge, setInitTeachersInCharge] = useState<string[]>(
     []
@@ -402,11 +392,10 @@
                   <FormField
                     form={form}
                     value="gradingScale"
-<<<<<<< HEAD
-                    disabled={auth?.role !== SystemRole.Admin}
-=======
-                    disabled={finalGrades.data.length > 0}
->>>>>>> 2f2ed322
+                    disabled={
+                      auth?.role !== SystemRole.Admin &&
+                      finalGrades.data.length > 0
+                    }
                     label="Grading Scale*"
                     helperText="Grading scale of the course, e.g., 0-5 or pass/fail."
                     select
