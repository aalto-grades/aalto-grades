--- conflicted
+++ resolved
@@ -9,11 +9,7 @@
 import textFormatServices from '../../services/textFormat';
 
 const InstanceTableRow = ({ instance }) => {
-<<<<<<< HEAD
   const { id, startDate, endDate, teachingMethod } = instance;
-=======
-  const { id, startDate, endDate, type } = instance;
->>>>>>> 0f9babdb
     
   return(
     <TableRow
@@ -23,11 +19,7 @@
     >
       <TableCell>{textFormatServices.formatDateToString(startDate)}</TableCell>
       <TableCell>{textFormatServices.formatDateToString(endDate)}</TableCell>
-<<<<<<< HEAD
-      <TableCell>{teachingMethod}</TableCell>
-=======
-      <TableCell>{textFormatServices.formatCourseType(type)}</TableCell>
->>>>>>> 0f9babdb
+      <TableCell>{textFormatServices.formatCourseType(teachingMethod)}</TableCell>
     </TableRow>
   );
 };
