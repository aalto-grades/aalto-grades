--- conflicted
+++ resolved
@@ -22,21 +22,12 @@
         <Button>Edit formula</Button>
       </Box>
       <Box sx={{ display: 'inline-grid', gap: 1 }}>
-<<<<<<< HEAD
-        { assignments.map(group => {
-          return (
-            <AssignmentCategory 
-              key={group.category} 
-              categoryObject={group} 
-              button={<Button onClick={ () => navigate('/edit-assignment/1/1') }>Edit</Button>} 
-=======
         { assignments.map(assignment => {
           return (
             <AssignmentCategory 
               key={assignment.id} 
               assignment={assignment} 
               button={<Button>Edit</Button>} 
->>>>>>> 61835250
               width={'50vw'} 
             />
           );}
