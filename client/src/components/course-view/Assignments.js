// SPDX-FileCopyrightText: 2022 The Aalto Grades Developers
//
// SPDX-License-Identifier: MIT

import React from 'react';
import { useNavigate } from 'react-router-dom';
import PropTypes from 'prop-types';
import Box from '@mui/material/Box';
import Button from '@mui/material/Button';
import Typography from '@mui/material/Typography';
import AssignmentCategory from '../assignments/AssignmentCategory';


<<<<<<< HEAD
const Assignments = ({ attainments, formula, courseId, instance }) => {
=======
const Assignments = ({ assignments, formula, instance, courseCode }) => {
>>>>>>> 882f2967
  const navigate = useNavigate();
  
  return (
    <Box borderRadius={1} sx={{ bgcolor: 'primary.light', p: 1.5, display: 'inline-block' }}>
      <Typography variant='h6' align='left' sx={{ ml: 1.5 }} >Study Attainments</Typography>
      <Box sx={{ display: 'flex', flexWrap: 'wrap', justifyContent: 'space-between', alignItems: 'center', pb: 1 }}>
        <Typography align='left' sx={{ ml: 1.5 }} >{'Grading Formula: ' + formula}</Typography>
        <Button onClick={() => navigate(`/${courseCode}/select-formula/${instance.id}`) }>Edit formula</Button>
        { /* The path above should be changes once courseId can be fetched from the path */ }
      </Box>
      <Box sx={{ display: 'inline-grid', gap: 1 }}>
        { attainments.map(attainment => {
          /* Since the attainments are displayed by the course view, they exist in the database
             and their actual ids can be used are keys of the attainment accoridon */
          return (
            <AssignmentCategory 
              key={attainment.id} 
              attainment={attainment} 
              attainmentKey={'id'}
              button={<Button onClick={ () => navigate(`/${courseId}/edit-attainment/${instance.id}/${attainment.id}`) }>Edit</Button>} 
              width={'50vw'} 
            />
          );}
        ) }
      </Box>
      <Box sx={{ display: 'flex', flexWrap: 'wrap', justifyContent: 'space-between', alignItems: 'center', gap: 1, mt: 2, mb: 1 }}>
        <Button onClick={() => navigate(`/${courseId}/create-attainment/${instance.id}`) }>Add attainment</Button>
        <Box sx={{ display: 'flex', flexWrap: 'wrap', justifyContent: 'flex-start', alignItems: 'center', gap: 1 }}>
          <Button variant='outlined'>Calculate final grades</Button>
          <Button variant='contained'>Add points</Button>
        </Box>
      </Box>
    </Box>
  );
};

Assignments.propTypes = {
  attainments: PropTypes.array,
  instance: PropTypes.object,
  formula: PropTypes.string,
<<<<<<< HEAD
  courseId: PropTypes.string,
=======
  courseCode: PropTypes.string
>>>>>>> 882f2967
};

export default Assignments;<|MERGE_RESOLUTION|>--- conflicted
+++ resolved
@@ -11,11 +11,7 @@
 import AssignmentCategory from '../assignments/AssignmentCategory';
 
 
-<<<<<<< HEAD
 const Assignments = ({ attainments, formula, courseId, instance }) => {
-=======
-const Assignments = ({ assignments, formula, instance, courseCode }) => {
->>>>>>> 882f2967
   const navigate = useNavigate();
   
   return (
@@ -23,7 +19,7 @@
       <Typography variant='h6' align='left' sx={{ ml: 1.5 }} >Study Attainments</Typography>
       <Box sx={{ display: 'flex', flexWrap: 'wrap', justifyContent: 'space-between', alignItems: 'center', pb: 1 }}>
         <Typography align='left' sx={{ ml: 1.5 }} >{'Grading Formula: ' + formula}</Typography>
-        <Button onClick={() => navigate(`/${courseCode}/select-formula/${instance.id}`) }>Edit formula</Button>
+        <Button onClick={() => navigate(`/${courseId}/select-formula/${instance.id}`) }>Edit formula</Button>
         { /* The path above should be changes once courseId can be fetched from the path */ }
       </Box>
       <Box sx={{ display: 'inline-grid', gap: 1 }}>
@@ -56,11 +52,7 @@
   attainments: PropTypes.array,
   instance: PropTypes.object,
   formula: PropTypes.string,
-<<<<<<< HEAD
   courseId: PropTypes.string,
-=======
-  courseCode: PropTypes.string
->>>>>>> 882f2967
 };
 
 export default Assignments;