--- conflicted
+++ resolved
@@ -11,11 +11,7 @@
 import AssignmentCategory from '../assignments/AssignmentCategory';
 import MenuButton from './MenuButton';
 
-<<<<<<< HEAD
-const Assignments = ({ assignments, formula, instance, handleAddPoints }) => {
-=======
-const Assignments = ({ attainments, formula, courseId, instance }) => {
->>>>>>> dcd94a65
+const Assignments = ({ attainments, formula, courseId, instance, handleAddPoints }) => {
   const navigate = useNavigate();
 
   const actionOptions = [
@@ -61,11 +57,8 @@
   attainments: PropTypes.array,
   instance: PropTypes.object,
   formula: PropTypes.string,
-<<<<<<< HEAD
-  handleAddPoints: PropTypes.func
-=======
+  handleAddPoints: PropTypes.func,
   courseId: PropTypes.string,
->>>>>>> dcd94a65
 };
 
 export default Assignments;