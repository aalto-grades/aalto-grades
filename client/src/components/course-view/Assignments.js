--- conflicted
+++ resolved
@@ -19,11 +19,7 @@
       <Typography variant='h6' align='left' sx={{ ml: 1.5 }} >Study Attainments</Typography>
       <Box sx={{ display: 'flex', flexWrap: 'wrap', justifyContent: 'space-between', alignItems: 'center', pb: 1 }}>
         <Typography align='left' sx={{ ml: 1.5 }} >{'Grading Formula: ' + formula}</Typography>
-<<<<<<< HEAD
         <Button onClick={() => navigate(`/${courseCode}/select-formula/${instance.id}`) }>Edit formula</Button>
-=======
-        <Button onClick={ () => navigate('/select-formula') }>Edit formula</Button>
->>>>>>> 0f9babdb
       </Box>
       <Box sx={{ display: 'inline-grid', gap: 1 }}>
         { assignments.map(assignment => {
