--- conflicted
+++ resolved
@@ -34,11 +34,7 @@
         ) }
       </Box>
       <Box sx={{ display: 'flex', flexWrap: 'wrap', justifyContent: 'space-between', alignItems: 'center', gap: 1, mt: 2, mb: 1 }}>
-<<<<<<< HEAD
-        <Button onClick={() => navigate('/create-assignment/' + courseId + '/' + instance.id) }>Add assignment</Button>
-=======
-        <Button onClick={() => navigate('/create-assignment/' + instance.id) }>Add attainment</Button>
->>>>>>> 0f9babdb
+        <Button onClick={() => navigate('/create-assignment/' + courseId + '/' + instance.id) }>Add attainment</Button>
         <Box sx={{ display: 'flex', flexWrap: 'wrap', justifyContent: 'flex-start', alignItems: 'center', gap: 1 }}>
           <Button variant='outlined'>Calculate final grades</Button>
           <Button variant='contained'>Add points</Button>
