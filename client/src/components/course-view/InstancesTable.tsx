--- conflicted
+++ resolved
@@ -96,7 +96,8 @@
         </TableHead>
         <TableBody>
           {
-            instances && instances
+            instances &&
+            instances
               .sort(
                 (a: CourseInstanceData, b: CourseInstanceData): number => {
                   return sortingServices.sortByDate(a.startDate, b.startDate);
@@ -120,7 +121,7 @@
                     {instance.endingPeriod}
                   </TableCell>
                   <TableCell>
-                    {textFormatServices.formatCourseType(instance.type)}
+                    {instance.type}
                   </TableCell>
                   <TableCell>
                     {textFormatServices.convertToClientGradingScale(instance.gradingScale)}
@@ -128,59 +129,22 @@
                 </TableRow>
               ))
           }
-<<<<<<< HEAD
-        </TableRow>
-      </TableHead>
-      <TableBody>
-        {
-          props.data
-            .sort(
-              (a: CourseInstanceData, b: CourseInstanceData): number => {
-                return sortingServices.sortByDate(a.startDate, b.startDate);
-              }
-            )
-            .slice()
-            .map((instance: CourseInstanceData) => (
-              <TableRow
-                key={instance.id}
-              >
-                <TableCell>
-                  {textFormatServices.formatDateString(String(instance.startDate))}
-                </TableCell>
-                <TableCell>
-                  {textFormatServices.formatDateString(String(instance.endDate))}
-                </TableCell>
-                <TableCell>
-                  {instance.startingPeriod}
-                </TableCell>
-                <TableCell>
-                  {instance.endingPeriod}
-                </TableCell>
-                <TableCell>
-                  {instance.type}
-                </TableCell>
-                <TableCell>
-                  {textFormatServices.convertToClientGradingScale(instance.gradingScale)}
-                </TableCell>
-              </TableRow>
-            ))
-=======
         </TableBody>
       </Table>
       <Box sx={{ py: 5 }}>
-        { instances?.length === 0 &&
+        {
+          instances?.length === 0 &&
           <Typography variant='h3'>
             No instances found for course, please create a new instance.
           </Typography>
         }
-        { instances === null &&
+        {instances === null &&
           <>
             <CircularProgress />
             <Typography sx={{ mt: 2 }} variant='h3'>
               Loading course instances...
             </Typography>
           </>
->>>>>>> 5559cf82
         }
       </Box>
     </>
