--- conflicted
+++ resolved
@@ -15,16 +15,12 @@
 import {JSX, useEffect, useMemo, useState} from 'react';
 import {useBlocker, useParams} from 'react-router-dom';
 
-<<<<<<< HEAD
-import {EditAttainmentData, NewAttainmentData, SystemRole} from '@common/types';
-=======
 import {
   EditAttainmentData,
   NewAttainmentData,
   SystemRole,
 } from '@/common/types';
 import NewAttainmentDialog from './NewAttainmentDialog';
->>>>>>> 31c3cf03
 import {
   useAddAttainment,
   useDeleteAttainment,
