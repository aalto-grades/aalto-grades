// SPDX-FileCopyrightText: 2022 The Aalto Grades Developers
//
// SPDX-License-Identifier: MIT

import {Archive, Delete, Unarchive} from '@mui/icons-material';
import {Box, Button, Typography} from '@mui/material';
import {
  DataGrid,
  GridActionsCellItem,
  GridColDef,
  GridRowParams,
  GridRowsProp,
} from '@mui/x-data-grid';
import {enqueueSnackbar} from 'notistack';
import {JSX, useEffect, useMemo, useState} from 'react';
import {useBlocker, useParams} from 'react-router-dom';

import {
  EditAttainmentData,
  NewAttainmentData,
  SystemRole,
} from '@/common/types';
import NewAplusAttainmentsDialog from './NewAplusAttainmentsDialog';
import NewAttainmentDialog from './NewAttainmentDialog';
import {
  useAddAttainment,
  useDeleteAttainment,
  useEditAttainment,
  useGetAllAssessmentModels,
  useGetAttainments,
  useGetGrades,
} from '../../hooks/useApi';
import useAuth from '../../hooks/useAuth';
import UnsavedChangesDialog from '../alerts/UnsavedChangesDialog';

type ColTypes = {
  id: number;
  attainmentId: number;
  name: string;
  daysValid: number;
  validUntil: Date | null;
  archived: boolean;
};

const AttainmentsView = (): JSX.Element => {
  const {courseId} = useParams() as {courseId: string};
  const {auth, isTeacherInCharge} = useAuth();

  const grades = useGetGrades(courseId);
  const assessmentModels = useGetAllAssessmentModels(courseId);
  const attainments = useGetAttainments(courseId);
  const addAttainment = useAddAttainment(courseId);
  const editAttainment = useEditAttainment(courseId);
  const deleteAttainment = useDeleteAttainment(courseId);

  const [initRows, setInitRows] = useState<GridRowsProp<ColTypes>>([]);
  const [rows, setRows] = useState<GridRowsProp<ColTypes>>([]);
  const [editing, setEditing] = useState<boolean>(false);
  const [error, setError] = useState<boolean>(false);
  const [addDialogOpen, setAddDialogOpen] = useState<boolean>(false);
  const [aplusDialogOpen, setAplusDialogOpen] = useState<boolean>(false);
  const [unsavedDialogOpen, setUnsavedDialogOpen] = useState<boolean>(false);

  const attsWithGrades = useMemo(() => {
    const withGrades = new Set<number>();
    if (grades.data === undefined) return withGrades;
    for (const grade of grades.data) {
      for (const att of grade.attainments) {
        if (att.grades.length > 0) {
          withGrades.add(att.attainmentId);
        }
      }
    }
    return withGrades;
  }, [grades.data]);

  const attsWithModels = useMemo(() => {
    const withModels = new Set<number>();
    if (assessmentModels.data === undefined) return withModels;
    for (const model of assessmentModels.data) {
      for (const node of model.graphStructure.nodes) {
        if (node.type !== 'attainment') continue;
        withModels.add(parseInt(node.id.split('-')[1]));
      }
    }
    return withModels;
  }, [assessmentModels.data]);

  const editRights = useMemo(
    () => auth?.role === SystemRole.Admin || isTeacherInCharge,
    [auth?.role, isTeacherInCharge]
  );

  const unsavedChanges = useMemo(
    () => JSON.stringify(initRows) !== JSON.stringify(rows),
    [initRows, rows]
  );

  const blocker = useBlocker(
    ({currentLocation, nextLocation}) =>
      unsavedChanges && currentLocation.pathname !== nextLocation.pathname
  );

  useEffect(() => {
    if (attainments.data === undefined) return;
    const newRows = attainments.data.map(att => ({
      id: att.id,
      attainmentId: att.id,
      name: att.name,
      daysValid: att.daysValid,
      validUntil: null,
      archived: att.archived,
    }));
    if (JSON.stringify(newRows) === JSON.stringify(rows)) return;
    setRows(newRows);
    setInitRows(structuredClone(newRows));
  }, [attainments.data]); // eslint-disable-line react-hooks/exhaustive-deps

  // Warning if leaving with unsaved
  useEffect(() => {
    const onBeforeUnload = (e: BeforeUnloadEvent): void => {
      if (unsavedChanges) {
        e.preventDefault();
        e.returnValue = '';
      }
    };
    window.addEventListener('beforeunload', onBeforeUnload);
    return () => window.removeEventListener('beforeunload', onBeforeUnload);
  }, [unsavedChanges]);

  const handleAddAttainment = (name: string, daysValid: number): void => {
    setRows(oldRows => {
      const freeId =
        oldRows.reduce((mxVal, row) => Math.max(mxVal, row.id), 0) + 1;
      return oldRows.concat({
        id: freeId,
        attainmentId: -1,
        name,
        daysValid,
        validUntil: null,
        archived: false,
      });
    });
  };

  const handleSubmit = async (): Promise<void> => {
    const newAttainments: NewAttainmentData[] = [];
    const deletedAttainments: number[] = [];
    const editedAttainments: ({attainmentId: number} & EditAttainmentData)[] =
      [];

    for (const row of rows) {
      if (row.attainmentId === -1) {
        newAttainments.push({
          name: row.name,
          daysValid: row.daysValid,
        });
      } else {
        editedAttainments.push({
          attainmentId: row.attainmentId,
          name: row.name,
          daysValid: row.daysValid,
          archived: row.archived,
        });
      }
    }

    const newAttIds = rows.map(row => row.attainmentId);
    for (const initRow of initRows) {
      if (!newAttIds.includes(initRow.attainmentId))
        deletedAttainments.push(initRow.attainmentId);
    }

    await Promise.all([
      ...newAttainments.map(att => addAttainment.mutateAsync(att)),
      ...deletedAttainments.map(attId => deleteAttainment.mutateAsync(attId)),
      ...editedAttainments.map(att =>
        editAttainment.mutateAsync({
          attainmentId: att.attainmentId,
          attainment: att,
        })
      ),
    ]);

    enqueueSnackbar('Attainments saved successfully', {variant: 'success'});
    setInitRows(structuredClone(rows));
  };

  const getActions = (params: GridRowParams<ColTypes>): JSX.Element[] => {
    const elements = [];
    if (params.row.attainmentId !== -1) {
      elements.push(
        <GridActionsCellItem
          icon={params.row.archived ? <Unarchive /> : <Archive />}
          label={params.row.archived ? 'Unarchive' : 'Archive'}
          onClick={() =>
            setRows(oldRows =>
              oldRows.map(row =>
                row.id !== params.id
                  ? row
                  : {...row, archived: !params.row.archived}
              )
            )
          }
        />
      );
    }
    if (!attsWithGrades.has(params.row.attainmentId)) {
      elements.push(
        <GridActionsCellItem
          icon={<Delete />}
          label="Delete"
          onClick={() => {
            if (attsWithModels.has(params.row.attainmentId)) {
              // TODO: Show confirm
            }
            setRows(oldRows => oldRows.filter(row => row.id !== params.id));
          }}
        />
      );
    }

    return elements;
  };

  const columns: GridColDef<ColTypes>[] = [
    {
      field: 'name',
      headerName: 'Name',
      type: 'string',
      editable: true,
    },
    {
      field: 'daysValid',
      headerName: 'Days valid',
      type: 'number',
      editable: true,
    },
    {
      field: 'validUntil',
      headerName: 'Valid until',
      type: 'date',
      editable: true,
    },
    {
      field: 'archived',
      headerName: 'Archived',
      type: 'boolean',
      editable: false,
    },
    ...(editRights
      ? [
          {
            field: 'actions',
            type: 'actions',
            getActions: getActions,
          } as GridColDef,
        ]
      : []),
  ];

  return (
    <>
      <NewAttainmentDialog
        handleClose={() => setAddDialogOpen(false)}
        open={addDialogOpen}
        onSave={handleAddAttainment}
      />
      <NewAplusAttainmentsDialog
        handleClose={() => setAplusDialogOpen(false)}
        open={aplusDialogOpen}
      />
      <UnsavedChangesDialog
        open={unsavedDialogOpen || blocker.state === 'blocked'}
        onClose={() => {
          setUnsavedDialogOpen(false);
          if (blocker.state === 'blocked') blocker.reset();
        }}
        handleDiscard={() => {
          setRows(structuredClone(initRows));
          if (blocker.state === 'blocked') blocker.proceed();
        }}
      />
      <div style={{display: 'flex'}}>
        <Typography width={'fit-content'} variant="h2">
          Attainments
        </Typography>

        {editRights && unsavedChanges && (
          <Box
            sx={{
              marginLeft: '10px',
              borderRadius: 4,
              // border: '1px solid black',
              // backgroundColor: 'lightgray',
              alignItems: 'center',
              textAlign: 'center',
              // p: 1,
            }}
          >
            {/* {unsavedChanges && (
              <>
                Unsaved Changes
                <Button onClick={() => setUnsavedDialogOpen(true)}>
                  Discard
                </Button>
                <Button
                  onClick={handleSubmit}
                  variant={unsavedChanges ? 'contained' : 'text'}
                  disabled={error || editing}
                >
                  Save
                </Button>
              </>
            )} */}
          </Box>
        )}
      </div>
      <Box sx={{display: 'flex', gap: 1, mb: 1, mt: 1}}>
        {editRights && (
          <>
            <Button variant="outlined" onClick={() => setAddDialogOpen(true)}>
              Add New
            </Button>
            <Button variant="outlined">A+ Import</Button>
          </>
        )}

        {editRights && (
<<<<<<< HEAD
          <>
=======
          <Button onClick={() => setAplusDialogOpen(true)}>Add from A+</Button>
        )}

        {editRights && (
          <div style={{marginLeft: '10px'}}>
>>>>>>> 9a54b605
            {unsavedChanges && (
              <>
                <Button onClick={() => setUnsavedDialogOpen(true)}>
                  Discard
                </Button>

                <Button
                  onClick={handleSubmit}
                  variant={unsavedChanges ? 'contained' : 'text'}
                  disabled={error || editing}
                >
                  Save
                </Button>
              </>
            )}
          </>
        )}
      </Box>

      <div style={{height: '100%', maxHeight: '70vh'}}>
        <DataGrid
          rows={rows}
          columns={columns}
          rowHeight={25}
          editMode="row"
          rowSelection={false}
          disableColumnSelector
          onRowEditStart={() => setEditing(true)}
          onRowEditStop={() => setEditing(false)}
          processRowUpdate={updatedRow => {
            setRows(oldRows =>
              oldRows.map(row => (row.id === updatedRow.id ? updatedRow : row))
            );
            // TODO: do some validation. Code below is an example.
            // for (const [key, val] of Object.entries(updatedRow)) {
            //   if (key === 'id' || key === 'StudentNo') continue;
            //   if ((val as number) < 0)
            //     throw new Error('Value cannot be negative');
            //   else if ((val as number) > 5000)
            //     throw new Error('Value cannot be over 5000');
            // }
            // setSnackBar({message: 'Row saved!', severity: 'success'});
            setError(false);
            return updatedRow;
          }}
          onProcessRowUpdateError={(rowError: Error) => {
            setError(true);
            enqueueSnackbar(rowError.message, {variant: 'error'});
          }}
        />
      </div>
    </>
  );
};

export default AttainmentsView;<|MERGE_RESOLUTION|>--- conflicted
+++ resolved
@@ -322,20 +322,14 @@
             <Button variant="outlined" onClick={() => setAddDialogOpen(true)}>
               Add New
             </Button>
-            <Button variant="outlined">A+ Import</Button>
+            <Button onClick={() => setAplusDialogOpen(true)}>
+              Add from A+
+            </Button>
           </>
         )}
 
         {editRights && (
-<<<<<<< HEAD
           <>
-=======
-          <Button onClick={() => setAplusDialogOpen(true)}>Add from A+</Button>
-        )}
-
-        {editRights && (
-          <div style={{marginLeft: '10px'}}>
->>>>>>> 9a54b605
             {unsavedChanges && (
               <>
                 <Button onClick={() => setUnsavedDialogOpen(true)}>
