--- conflicted
+++ resolved
@@ -342,24 +342,13 @@
                 <Button
                   onClick={handleSubmit}
                   variant={unsavedChanges ? 'contained' : 'text'}
-                  disabled={error || editing}
+                  disabled={editing}
                 >
                   Save
                 </Button>
               </>
             )}
-<<<<<<< HEAD
-            <Button
-              onClick={handleSubmit}
-              variant={unsavedChanges ? 'contained' : 'text'}
-              disabled={editing}
-            >
-              Save
-            </Button>
-          </div>
-=======
           </>
->>>>>>> bd04e3fd
         )}
       </Box>
 
