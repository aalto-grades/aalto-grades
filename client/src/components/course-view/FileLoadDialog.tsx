--- conflicted
+++ resolved
@@ -30,15 +30,10 @@
 const errorMsg = { msg: 'There was an issue progressing the file, the grades were not imported.', severity: 'error' };
 
 // How many errors are initially rendered visible in the dialog.
-export const maxErrorsToShow = 5;
+export const maxErrorsToShow: number = 5;
 
-<<<<<<< HEAD
-const FileLoadDialog = ({ instanceId, handleClose, open, returnImportedGrades }) => {
-  let { courseId }: any = useParams();
-=======
 const FileLoadDialog = ({ instanceId, handleClose, open,  }) => {
   let { courseId } = useParams();
->>>>>>> 83fbbb3d
   const fileInput = createRef<any>();
 
   // state variables handling the alert messages
