--- conflicted
+++ resolved
@@ -26,7 +26,6 @@
   + ' study attainment tags you wish to add grades for. You can see an example'
   + ' of a CSV file of the correct format below.';
 
-<<<<<<< HEAD
 const exampleText: string =
   'A student with the student number 222222 has gotten 8 points from the'
   + ' attainment \'C3I9A1\' and 7 points from attainment \'C3I9A2\'.';
@@ -41,7 +40,7 @@
 };
 
 const successMsg: Message = {
-  msg: 'File processed successfully, grades imported.',
+  msg: 'File processed successfully, grades imported. To refresh final grades, press "calculate final grades"',
   severity: 'success'
 };
 
@@ -49,22 +48,12 @@
   msg: 'There was an issue progressing the file, the grades were not imported.',
   severity: 'error'
 };
-=======
-const loadingMsg = { msg: 'Importing grades...', severity: 'info' };
-const successMsg = { msg: 'File processed successfully, grades imported. To refresh final grades, press "calculate final grades"', severity: 'success' };
-const errorMsg = { msg: 'There was an issue progressing the file, the grades were not imported.', severity: 'error' };
->>>>>>> 7a95e419
 
 // How many errors are initially rendered visible in the dialog.
 export const maxErrorsToShow: number = 5;
 
-<<<<<<< HEAD
-const FileLoadDialog = ({ instanceId, handleClose, open, returnImportedGrades }) => {
-  const { courseId }: any = useParams();
-=======
-const FileLoadDialog = ({ instanceId, handleClose, open,  }) => {
-  let { courseId } = useParams();
->>>>>>> 7a95e419
+const FileLoadDialog = ({ instanceId, handleClose, open }) => {
+  const { courseId } = useParams();
   const fileInput = createRef<any>();
 
   // state variables handling the alert messages
