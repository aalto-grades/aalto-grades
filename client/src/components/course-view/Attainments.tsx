--- conflicted
+++ resolved
@@ -120,22 +120,11 @@
         display: 'flex', flexWrap: 'wrap', justifyContent: 'space-between',
         alignItems: 'center', gap: 1, mt: 2, mb: 1
       }}>
-<<<<<<< HEAD
         <Button onClick={(): void => {
           navigate(
             `/${props.courseId}/attainment/create/${props.assessmentModel.id}`
           );
         }}>
-=======
-        <Button
-          onClick={(): void => {
-            navigate(
-              `/${props.courseId}/attainment/create`
-            + `/${props.assessmentModel.id}/${props.attainmentTree.id}`
-            );
-          }}
-        >
->>>>>>> 53eebc86
           Add attainment
         </Button>
         <Box sx={{
