--- conflicted
+++ resolved
@@ -26,7 +26,7 @@
   useAddCoursePart,
   useFetchAplusCourses,
 } from '../../hooks/useApi';
-import {getAplusToken} from '../../utils';
+import {getAplusToken} from '../../utils/utils';
 
 import Type = AplusGradeSourceType;
 
@@ -41,13 +41,8 @@
   open,
 }: PropsType): JSX.Element => {
   const {courseId} = useParams() as {courseId: string};
-<<<<<<< HEAD
   const aplusCourses = useFetchAplusCourses({enabled: !!getAplusToken()});
-  const addAttainment = useAddCoursePart(courseId);
-=======
-  const aplusCourses = useFetchAplusCourses();
   const addCoursePart = useAddCoursePart(courseId);
->>>>>>> f6ae0850
   const addAplusGradeSources = useAddAplusGradeSources(courseId);
 
   const [aplusTokenDialogOpen, setAplusTokenDialogOpen] =
@@ -130,7 +125,6 @@
   };
 
   return (
-<<<<<<< HEAD
     <>
       <Dialog open={open} onClose={handleResetAndClose}>
         <DialogTitle>A+ Courses</DialogTitle>
@@ -149,8 +143,8 @@
           )}
           {step === 2 && aplusCourse && (
             <CreateAplusCourseParts
-              coursePartsWithSource={attainmentsWithSource}
-              handleChange={handleAttainmentChange}
+              coursePartsWithSource={CoursePartsWithSource}
+              handleChange={handleCoursePartChange}
             />
           )}
         </DialogContent>
@@ -183,53 +177,6 @@
         open={aplusTokenDialogOpen && open}
       />
     </>
-=======
-    <Dialog open={open} onClose={handleResetAndClose}>
-      <DialogTitle>A+ Courses</DialogTitle>
-      <DialogContent>
-        {step === 0 && aplusCourses.data && (
-          <SelectAplusCourse
-            aplusCourses={aplusCourses.data}
-            setAplusCourse={setAplusCourse}
-          />
-        )}
-        {step === 1 && aplusCourse && (
-          <SelectAplusGradeSources
-            aplusCourse={aplusCourse}
-            handleChange={handleSelectionChange}
-          />
-        )}
-        {step === 2 && aplusCourse && (
-          <CreateAplusCourseParts
-            coursePartsWithSource={CoursePartsWithSource}
-            handleChange={handleCoursePartChange}
-          />
-        )}
-      </DialogContent>
-      <DialogActions>
-        {step > 0 && (
-          <Button onClick={() => setStep(step - 1)} sx={{mr: 'auto'}}>
-            Back
-          </Button>
-        )}
-        {step <= 1 && (
-          <Button disabled={!aplusCourse} onClick={() => setStep(step + 1)}>
-            Next
-          </Button>
-        )}
-        {step === 2 && (
-          <Button
-            onClick={async () => {
-              await handleSubmit();
-              handleResetAndClose();
-            }}
-          >
-            Submit
-          </Button>
-        )}
-      </DialogActions>
-    </Dialog>
->>>>>>> f6ae0850
   );
 };
 
