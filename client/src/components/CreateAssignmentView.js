// SPDX-FileCopyrightText: 2023 The Aalto Grades Developers
//
// SPDX-License-Identifier: MIT

import React, { useState }  from 'react';
<<<<<<< HEAD
import { useNavigate, useParams } from 'react-router-dom';
=======
import { useNavigate } from 'react-router-dom';
>>>>>>> 0f9babdb
import Typography from '@mui/material/Typography';
import Container from '@mui/material/Container';
import Button from '@mui/material/Button';
import Box from '@mui/material/Box';
import Assignment from './create-assignment/Assignment';
import assignmentServices from '../services/assignments';

const CreateAssignmentView = () => {
<<<<<<< HEAD
  let navigate = useNavigate();
  let { courseId, instanceId } = useParams();
=======
  const navigate = useNavigate();
>>>>>>> 0f9babdb

  // The property 'category' must be specified for each assignment in order to populate the textfields correctly
  const [assignments, setAssignments] = useState([{
    category: '',
    name: '',
    date: '',
    expiryDate: '',
    //formulaId: null,
    affectCalculation: false,
    formulaAttributes: [],
    subAssignments: [],
  }]);

  const addAttainment = async (attainmentObject) => {
    try {
      const attainment = await assignmentServices.addAttainment(courseId, instanceId, attainmentObject);
      console.log(attainment);
      navigate('/' + courseId, { replace: true });
    } catch (exception) {
      console.log(exception.message);
    }
  };

  const handleSubmit = (event) => {
    event.preventDefault();
    try {
      const updatedAssignments = assignmentServices.formatStringsToDates(assignments);
      console.log(updatedAssignments[0]);
      addAttainment(updatedAssignments[0]);
      // TODO: connect to backend and add assignmentes to DB,
      // Add possible attributes and delete unnecessary ones
    } catch (exception) {
      console.log(exception);
    }
  };

  const removeAssignment = (indices) => {
    const updatedAssignments = assignmentServices.removeAssignment(indices, assignments);
    setAssignments(updatedAssignments);
  };

  return(
    <>
      <Container maxWidth="md" sx={{ textAlign: 'right' }}>
        <Typography variant="h3" component="div" sx={{ flexGrow: 1, mb: 4, textAlign: 'left' }}>
            Create Study Attainment
        </Typography>
        <form>
          <Box sx={{ 
            bgcolor: 'primary.light',
            display: 'flex',
            flexDirection: 'column',
            borderRadius: 2,
            my: 2,
            pt: 3,
            pb: 1,
            px: 2,
          }}>
            {/* Create the root assignment */}
            <Assignment 
              indices={[0]}
              assignments={assignments} 
              setAssignments={setAssignments} 
              removeAssignment={removeAssignment}
            />
          </Box>
          <Button size='medium' variant='outlined' onClick={ () => navigate(-1) } sx={{ mr: 1 }}>
                Cancel
          </Button>
          <Button size='medium' variant='contained' type='submit' onClick={handleSubmit} sx={{ mr: 2 }}>
                Confirm
          </Button>
        </form>
      </Container>
    </>
  );
};

export default CreateAssignmentView;<|MERGE_RESOLUTION|>--- conflicted
+++ resolved
@@ -3,11 +3,7 @@
 // SPDX-License-Identifier: MIT
 
 import React, { useState }  from 'react';
-<<<<<<< HEAD
 import { useNavigate, useParams } from 'react-router-dom';
-=======
-import { useNavigate } from 'react-router-dom';
->>>>>>> 0f9babdb
 import Typography from '@mui/material/Typography';
 import Container from '@mui/material/Container';
 import Button from '@mui/material/Button';
@@ -16,12 +12,8 @@
 import assignmentServices from '../services/assignments';
 
 const CreateAssignmentView = () => {
-<<<<<<< HEAD
-  let navigate = useNavigate();
+  const navigate = useNavigate();
   let { courseId, instanceId } = useParams();
-=======
-  const navigate = useNavigate();
->>>>>>> 0f9babdb
 
   // The property 'category' must be specified for each assignment in order to populate the textfields correctly
   const [assignments, setAssignments] = useState([{
