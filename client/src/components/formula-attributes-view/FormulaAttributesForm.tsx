--- conflicted
+++ resolved
@@ -45,15 +45,7 @@
     setAttributeValues(newAttributeValues);
   }
 
-<<<<<<< HEAD
-  const handleSubmit = async (event) => {
-=======
-  async function sleep(ms) {
-    return new Promise(r => setTimeout(r, ms));
-  }
-
   async function handleSubmit(event) {
->>>>>>> 3edbb002
     event.preventDefault();
     try {
       const updatedAttainments = selectedAttainments.map((attainment, index) => {
