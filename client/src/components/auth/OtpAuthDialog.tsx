// SPDX-FileCopyrightText: 2024 The Aalto Grades Developers
//
// SPDX-License-Identifier: MIT

import {
  Box,
  Button,
  Collapse,
  Dialog,
  DialogActions,
  DialogContent,
  DialogContentText,
  DialogTitle,
} from '@mui/material';
import {MuiOtpInput} from 'mui-one-time-password-input';
import {JSX, useState} from 'react';
import {useTranslation} from 'react-i18next';
import QRCode from 'react-qr-code';

const splitString = (str: string | null, chunkSize: number): string => {
  if (str === null) return '';

  const chunks = [];
  for (let i = 0; i < str.length; i += chunkSize) {
    chunks.push(str.substring(i, i + chunkSize));
  }
  return chunks.join('\n');
};

type PropsType = {
  open: boolean;
  otpAuth: string | null;
  cancelText?: string;
  onCancel: () => void;
  onSubmit: (otp: string) => Promise<boolean>;
};
const OtpAuthDialog = ({
  open,
  otpAuth,
<<<<<<< HEAD
  cancelText = 'Cancel',
  onCancel,
  onSubmit,
=======
  onClose,
  closeText = undefined,
>>>>>>> 4183b534
}: PropsType): JSX.Element => {
  const {t} = useTranslation();
  const [showSecret, setShowSecret] = useState<boolean>(false);
  const [otp, setOtp] = useState<string>('');

  const secret =
    otpAuth === null ? null : otpAuth.split('secret=')[1].split('&')[0];

  return (
<<<<<<< HEAD
    // No onClose on purpose to make accidental closing harder
    <Dialog open={open} fullWidth maxWidth="xs" disableRestoreFocus>
      <DialogTitle>MFA QR code</DialogTitle>
=======
    <Dialog open={otpAuth !== null} onClose={onClose} fullWidth maxWidth="xs">
      <DialogTitle>{t('auth.mfa-qr.title')}</DialogTitle>
>>>>>>> 4183b534
      <DialogContent>
        <DialogContentText sx={{textAlign: 'center'}}>
          {t('auth.mfa-qr.scan')}
        </DialogContentText>
        {otpAuth !== null && (
          <Box sx={{my: 2}} style={{display: 'flex', justifyContent: 'center'}}>
            <QRCode value={otpAuth} />
          </Box>
        )}

        <Box style={{display: 'flex', justifyContent: 'center'}}>
          <Button onClick={() => setShowSecret(oldVal => !oldVal)}>
            {t('auth.mfa-qr.manual')}
          </Button>
        </Box>
        <Collapse in={showSecret}>
          <DialogContentText
            data-testid="mfa-secret"
            sx={{mt: 1, textAlign: 'center'}}
          >
            {splitString(secret, 26)}
          </DialogContentText>
        </Collapse>
        <DialogContentText sx={{mt: 2, textAlign: 'center'}}>
          Enter otp
        </DialogContentText>
        <MuiOtpInput
          data-testid="mfa-input"
          title="Mfa code"
          sx={{my: 1}}
          length={6}
          value={otp}
          autoFocus
          onChange={newOtp => setOtp(newOtp)}
          validateChar={(c: string) => /\d/.test(c)}
          onComplete={async fullOtp => {
            const res = await onSubmit(fullOtp);
            if (res) setOtp('');
          }}
        />
      </DialogContent>
      <DialogActions>
<<<<<<< HEAD
        <Button
          variant="outlined"
          onClick={() => {
            onCancel();
            setOtp('');
          }}
        >
          {cancelText}
        </Button>
        <Button
          variant="contained"
          onClick={async () => {
            const res = await onSubmit(otp);
            if (res) setOtp('');
          }}
          disabled={otp.length !== 6}
        >
          Submit
=======
        <Button variant="contained" onClick={onClose}>
          {closeText ?? t('auth.mfa-qr.close')}
>>>>>>> 4183b534
        </Button>
      </DialogActions>
    </Dialog>
  );
};

export default OtpAuthDialog;<|MERGE_RESOLUTION|>--- conflicted
+++ resolved
@@ -37,14 +37,9 @@
 const OtpAuthDialog = ({
   open,
   otpAuth,
-<<<<<<< HEAD
-  cancelText = 'Cancel',
+  cancelText = 'Back to login',
   onCancel,
   onSubmit,
-=======
-  onClose,
-  closeText = undefined,
->>>>>>> 4183b534
 }: PropsType): JSX.Element => {
   const {t} = useTranslation();
   const [showSecret, setShowSecret] = useState<boolean>(false);
@@ -54,14 +49,8 @@
     otpAuth === null ? null : otpAuth.split('secret=')[1].split('&')[0];
 
   return (
-<<<<<<< HEAD
-    // No onClose on purpose to make accidental closing harder
     <Dialog open={open} fullWidth maxWidth="xs" disableRestoreFocus>
-      <DialogTitle>MFA QR code</DialogTitle>
-=======
-    <Dialog open={otpAuth !== null} onClose={onClose} fullWidth maxWidth="xs">
       <DialogTitle>{t('auth.mfa-qr.title')}</DialogTitle>
->>>>>>> 4183b534
       <DialogContent>
         <DialogContentText sx={{textAlign: 'center'}}>
           {t('auth.mfa-qr.scan')}
@@ -104,7 +93,6 @@
         />
       </DialogContent>
       <DialogActions>
-<<<<<<< HEAD
         <Button
           variant="outlined"
           onClick={() => {
@@ -123,10 +111,6 @@
           disabled={otp.length !== 6}
         >
           Submit
-=======
-        <Button variant="contained" onClick={onClose}>
-          {closeText ?? t('auth.mfa-qr.close')}
->>>>>>> 4183b534
         </Button>
       </DialogActions>
     </Dialog>
