--- conflicted
+++ resolved
@@ -9,10 +9,7 @@
 import userService from '../../services/user';
 import useAuth from '../../hooks/useAuth';
 import { SystemRole } from 'aalto-grades-common/types/auth';
-<<<<<<< HEAD
-=======
 import { LoginCredentials } from '../../types/auth';
->>>>>>> ee56e404
 
 const Login = (): JSX.Element => {
 
