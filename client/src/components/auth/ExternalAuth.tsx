--- conflicted
+++ resolved
@@ -4,18 +4,8 @@
 
 import {Box, Button, Typography} from '@mui/material';
 import React, {JSX} from 'react';
-import {useLogInIdp} from '../../hooks/useApi';
 
 export default function ExternalAuth(): JSX.Element {
-<<<<<<< HEAD
-  const logInIdp = useLogInIdp();
-  function handleSubmit(event: React.SyntheticEvent): void {
-    event.preventDefault();
-    logInIdp.refetch();
-  }
-
-=======
->>>>>>> 524b04df
   return (
     <Box
       sx={{
