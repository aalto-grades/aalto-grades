// SPDX-FileCopyrightText: 2022 The Aalto Grades Developers
//
// SPDX-License-Identifier: MIT

import React, { useState }  from 'react';
import { useNavigate } from 'react-router-dom';
import { useTheme } from '@mui/material/styles';
import SignupForm from './SignupForm';
import userService from '../../services/user';
import useAuth from '../../hooks/useAuth';
import { SystemRole } from 'aalto-grades-common/types/auth';
<<<<<<< HEAD
=======
import { SignupCredentials } from '../../types/auth';
>>>>>>> ee56e404

const Signup = (): JSX.Element => {

  const navigate = useNavigate();
  const { setAuth } = useAuth();
  const theme = useTheme();
  const [errorMessage, setErrorMessage] = useState<string>('');

  async function addUser(userObject: SignupCredentials): Promise<void> {
    try {
      const response = await userService.signup(userObject);
      // if signup successfull, save user role to context
      setAuth({
        id: response.data!.id,
        role: response.data!.role,
        name: response.data!.name
      });

      console.log(`${response.data!.role}`);
      if (response.data!.role === SystemRole.Admin) {
        navigate('/course-view', { replace: true });
      } else {
        navigate('/', { replace: true });
      }
    } catch (exception) {
      console.log(exception);
      setErrorMessage('Error: signup failed');
    }
  }

  return (
    <div>
      <h1>Sign up</h1>
      <p style={{ color: `${theme.palette.primary.dark}` }}>{errorMessage}</p>
      <SignupForm addUser={addUser} />
    </div>
  );
};

export default Signup;<|MERGE_RESOLUTION|>--- conflicted
+++ resolved
@@ -9,10 +9,7 @@
 import userService from '../../services/user';
 import useAuth from '../../hooks/useAuth';
 import { SystemRole } from 'aalto-grades-common/types/auth';
-<<<<<<< HEAD
-=======
 import { SignupCredentials } from '../../types/auth';
->>>>>>> ee56e404
 
 const Signup = (): JSX.Element => {
 
