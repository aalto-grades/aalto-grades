--- conflicted
+++ resolved
@@ -207,17 +207,4 @@
       />
     </Box>
   );
-<<<<<<< HEAD
-}
-
-LeafAttainment.propTypes = {
-  attainmentTree: PropTypes.object,
-  setAttainmentTree: PropTypes.func,
-  deleteAttainment: PropTypes.func,
-  getTemporaryId: PropTypes.func,
-  attainment: PropTypes.object,
-  setTouched: PropTypes.func
-};
-=======
-}
->>>>>>> 4e7c5271
+}