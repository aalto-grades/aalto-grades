// SPDX-FileCopyrightText: 2023 The Aalto Grades Developers
//
// SPDX-License-Identifier: MIT

import { AttainmentData, Formula, FormulaData } from 'aalto-grades-common/types';
import { ExpandLess, ExpandMore } from '@mui/icons-material';
import { Box, Button, Collapse, IconButton, List, Typography } from '@mui/material';
import { useState } from 'react';
import { UseQueryResult } from '@tanstack/react-query';

import Attainment from './Attainment';
import EditFormulaDialog from '../edit-formula-dialog/EditFormulaDialog';
import LeafAttainment from './LeafAttainment';

import { useGetFormula } from '../../hooks/useApi';
import { State } from '../../types';

// An attainment component with subAttainments and a formula

export default function ParentAttainment(props: {
  attainmentTree: AttainmentData,
  setAttainmentTree: (attainmentTree: AttainmentData) => void,
  deleteAttainment: (attainment: AttainmentData) => void,
  getTemporaryId: () => number,
  attainment: AttainmentData,
  paramsFromParent?: object,
  setTouched: () => void
}): JSX.Element {

  // For opening and closing the list of sub-attainments
  const [open, setOpen]: State<boolean> = useState(true);
  const [editFormulaOpen, setEditFormulaOpen]: State<boolean> = useState(false);

  const childParams: Map<string, object> = new Map(
    props.attainment.formulaParams?.children
  );

  const formula: UseQueryResult<FormulaData> = useGetFormula(
    props.attainment.formula ?? Formula.Manual
  );

  function handleClick(): void {
    setOpen(!open);
  }

  return (
    <>
      <Box sx={{
        display: 'flex',
        flexDirection: 'row',
        alignItems: 'center',
        px: 1
      }}>
        <EditFormulaDialog
          handleClose={(): void => setEditFormulaOpen(false)}
          open={editFormulaOpen}
          attainment={props.attainment}
          attainmentTree={props.attainmentTree}
          setAttainmentTree={props.setAttainmentTree}
        />
        <Typography variant="body1" sx={{ flexGrow: 1, textAlign: 'left', mb: 0.5 }}>
          {'Grading Formula: ' + formula.data?.name ?? 'Loading...'}
        </Typography>
        {
          /* Navigation below doesn't work because formula selection has
             only been implemented for course grade */
        }
        <Button size='small' sx={{ mb: 0.5 }} onClick={(): void => setEditFormulaOpen(true)}>
          Edit formula
        </Button>
      </Box>
      <LeafAttainment
        attainmentTree={props.attainmentTree}
        setAttainmentTree={props.setAttainmentTree}
        deleteAttainment={props.deleteAttainment}
        getTemporaryId={props.getTemporaryId}
        attainment={props.attainment}
        paramsFromParent={props.paramsFromParent}
        setTouched={props.setTouched}
      />
      <Box sx={{ display: 'flex', flexDirection: 'row' }}>
        {open ? (
          <IconButton size='small' onClick={handleClick} sx={{
            height: '32px', width: '32px', mr: 1
          }}>
            <ExpandLess sx={{ color: 'primary.main' }} />
          </IconButton>
        ) : (
          <IconButton size='small' onClick={handleClick} sx={{
            height: '32px', width: '32px', mr: 1
          }}>
            <ExpandMore sx={{ color: 'hoverGrey3' }} />
          </IconButton>
        )}
        <Box sx={{ display: 'flex', flexDirection: 'column', width: '100%' }}>
          <Collapse in={!open} unmountOnExit >
            <Typography variant="body2" align='left' sx={{
              mt: 0.6, mb: 2, flexGrow: 1, color: 'hoverGrey3'
            }}>
              See sub-attainments
            </Typography>
          </Collapse>
          <Collapse in={open} timeout='auto' unmountOnExit>
            <List disablePadding>
              {
                (props.attainment.subAttainments) && (
                  props.attainment.subAttainments.map(
                    (subAttainment: AttainmentData, i: number) => (
                      <Attainment
                        key={i}
                        attainmentTree={props.attainmentTree}
                        setAttainmentTree={props.setAttainmentTree}
                        deleteAttainment={props.deleteAttainment}
                        getTemporaryId={props.getTemporaryId}
                        attainment={subAttainment}
                        paramsFromParent={childParams.get(subAttainment.tag)}
                        setTouched={props.setTouched}
                      />
                    )
                  )
                )
              }
            </List>
          </Collapse>
        </Box>
      </Box>
    </>
  );
<<<<<<< HEAD
}

ParentAttainment.propTypes = {
  attainmentTree: PropTypes.any,
  setAttainmentTree: PropTypes.func,
  deleteAttainment: PropTypes.func,
  getTemporaryId: PropTypes.func,
  attainment: PropTypes.any,
  setTouched: PropTypes.func
};
=======
}
>>>>>>> 4e7c5271
<|MERGE_RESOLUTION|>--- conflicted
+++ resolved
@@ -126,17 +126,4 @@
       </Box>
     </>
   );
-<<<<<<< HEAD
-}
-
-ParentAttainment.propTypes = {
-  attainmentTree: PropTypes.any,
-  setAttainmentTree: PropTypes.func,
-  deleteAttainment: PropTypes.func,
-  getTemporaryId: PropTypes.func,
-  attainment: PropTypes.any,
-  setTouched: PropTypes.func
-};
-=======
-}
->>>>>>> 4e7c5271
+}