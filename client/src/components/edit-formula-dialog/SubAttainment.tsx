--- conflicted
+++ resolved
@@ -6,12 +6,6 @@
 import { Box, TextField, Typography } from '@mui/material';
 import PropTypes from 'prop-types';
 import { ChangeEvent } from 'react';
-
-<<<<<<< HEAD
-import { AttainmentData } from 'aalto-grades-common/types';
-=======
-import { getParamLabel } from '../../services/formulas';
->>>>>>> 116bc372
 
 export default function SubAttainment(props: {
   attainment: AttainmentData,
