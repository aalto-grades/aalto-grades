// SPDX-FileCopyrightText: 2024 The Aalto Grades Developers
//
// SPDX-License-Identifier: MIT

import {Alert, Button, Divider, Tooltip, Typography} from '@mui/material';
import {TFunction} from 'i18next';
import {enqueueSnackbar} from 'notistack';
import {
  DragEvent,
  DragEventHandler,
  JSX,
  useCallback,
  useEffect,
  useMemo,
  useState,
} from 'react';
import {AsyncConfirmationModal} from 'react-global-modal';
import {useTranslation} from 'react-i18next';
import {useBlocker} from 'react-router-dom';
import {
  Background,
  BackgroundVariant,
  Connection,
  Controls,
  Edge,
  MiniMap,
  Node,
  ReactFlow,
  ReactFlowInstance,
  addEdge,
  useEdgesState,
  useNodesState,
} from 'reactflow';
import 'reactflow/dist/style.css';

import './flow.scss'; // Import styles
import {CoursePartData, CoursePartGradesData} from '@/common/types';
import {
  CoursePartNodeValue,
  CustomNodeTypes,
  DropInNodes,
  FullNodeData,
  GraphStructure,
  NodeSettings,
  NodeValues,
} from '@/common/types/graph';
import {calculateNewNodeValues, initNode} from '@/common/util/calculateGraph';
import UnsavedChangesDialog from '@/components/shared/UnsavedChangesDialog';
import {
  ExtraNodeData,
  ExtraNodeDataContext,
  NodeDataContext,
  NodeValuesContext,
} from '@/context/GraphProvider';
import {GradeSelectOption, findBestGrade} from '@/utils/bestGrade';
import CoursePartValuesDialog from './CoursePartValuesDialog';
import SelectCoursePartsDialog from './SelectCoursePartsDialog';
import {
  findDisconnectedEdges,
  formatGraph,
  getDragAndDropNodes,
  isValidConnection,
  simplifyNode,
} from './graphUtil';
import AdditionNode from './nodes/AdditionNode';
import AverageNode from './nodes/AverageNode';
import CoursePartNode from './nodes/CoursePartNode';
import GradeNode from './nodes/GradeNode';
import MaxNode from './nodes/MaxNode';
import MinPointsNode from './nodes/MinPointsNode';
import RequireNode from './nodes/RequireNode';
import RoundNode from './nodes/RoundNode';
import StepperNode from './nodes/StepperNode';
import SubstituteNode from './nodes/SubstituteNode';

const nodeTypesMap = {
  addition: AdditionNode,
  coursepart: CoursePartNode,
  average: AverageNode,
  grade: GradeNode,
  max: MaxNode,
  minpoints: MinPointsNode,
  require: RequireNode,
  round: RoundNode,
  stepper: StepperNode,
  substitute: SubstituteNode,
};

// Load graph for the first time
const initGraphFn = (
  initGraph: GraphStructure,
  courseParts: {id: number; name: string; archived: boolean}[],
  t: TFunction<'translation', undefined>
): {initNodeValues: NodeValues; extraNodeData: ExtraNodeData} => {
  // Check for deleted & archived course parts (edit extra data)
  const extraNodeData: ExtraNodeData = {};
  for (const node of initGraph.nodes) {
    if (node.type !== 'coursepart') continue;
    const coursePartId = parseInt(node.id.split('-')[1]);

    const nodeCoursePart = courseParts.find(
      coursePart => coursePart.id === coursePartId
    );
    if (nodeCoursePart === undefined) {
      extraNodeData[node.id] = {warning: t('graph.part-deleted')};
    } else if (nodeCoursePart.archived) {
      extraNodeData[node.id] = {warning: t('graph.part-archived')};
    }
  }

  // Load initGraph
  const initNodeValues = Object.fromEntries(
    initGraph.nodes.map(node => [
      node.id,
      initNode(node.type as CustomNodeTypes, node.id, initGraph.edges).value,
    ])
  );

  return {initNodeValues, extraNodeData};
};

type GraphProps = {
  initGraph: GraphStructure;
  courseParts: {id: number; name: string; archived: boolean}[];
  userGrades: CoursePartGradesData[] | null;
  gradeSelectOption?: GradeSelectOption;
  onSave?: (graphStructure: GraphStructure) => Promise<void>;
  readOnly?: boolean;
  modelHasFinalGrades?: boolean;
};
const Graph = ({
  initGraph,
  courseParts,
  userGrades,
  gradeSelectOption,
  onSave: onParentSave,
  readOnly = false,
  modelHasFinalGrades = false,
}: GraphProps): JSX.Element => {
  const {t} = useTranslation();

  const {initNodeValues, extraNodeData} = useMemo(
    () => initGraphFn(initGraph, courseParts, t),
    [courseParts, initGraph, t]
  );

  const [nodes, setNodes, onNodesChange] = useNodesState(initGraph.nodes);
  const [edges, setEdges, onEdgesChange] = useEdgesState(initGraph.edges);
  const [nodeData, setNodeData] = useState<FullNodeData>(initGraph.nodeData);
  const [nodeValues, setNodeValues] = useState<NodeValues>(initNodeValues);
  const [reactFlowInstance, setReactFlowInstance] =
    useState<ReactFlowInstance | null>(null);

  // Used to check for changes
  const [lastState, setLastState] = useState<{
    nodes: Node[];
    edges: Edge[];
    nodeSettings: {[key: string]: NodeSettings | undefined};
    nodeValues: NodeValues;
  } | null>(null);

  const [selected, setSelected] = useState<Node[]>([]);
  const [coursePartsSelectOpen, setCoursePartsSelectOpen] =
    useState<boolean>(false);
  const [coursePartValuesOpen, setCoursePartValuesOpen] =
    useState<boolean>(false);
  const [originalGraphStructure, setOriginalGraphStructure] =
<<<<<<< HEAD
    useState<GraphStructure>(initGraph);
=======
    useState<GraphStructure>({nodes: [], edges: [], nodeData: {}});

  const dragAndDropNodes: {
    type: DropInNodes;
    title: string;
    tooltip: string;
  }[] = [
    {
      type: 'addition',
      title: t('shared.graph.node.add'),
      tooltip: t('shared.graph.node.add-tooltip'),
    },
    {
      type: 'average',
      title: t('shared.graph.node.average'),
      tooltip: t('shared.graph.node.average-tooltip'),
    },
    {
      type: 'stepper',
      title: t('shared.graph.node.stepper'),
      tooltip: t('shared.graph.node.stepper-tooltip'),
    },
    {
      type: 'minpoints',
      title: t('shared.graph.node.min'),
      tooltip: t('shared.graph.node.min-tooltip'),
    },
    {
      type: 'max',
      title: t('shared.graph.node.max'),
      tooltip: t('shared.graph.node.max-tooltip'),
    },
    {
      type: 'require',
      title: t('shared.graph.node.require'),
      tooltip: t('shared.graph.node.require-tooltip'),
    },
    {
      type: 'round',
      title: t('shared.graph.node.round'),
      tooltip: t('shared.graph.node.round-tooltip'),
    },
    {
      type: 'substitute',
      title: t('shared.graph.node.substitute'),
      tooltip: t('shared.graph.node.substitute-tooltip'),
    },
  ];
>>>>>>> 445ce972

  const unsaved =
    JSON.stringify(originalGraphStructure.nodes.map(simplifyNode)) !==
      JSON.stringify(nodes.map(simplifyNode)) ||
    JSON.stringify(originalGraphStructure.edges) !== JSON.stringify(edges) ||
    JSON.stringify(originalGraphStructure.nodeData) !==
      JSON.stringify(nodeData);

  // Course part nodes that the user is allowed to delete
  const delCourseParts = useMemo(
    () =>
      initGraph.nodes
        .filter(node => {
          if (node.type !== 'coursepart') return false;
          const coursePartId = parseInt(node.id.split('-')[1]);

          const nodeCoursePart = courseParts.find(
            coursePart => coursePart.id === coursePartId
          );
          return nodeCoursePart === undefined || nodeCoursePart.archived;
        })
        .map(node => node.id),
    [courseParts, initGraph.nodes]
  );

  const blocker = useBlocker(
    ({currentLocation, nextLocation}) =>
      unsaved && currentLocation.pathname !== nextLocation.pathname
  );

  const setNodeTitle = (id: string, title: string): void => {
    setNodeData(oldNodeData => ({
      ...oldNodeData,
      [id]: {
        ...oldNodeData[id],
        title,
      },
    }));
  };
  const setNodeSettings = (id: string, settings: NodeSettings): void => {
    setNodeData(oldNodeSettings => ({
      ...oldNodeSettings,
      [id]: {
        ...oldNodeSettings[id],
        settings,
      },
    }));
  };

  const updateValues = useCallback(
    (newEdges: Edge[] | null = null) => {
      console.debug('Updating');
      const disconnectedEdges = findDisconnectedEdges(
        nodeValues,
        nodes,
        newEdges ?? edges
      );
      const filteredEdges = (newEdges ?? edges).filter(
        edge => !disconnectedEdges.includes(edge)
      );

      const newNodeValues: NodeValues = calculateNewNodeValues(
        nodeValues,
        nodeData,
        nodes,
        filteredEdges
      );
      setLastState(oldLastState => ({
        ...oldLastState!,
        nodeValues: newNodeValues,
      }));
      setNodeValues(newNodeValues);
      if (disconnectedEdges.length > 0) setEdges(filteredEdges);
    },
    [nodeValues, nodes, edges, nodeData, setEdges]
  );

  // Update node values when nodes/edges/values/settings change
  useEffect(() => {
    const nodeSettings = Object.fromEntries(
      Object.entries(nodeData).map(([key, {settings}]) => [key, settings])
    );

    if (
      lastState === null ||
      lastState.nodes.length !== nodes.length ||
      lastState.edges.length !== edges.length ||
      JSON.stringify(lastState.nodeValues) !== JSON.stringify(nodeValues) ||
      JSON.stringify(lastState.nodeSettings) !== JSON.stringify(nodeSettings)
    ) {
      setLastState(structuredClone({nodes, edges, nodeValues, nodeSettings}));
      updateValues();
    }
  }, [nodes, edges, nodeData, nodeValues, updateValues, lastState]);

  // Warning if leaving with unsaved
  useEffect(() => {
    const onBeforeUnload = (e: BeforeUnloadEvent): void => {
      if (unsaved) {
        e.preventDefault();
        e.returnValue = '';
      }
    };
    window.addEventListener('beforeunload', onBeforeUnload);
    return () => window.removeEventListener('beforeunload', onBeforeUnload);
  }, [unsaved]);

  useEffect(() => {
<<<<<<< HEAD
    if (userGrades === null) return;
=======
    console.debug('Loading graph');
    setLoading(true);

    for (const node of nodes) onNodesChange([{id: node.id, type: 'remove'}]);

    // Timeout to prevent nodes updating with missing data
    setTimeout(() => {
      // Check for deleted & archived course parts (edit extra data)
      for (const node of initGraph.nodes) {
        if (node.type !== 'coursepart') continue;
        const coursePartId = parseInt(node.id.split('-')[1]);

        const nodeCoursePart = courseParts.find(
          coursePart => coursePart.id === coursePartId
        );
        if (nodeCoursePart === undefined) {
          setExtraNodeData(oldExtraNodeData => ({
            ...oldExtraNodeData,
            [node.id]: {
              ...oldExtraNodeData[node.id],
              warning: t('shared.graph.part-deleted'),
            },
          }));
          setDelCourseParts(oldDelCourseParts =>
            oldDelCourseParts.concat(node.id)
          );
        } else if (nodeCoursePart.archived) {
          setExtraNodeData(oldExtraNodeData => ({
            ...oldExtraNodeData,
            [node.id]: {
              ...oldExtraNodeData[node.id],
              warning: t('shared.graph.part-archived'),
            },
          }));
          setDelCourseParts(oldArchivedCourseParts =>
            oldArchivedCourseParts.concat(node.id)
          );
        }
      }

      // Load initGraph
      const initNodeValues: {[key: string]: NodeValue} = {};
      for (const node of initGraph.nodes)
        initNodeValues[node.id] = initNode(
          node.type as CustomNodeTypes,
          node.id,
          initGraph.edges
        ).value;

      setNodes(initGraph.nodes);
      setEdges(initGraph.edges);
      setNodeData(initGraph.nodeData);
      setNodeValues(initNodeValues);

      setOriginalGraphStructure(structuredClone(initGraph));
      setUnsaved(false);
      setLoading(false);
      reactFlowInstance?.fitView();
    }, 50);
  }, [initGraph]); // eslint-disable-line react-hooks/exhaustive-deps

  useEffect(() => {
    if (loading || userGrades === null) return;
>>>>>>> 445ce972
    const newNodeValues = {...nodeValues};
    let change = false;

    for (const coursePart of userGrades) {
      const coursePartId = `coursepart-${coursePart.coursePartId}`;
      if (!(coursePartId in newNodeValues)) continue;

      const newValue = newNodeValues[coursePartId] as CoursePartNodeValue;
      const bestGrade =
        coursePart.grades.length === 0
          ? 0
          : findBestGrade(coursePart.grades, {gradeSelectOption})!.grade;
      if (newValue.value !== bestGrade) {
        newValue.source = bestGrade;
        change = true;
      }
    }
    if (change) setNodeValues(newNodeValues);
  }, [gradeSelectOption, nodeValues, userGrades]);

  const onSave = async (): Promise<void> => {
    if (onParentSave === undefined) return;

    let confirmation = true;
    if (modelHasFinalGrades) {
      confirmation = await AsyncConfirmationModal({
        title: t('shared.graph.saving'),
        message: t('shared.graph.has-final-grades-message'),
      });
    }
    if (confirmation) {
      enqueueSnackbar(t('shared.graph.saving'), {variant: 'info'});
      await onParentSave({nodes, edges, nodeData});
      enqueueSnackbar(t('shared.graph.saved'), {variant: 'success'});
      setOriginalGraphStructure(structuredClone({nodes, edges, nodeData}));
    }
  };

  const onConnect = useCallback(
    (params: Connection) => {
      setEdges(oldEdges => addEdge(params, oldEdges));
      updateValues(addEdge(params, edges));
    },
    [edges, setEdges, updateValues]
  );

  const format = async (): Promise<void> => {
    setNodes(await formatGraph(nodes, edges, nodeValues));
  };

  const handleCoursePartSelect = (
    newCourseParts: CoursePartData[],
    removedCourseParts: CoursePartData[]
  ): void => {
    setCoursePartsSelectOpen(false);

    let newNodes = [...nodes];
    let newEdges = [...edges];
    const newNodeValues = {...nodeValues};
    const newNodeData = {...nodeData};

    for (const coursePart of newCourseParts) {
      newNodes.push({
        id: `coursepart-${coursePart.id}`,
        type: 'coursepart',
        position: {x: 0, y: 100 * newNodes.length},
        data: {},
      });
      newNodeData[`coursepart-${coursePart.id}`] = {
        title: coursePart.name,
        settings: {minPoints: null, onFailSetting: 'coursefail'},
      };
      newNodeValues[`coursepart-${coursePart.id}`] =
        initNode('coursepart').value;
    }

    for (const coursePart of removedCourseParts) {
      const nodeId = `coursepart-${coursePart.id}`;
      newNodes = newNodes.filter(newNode => newNode.id !== nodeId);
      newEdges = newEdges.filter(newEdge => newEdge.source !== nodeId);
    }

    setNodes(newNodes);
    setEdges(newEdges);
    setNodeData(newNodeData);
    setNodeValues(newNodeValues);
    if (newCourseParts.length > 0) {
      setTimeout(() => {
        reactFlowInstance?.fitView();
      }, 0);
    }
  };

  const handleSetCoursePartValues = (coursePartValues: {
    [key: number]: number;
  }): void => {
    const newNodeValues = structuredClone(nodeValues);
    for (const [coursePartId, value] of Object.entries(coursePartValues)) {
      const nodeValue = newNodeValues[`coursepart-${coursePartId}`];
      if (nodeValue.type === 'coursepart') nodeValue.source = value;
    }
    setNodeValues(newNodeValues);
  };

  const nodeTypeMap = Object.fromEntries(
    nodes.map(node => [node.id, node.type])
  );

  // Handle drop-in nodes
  const onDragStart = (
    event: DragEvent<HTMLDivElement>,
    nodeType: DropInNodes
  ): void => {
    event.dataTransfer.setData('application/reactflow', nodeType);
    event.dataTransfer.effectAllowed = 'move';
  };
  const onDragOver: DragEventHandler<HTMLDivElement> = useCallback(event => {
    event.preventDefault();
    event.dataTransfer.dropEffect = 'move';
  }, []);
  let id = 0;
  const getId = useCallback(() => `dndnode-${id++}`, [id]);
  const onDrop: DragEventHandler<HTMLDivElement> = useCallback(
    event => {
      event.preventDefault();

      const type = event.dataTransfer.getData('application/reactflow') as
        | DropInNodes
        | '';

      if (!type || reactFlowInstance === null) return;

      const position = reactFlowInstance.screenToFlowPosition({
        x: event.clientX,
        y: event.clientY,
      });
      let nodeId = `dnd-${type}-${getId()}`;
      while (nodeId in nodeTypeMap) nodeId = `dnd-${type}-${getId()}`; // To prevent duplicates from loading existing graph

      const initState = initNode(type);
      const newNode: Node = {id: nodeId, type, position, data: {}};

      setNodes(oldNodes => oldNodes.concat(newNode));
      setNodeValues(oldNodeValues => ({
        ...oldNodeValues,
        [nodeId]: initState.value,
      }));
      setNodeTitle(nodeId, initState.data.title);
      if (initState.data.settings)
        setNodeSettings(nodeId, initState.data.settings);
    },
    [getId, nodeTypeMap, reactFlowInstance, setNodes]
  );

  const dragAndDropNodes = getDragAndDropNodes(t);
  const courseFail = Object.values(nodeValues).find(
    nodeVal => 'courseFail' in nodeVal && nodeVal.courseFail
  );
  return (
    <>
      <UnsavedChangesDialog blocker={blocker} />
      <SelectCoursePartsDialog
        nodes={nodes}
        courseParts={courseParts}
        open={coursePartsSelectOpen}
        handleCoursePartSelect={handleCoursePartSelect}
        onClose={() => setCoursePartsSelectOpen(false)}
      />
      <CoursePartValuesDialog
        nodes={nodes}
        nodeValues={nodeValues}
        courseParts={courseParts}
        open={coursePartValuesOpen}
        onClose={() => setCoursePartValuesOpen(false)}
        handleSetCoursePartValues={handleSetCoursePartValues}
      />
      <div style={{position: 'relative'}}>
        {unsaved && (
          <Alert
            sx={{
              position: 'absolute',
              top: 10,
              right: 10,
              zIndex: 1,
            }}
            severity="info"
            // variant="outlined"
          >
            {t('general.unsaved-changes')}
          </Alert>
        )}
        {unsaved && modelHasFinalGrades && (
          <Tooltip title={t('shared.graph.has-final-grades-message')}>
            <Alert
              sx={{
                position: 'absolute',
                top: 70,
                right: 10,
                zIndex: 1,
              }}
              severity="warning"
            >
              {t('shared.graph.has-final-grades')}
            </Alert>
          </Tooltip>
        )}
        {courseFail && (
          <Alert
            sx={{
              position: 'absolute',
              top:
                Number(unsaved) * 60 +
                Number(unsaved && modelHasFinalGrades) * 60 +
                10,
              right: 10,
              zIndex: 1,
            }}
            severity="warning"
            // variant="outlined"
          >
            {t('shared.graph.course-failed')}
          </Alert>
        )}
      </div>
      <div style={{position: 'relative'}}>
        {selected.length > 0 && (
          <Button
            onClick={() => {
              onNodesChange(
                selected.map(node => ({type: 'remove', id: node.id}))
              );
            }}
            variant="contained"
            color="error"
            sx={{
              position: 'absolute',
              top: 10,
              left: 10,
              zIndex: 1,
            }}
          >
            {t('shared.graph.delete-node', {count: selected.length})}
          </Button>
        )}
      </div>
      <NodeValuesContext.Provider value={{nodeValues}}>
        <ExtraNodeDataContext.Provider value={{extraNodeData}}>
          <NodeDataContext.Provider
            value={{nodeData, setNodeTitle, setNodeSettings}}
          >
            <div style={{width: '100%', height: '60vh'}}>
              <ReactFlow
                nodes={nodes}
                edges={edges}
                onNodesChange={changes =>
                  onNodesChange(
                    changes.filter(
                      change =>
                        change.type !== 'remove' ||
                        delCourseParts.includes(change.id) ||
                        (nodeTypeMap[change.id] !== 'coursepart' &&
                          nodeTypeMap[change.id] !== 'grade')
                    )
                  )
                }
                onSelectionChange={changes => setSelected(changes.nodes)}
                minZoom={0.25}
                onEdgesChange={onEdgesChange}
                onConnect={onConnect}
                isValidConnection={connection =>
                  isValidConnection(connection, edges)
                }
                nodeTypes={nodeTypesMap}
                onInit={flowInstance => {
                  setReactFlowInstance(flowInstance);
                  reactFlowInstance?.fitView();
                }}
                onDrop={onDrop}
                onDragOver={onDragOver}
                onError={(i, m) => i !== '008' && console.warn(m)} // Ignore "couldn't create edge" warnings
                fitView
                elementsSelectable={!readOnly}
                nodesConnectable={!readOnly}
                nodesDraggable={!readOnly}
                deleteKeyCode={['Backspace', 'Delete']}
              >
                {!readOnly && <Controls />}
                <MiniMap />
                <Background
                  variant={BackgroundVariant.Dots}
                  gap={12}
                  size={1}
                />
              </ReactFlow>
            </div>
            {!readOnly && onParentSave !== undefined && (
              <>
                <div style={{marginBottom: '5px'}}>
                  {dragAndDropNodes.map(dragAndDropNode => (
                    <Tooltip
                      key={dragAndDropNode.type}
                      title={dragAndDropNode.tooltip}
                      placement="top"
                    >
                      <div
                        className="dnd-node"
                        onDragStart={event =>
                          onDragStart(event, dragAndDropNode.type)
                        }
                        draggable
                      >
                        {dragAndDropNode.title}
                      </div>
                    </Tooltip>
                  ))}
                </div>
                <Divider sx={{my: 1}} />
                <div style={{float: 'left'}}>
                  <Button
                    onClick={() => setCoursePartsSelectOpen(true)}
                    variant="outlined"
                  >
                    {t('general.select-course-parts')}
                  </Button>
                  <Button
                    onClick={() => setCoursePartValuesOpen(true)}
                    variant="outlined"
                    sx={{ml: 1}}
                  >
                    {t('shared.graph.test-values')}
                  </Button>
                  <Button onClick={format} variant="outlined" sx={{ml: 1}}>
                    {t('shared.graph.format')}
                  </Button>
                </div>
                <div
                  style={{
                    float: 'right',
                    display: 'flex',
                    marginTop: '5px',
                  }}
                >
                  {unsaved && (
                    <Typography
                      sx={{display: 'inline', alignSelf: 'center', mr: 1}}
                    >
                      {t('general.unsaved-changes')}
                    </Typography>
                  )}
                  <Button
                    variant={unsaved ? 'contained' : 'text'}
                    onClick={onSave}
                    sx={{float: 'right'}}
                  >
                    {t('general.save')}
                  </Button>
                </div>
              </>
            )}
          </NodeDataContext.Provider>
        </ExtraNodeDataContext.Provider>
      </NodeValuesContext.Provider>
    </>
  );
};

export default Graph;<|MERGE_RESOLUTION|>--- conflicted
+++ resolved
@@ -102,9 +102,9 @@
       coursePart => coursePart.id === coursePartId
     );
     if (nodeCoursePart === undefined) {
-      extraNodeData[node.id] = {warning: t('graph.part-deleted')};
+      extraNodeData[node.id] = {warning: t('shared.graph.part-deleted')};
     } else if (nodeCoursePart.archived) {
-      extraNodeData[node.id] = {warning: t('graph.part-archived')};
+      extraNodeData[node.id] = {warning: t('shared.graph.part-archived')};
     }
   }
 
@@ -165,58 +165,7 @@
   const [coursePartValuesOpen, setCoursePartValuesOpen] =
     useState<boolean>(false);
   const [originalGraphStructure, setOriginalGraphStructure] =
-<<<<<<< HEAD
     useState<GraphStructure>(initGraph);
-=======
-    useState<GraphStructure>({nodes: [], edges: [], nodeData: {}});
-
-  const dragAndDropNodes: {
-    type: DropInNodes;
-    title: string;
-    tooltip: string;
-  }[] = [
-    {
-      type: 'addition',
-      title: t('shared.graph.node.add'),
-      tooltip: t('shared.graph.node.add-tooltip'),
-    },
-    {
-      type: 'average',
-      title: t('shared.graph.node.average'),
-      tooltip: t('shared.graph.node.average-tooltip'),
-    },
-    {
-      type: 'stepper',
-      title: t('shared.graph.node.stepper'),
-      tooltip: t('shared.graph.node.stepper-tooltip'),
-    },
-    {
-      type: 'minpoints',
-      title: t('shared.graph.node.min'),
-      tooltip: t('shared.graph.node.min-tooltip'),
-    },
-    {
-      type: 'max',
-      title: t('shared.graph.node.max'),
-      tooltip: t('shared.graph.node.max-tooltip'),
-    },
-    {
-      type: 'require',
-      title: t('shared.graph.node.require'),
-      tooltip: t('shared.graph.node.require-tooltip'),
-    },
-    {
-      type: 'round',
-      title: t('shared.graph.node.round'),
-      tooltip: t('shared.graph.node.round-tooltip'),
-    },
-    {
-      type: 'substitute',
-      title: t('shared.graph.node.substitute'),
-      tooltip: t('shared.graph.node.substitute-tooltip'),
-    },
-  ];
->>>>>>> 445ce972
 
   const unsaved =
     JSON.stringify(originalGraphStructure.nodes.map(simplifyNode)) !==
@@ -325,73 +274,7 @@
   }, [unsaved]);
 
   useEffect(() => {
-<<<<<<< HEAD
     if (userGrades === null) return;
-=======
-    console.debug('Loading graph');
-    setLoading(true);
-
-    for (const node of nodes) onNodesChange([{id: node.id, type: 'remove'}]);
-
-    // Timeout to prevent nodes updating with missing data
-    setTimeout(() => {
-      // Check for deleted & archived course parts (edit extra data)
-      for (const node of initGraph.nodes) {
-        if (node.type !== 'coursepart') continue;
-        const coursePartId = parseInt(node.id.split('-')[1]);
-
-        const nodeCoursePart = courseParts.find(
-          coursePart => coursePart.id === coursePartId
-        );
-        if (nodeCoursePart === undefined) {
-          setExtraNodeData(oldExtraNodeData => ({
-            ...oldExtraNodeData,
-            [node.id]: {
-              ...oldExtraNodeData[node.id],
-              warning: t('shared.graph.part-deleted'),
-            },
-          }));
-          setDelCourseParts(oldDelCourseParts =>
-            oldDelCourseParts.concat(node.id)
-          );
-        } else if (nodeCoursePart.archived) {
-          setExtraNodeData(oldExtraNodeData => ({
-            ...oldExtraNodeData,
-            [node.id]: {
-              ...oldExtraNodeData[node.id],
-              warning: t('shared.graph.part-archived'),
-            },
-          }));
-          setDelCourseParts(oldArchivedCourseParts =>
-            oldArchivedCourseParts.concat(node.id)
-          );
-        }
-      }
-
-      // Load initGraph
-      const initNodeValues: {[key: string]: NodeValue} = {};
-      for (const node of initGraph.nodes)
-        initNodeValues[node.id] = initNode(
-          node.type as CustomNodeTypes,
-          node.id,
-          initGraph.edges
-        ).value;
-
-      setNodes(initGraph.nodes);
-      setEdges(initGraph.edges);
-      setNodeData(initGraph.nodeData);
-      setNodeValues(initNodeValues);
-
-      setOriginalGraphStructure(structuredClone(initGraph));
-      setUnsaved(false);
-      setLoading(false);
-      reactFlowInstance?.fitView();
-    }, 50);
-  }, [initGraph]); // eslint-disable-line react-hooks/exhaustive-deps
-
-  useEffect(() => {
-    if (loading || userGrades === null) return;
->>>>>>> 445ce972
     const newNodeValues = {...nodeValues};
     let change = false;
 
