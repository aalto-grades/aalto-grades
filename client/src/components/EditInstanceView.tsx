--- conflicted
+++ resolved
@@ -8,25 +8,12 @@
 import { Container, LinearProgress, Typography } from '@mui/material';
 import { useState, useEffect } from 'react';
 import { NavigateFunction, useNavigate, Params, useParams } from 'react-router-dom';
-<<<<<<< HEAD
-import { Container, LinearProgress, Typography } from '@mui/material';
-import {
-  CourseData, CourseInstanceData, GradingScale, Period
-} from 'aalto-grades-common/types/course';
-
-import EditInstanceForm from './edit-instance-view/EditInstanceForm';
-import AlertSnackbar from './alerts/AlertSnackbar';
-import courseServices from '../services/courses';
-import instanceServices from '../services/instances';
-import useSnackPackAlerts, { SnackPackAlertState } from '../hooks/useSnackPackAlerts';
-=======
 
 import EditInstanceForm from './edit-instance-view/EditInstanceForm';
 import AlertSnackbar from './alerts/AlertSnackbar';
 
 import { getCourse } from '../services/courses';
 import { createInstance, getSisuInstance } from '../services/instances';
->>>>>>> 116bc372
 import { Message, State } from '../types';
 
 export default function EditInstanceView(): JSX.Element {
