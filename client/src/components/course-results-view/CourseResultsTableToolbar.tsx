--- conflicted
+++ resolved
@@ -513,7 +513,6 @@
   };
 
   return (
-<<<<<<< HEAD
     <>
       <Box
         sx={{
@@ -524,66 +523,6 @@
           backgroundColor: theme.vars.palette.hoverGrey2,
           // height: '45px',
         }}
-=======
-    <Box
-      sx={{
-        // mx: 1,
-        p: 1,
-        borderRadius: 1,
-        display: 'flex',
-        backgroundColor: theme.vars.palette.hoverGrey2,
-      }}
-    >
-      <Button
-        variant="outlined"
-        onClick={() => setUploadOpen(true)}
-        startIcon={<Add />}
-      >
-        Add Grades
-      </Button>
-      <Divider orientation="vertical" sx={{mx: 1}} flexItem />
-      <FormControl>
-        <InputLabel id="select-grade-select-option">
-          Grade selection criterion
-        </InputLabel>
-        <Select
-          labelId="select-grade-select-option"
-          value={gradeSelectOption}
-          label="Grade selection criterion"
-          onChange={e =>
-            setGradeSelectOption(e.target.value as GradeSelectOption)
-          }
-        >
-          <MenuItem value="best">Select best grade</MenuItem>
-          <MenuItem value="latest">Select latest grade</MenuItem>
-        </Select>
-      </FormControl>
-      <FormControl>
-        <InputLabel id="select-grading-model-option">Grading Model</InputLabel>
-        <Select
-          labelId="select-grading-model-option"
-          value={selectedGradingModel}
-          label="Grading Model"
-          onChange={e =>
-            setSelectedGradingModel(e.target.value as 'any' | number)
-          }
-        >
-          <MenuItem value="any">Any</MenuItem>
-          {(gradingModels ?? []).map(model => (
-            <MenuItem key={`grading-model-select-${model.id}`} value={model.id}>
-              {model.name}
-            </MenuItem>
-          ))}
-        </Select>
-      </FormControl>
-      <Divider orientation="vertical" sx={{mx: 1}} flexItem />
-      <button
-        onClick={() =>
-          table.setGrouping(old =>
-            structuredClone(toggleString(old, 'grouping'))
-          )
-        }
->>>>>>> e224a1a7
       >
         {table.getSelectedRowModel().rows.length === 0 ? (
           <Button
