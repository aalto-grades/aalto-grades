--- conflicted
+++ resolved
@@ -18,15 +18,9 @@
 import SisuExportDialog from './SisuExportDialog';
 
 const CourseResultsTableToolbar = (
-<<<<<<< HEAD
-  { search, setSearch, calculateFinalGrades, updateGrades }
-) => {
-  const { instanceId } = useParams();
-=======
   { search, setSearch, calculateFinalGrades, updateGrades, downloadCsvTemplate }
 ): JSX.Element => {
-  let { instanceId }: any = useParams();
->>>>>>> 7a95e419
+  const { instanceId } = useParams();
 
   const [showFileDialog, setShowFileDialog] = useState<boolean>(false);
   const [showSisuDialog, setShowSisuDialog] = useState<boolean>(false);
