// SPDX-FileCopyrightText: 2022 The Aalto Grades Developers
//
// SPDX-License-Identifier: MIT

import React, { useState, useEffect } from 'react';
import PropTypes from 'prop-types';
import Box from '@mui/material/Box';
import Table from '@mui/material/Table';
import TableBody from '@mui/material/TableBody';
import TableCell from '@mui/material/TableCell';
import TableContainer from '@mui/material/TableContainer';
import TablePagination from '@mui/material/TablePagination';
import TableRow from '@mui/material/TableRow';
import Paper from '@mui/material/Paper';
import FormControlLabel from '@mui/material/FormControlLabel';
import Switch from '@mui/material/Switch';
import CourseResultsTableToolbar from './CourseResultTableToolbar';
import CourseResultsTableHead from './CourseResultsTableHead';
import Button from '@mui/material/Button';
import Typography from '@mui/material/Typography';
import sortingServices from '../../services/sorting';
import CircularProgress from '@mui/material/CircularProgress';

<<<<<<< HEAD
const CourseResultsTable = (
  { attainments, students, calculateFinalGrades, updateGrades, downloadCsvTemplate }
) => {

=======
const CourseResultsTable = ({ students, calculateFinalGrades, updateGrades, loading }) => {
>>>>>>> 83fbbb3d
  const [order, setOrder] = useState<any>('asc');
  const [orderBy, setOrderBy] = useState<any>('studentNumber');
  const [page, setPage] = useState<any>(0);
  const [dense, setDense] = useState<any>(true);
  const [rowsPerPage, setRowsPerPage] = useState<any>(25);
  const [search, setSearch] = useState<any>('');
  const [studentsToShow, setStudentsToShow] = useState<any>(students);

  useEffect(() => {
    setStudentsToShow(search === '' ? students : students.filter(s => s.studentNumber.includes(search)));
    setPage(0);
  }, [search, students]);

  function handleRequestSort(event, property) {
    const isAsc = orderBy === property && order === 'asc';
    setOrder(isAsc ? 'desc' : 'asc');
    setOrderBy(property);
  }

  function handleChangePage(event, newPage) {
    setPage(newPage);
  }

  function handleChangeRowsPerPage(event) {
    setRowsPerPage(parseInt(event.target.value, 10));
    setPage(0);
  }

  function handleChangeDense(event) {
    setDense(event.target.checked);
  }

  // Avoid a layout jump when reaching the last page with empty rows.
  const emptyRows =
    page > 0 ? Math.max(0, (1 + page) * rowsPerPage - studentsToShow.length) : 0;

  return (
    <Box sx={{ width: '100%', minWidth: '600px' }}>
      <Paper sx={{ width: '100%', mb: 2 }}>
        <CourseResultsTableToolbar
          search={search}
          setSearch={setSearch}
          calculateFinalGrades={calculateFinalGrades}
          updateGrades={updateGrades}
          downloadCsvTemplate={downloadCsvTemplate}
        />
        { loading
          ?
          <Box sx={{ margin: 'auto', alignItems: 'center', justifyContent: 'center', display: 'flex', mt: 3 }}>
            <CircularProgress />
          </Box>
          :
          <TableContainer>
            <Table
              sx={{ minWidth: 75, mx: 4 }}
              aria-labelledby='courseResultsTable'
              size={dense ? 'small' : 'medium'}
            >
              <CourseResultsTableHead
                order={order}
                orderBy={orderBy}
                onRequestSort={handleRequestSort}
              />
              <TableBody>
                { sortingServices.stableSort(studentsToShow,
                  sortingServices.getComparator(order, orderBy))
                  .slice(page * rowsPerPage, page * rowsPerPage + rowsPerPage)
                  .map((student) => {

                    return (
                      <TableRow
                        hover
                        tabIndex={-1}
                        key={student.studentNumber}
                      >
                        <TableCell
                          sx={{ width: '100px' }}
                          component="th"
                          id={student.studentNumber}
                          scope="row"
                          padding="normal"
                        >
                          {student.studentNumber}
                        </TableCell>
                        <TableCell
                          sx={{ width: '100px' }}
                          component="th"
                          id={student.credits}
                          scope="row"
                          padding="normal"
                        >
                          {student.credits}
                        </TableCell>
                        <TableCell
                          sx={{ width: '100px' }}
                          align="left"
                          key={`${student.studentNumber}_grade`}>
                          {student.grade}
                        </TableCell>
                      </TableRow>
                    );
                  })}
                {emptyRows > 0 && (
                  <TableRow
                    style={{
                      height: (dense ? 33 : 53) * emptyRows,
                    }}
                  >
                    <TableCell colSpan={6} />
                  </TableRow>
                )}
              </TableBody>
            </Table>
          </TableContainer>
        }
        <Box sx={{
          display: 'flex',
          flexDirection: 'row',
          flexWrap: 'wrap',
          justifyContent: 'space-between',
          py: '10px'
        }}>
          <Box sx={{ display: 'flex', flexDirection: 'row', ml: 3.5 }}>
            <Typography sx={{ mt: '11px' }} >View valid grades from past instances:</Typography>
            <Button sx={{ ml: 1, mt: '10px', height:'30px' }} size='small'>View all grades</Button>
          </Box>
          <TablePagination
            rowsPerPageOptions={[25, 50, 100, 500]}
            component="div"
            count={studentsToShow.length}
            rowsPerPage={rowsPerPage}
            page={page}
            onPageChange={handleChangePage}
            onRowsPerPageChange={handleChangeRowsPerPage}
          />
        </Box>
      </Paper>
      <FormControlLabel
        control={<Switch checked={dense} onChange={handleChangeDense} />}
        label="Dense padding"
      />
    </Box>
  );
};

CourseResultsTable.propTypes = {
  students: PropTypes.array,
  calculateFinalGrades: PropTypes.func,
  updateGrades: PropTypes.func,
<<<<<<< HEAD
  downloadCsvTemplate: PropTypes.func
=======
  loading: PropTypes.bool
>>>>>>> 83fbbb3d
};

export default CourseResultsTable;<|MERGE_RESOLUTION|>--- conflicted
+++ resolved
@@ -21,14 +21,10 @@
 import sortingServices from '../../services/sorting';
 import CircularProgress from '@mui/material/CircularProgress';
 
-<<<<<<< HEAD
 const CourseResultsTable = (
-  { attainments, students, calculateFinalGrades, updateGrades, downloadCsvTemplate }
-) => {
+  { students, calculateFinalGrades, updateGrades, downloadCsvTemplate, loading }
+): JSX.Element => {
 
-=======
-const CourseResultsTable = ({ students, calculateFinalGrades, updateGrades, loading }) => {
->>>>>>> 83fbbb3d
   const [order, setOrder] = useState<any>('asc');
   const [orderBy, setOrderBy] = useState<any>('studentNumber');
   const [page, setPage] = useState<any>(0);
@@ -178,11 +174,8 @@
   students: PropTypes.array,
   calculateFinalGrades: PropTypes.func,
   updateGrades: PropTypes.func,
-<<<<<<< HEAD
-  downloadCsvTemplate: PropTypes.func
-=======
+  downloadCsvTemplate: PropTypes.func,
   loading: PropTypes.bool
->>>>>>> 83fbbb3d
 };
 
 export default CourseResultsTable;