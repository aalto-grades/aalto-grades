// SPDX-FileCopyrightText: 2022 The Aalto Grades Developers
//
// SPDX-License-Identifier: MIT

<<<<<<< HEAD
import { Box, TableCell, TableHead, TableRow, TableSortLabel } from '@mui/material';
import { visuallyHidden } from '@mui/utils';
import PropTypes from 'prop-types';
import { SyntheticEvent } from 'react';
=======
import { SyntheticEvent } from 'react';
import PropTypes from 'prop-types';
import { visuallyHidden } from '@mui/utils';
import {
  Box, Checkbox, FormControlLabel, TableCell,
  TableHead, TableRow, TableSortLabel
} from '@mui/material';

interface Colum {
  id: string,
  name: string
}
>>>>>>> 8cdfd136

function CourseResultsTableHead(props: {
  order: 'asc' | 'desc',
  orderBy: string,
  onRequestSort: (event: SyntheticEvent, property: string) => void,
  handleSelectAll: () => void,
  allSelected: boolean
}): JSX.Element {

  const rows: Array<Colum> = [
    {
      id: 'studentNumber',
      name: 'Student Number'
    },
    {
      id: 'credits',
      name: 'Credits (ECTS)'
    },
    {
      id: 'finalGrade',
      name: 'Final Grade'
    }
  ];

  function createSortHandler(property: string) {
    return (event: SyntheticEvent) => {
      props.onRequestSort(event, property);
    };
  }

  return (
    <TableHead>
      <TableRow>
        {
          rows.map((column: Colum) => (
            <TableCell
              key={column.id}
              align='left'
              padding='normal'
              sortDirection={props.orderBy === column.id ? props.order : false}
            >
              <TableSortLabel
                active={props.orderBy === column.id}
                direction={props.orderBy === column.id ? props.order : 'asc'}
                onClick={createSortHandler(column.id)}
              >
                {column.name}
                {
                  props.orderBy === column.id ? (
                    <Box component="span" sx={visuallyHidden}>
                      {props.order === 'desc' ? 'sorted descending' : 'sorted ascending'}
                    </Box>
                  ) : null
                }
              </TableSortLabel>
            </TableCell>
          ))
        }
        <TableCell
          key='selectAll'
          align='left'
          padding='normal'
        >
          <FormControlLabel
            htmlFor="select-all"
            label="Select all"
            control={
              <Checkbox
                id="select-all"
                size="small"
                onClick={props.handleSelectAll}
                checked={props.allSelected}
              />
            }
          />
        </TableCell>
      </TableRow>
    </TableHead>
  );
}

CourseResultsTableHead.propTypes = {
  onRequestSort: PropTypes.func.isRequired,
  order: PropTypes.oneOf(['asc', 'desc']).isRequired,
  orderBy: PropTypes.any.isRequired,
  handleSelectAll: PropTypes.func,
  allSelected: PropTypes.bool
};

export default CourseResultsTableHead;<|MERGE_RESOLUTION|>--- conflicted
+++ resolved
@@ -2,25 +2,17 @@
 //
 // SPDX-License-Identifier: MIT
 
-<<<<<<< HEAD
-import { Box, TableCell, TableHead, TableRow, TableSortLabel } from '@mui/material';
-import { visuallyHidden } from '@mui/utils';
-import PropTypes from 'prop-types';
-import { SyntheticEvent } from 'react';
-=======
-import { SyntheticEvent } from 'react';
-import PropTypes from 'prop-types';
-import { visuallyHidden } from '@mui/utils';
 import {
   Box, Checkbox, FormControlLabel, TableCell,
   TableHead, TableRow, TableSortLabel
-} from '@mui/material';
+} from '@mui/material';import { visuallyHidden } from '@mui/utils';
+import PropTypes from 'prop-types';
+import { SyntheticEvent } from 'react';
 
 interface Colum {
   id: string,
   name: string
 }
->>>>>>> 8cdfd136
 
 function CourseResultsTableHead(props: {
   order: 'asc' | 'desc',
