// SPDX-FileCopyrightText: 2023 The Aalto Grades Developers
//
// SPDX-License-Identifier: MIT

<<<<<<< HEAD
import { useState } from 'react';
import { Params, useParams } from 'react-router-dom';
import PropTypes from 'prop-types';
import {
  Box, Button, Dialog, DialogActions, DialogContent, DialogContentText,
  DialogTitle, MenuItem, TextField
} from '@mui/material';

import AlertSnackbar from '../alerts/AlertSnackbar';
import gradeServices from '../../services/grades';
import useSnackPackAlerts, { SnackPackAlertState } from '../../hooks/useSnackPackAlerts';
import { Message } from '../../types';
=======
import { FinalGrade } from 'aalto-grades-common/types';
import {
  Box, Button, Dialog, DialogActions, DialogContent,
  DialogContentText, DialogTitle, List, ListItem,
  ListItemText, MenuItem, Paper, TextField, Typography
} from '@mui/material';
import PropTypes from 'prop-types';
import { useState, useEffect } from 'react';
import { Params, useParams } from 'react-router-dom';

import AlertSnackbar from '../alerts/AlertSnackbar';

import { exportSisuCsv } from '../../services/grades';
import { Message, State } from '../../types';
>>>>>>> 116bc372

// A Dialog component for exporting Sisu grades CSV.
const instructions: string =
  'Set the completion language and assesment date for the grading, these values'
  + ' are optional. Click export to export the grades.';

const loadingMsg: Message = {
  msg: 'Fetching Sisu CSV...',
  severity: 'info'
};

const successMsg: Message = {
  msg: 'Final grades exported to Sisu CSV format succesfully.',
  severity: 'success'
};

const errorMsg: Message = {
  msg: 'Fetching CSV failed, please try again.'
    + ' Make sure grades have been calculated before exporting.',
  severity: 'error'
};

interface LanguageOption {
  id: string,
  language: string
}

// Available completion languages used in Sisu.
const languageOptions: Array<LanguageOption> = [
  {
    id: 'fi',
    language: 'Finnish'
  },
  {
    id: 'sv',
    language: 'Swedish'
  },
  {
    id: 'en',
    language: 'English'
  },
  {
    id: 'es',
    language: 'Spanish'
  },
  {
    id: 'ja',
    language: 'Japanese'
  },
  {
    id: 'zh',
    language: 'Chinese'
  },
  {
    id: 'pt',
    language: 'Portuguese'
  },
  {
    id: 'fr',
    language: 'French'
  },
  {
    id: 'de',
    language: 'German'
  },
  {
    id: 'ru',
    language: 'Russian'
  }
];

export default function SisuExportDialog(props: {
  open: boolean,
  handleClose: () => void,
  selectedStudents: Array<FinalGrade>
}): JSX.Element {
  const { courseId, assessmentModelId }: Params = useParams();

  // state variables handling the alert messages.
<<<<<<< HEAD
  const snackPack: SnackPackAlertState = useSnackPackAlerts();
=======
  const [snackPack, setSnackPack]: State<Array<Message>> = useState<Array<Message>>([]);
  const [alertOpen, setAlertOpen]: State<boolean> = useState<boolean>(false);
  const [messageInfo, setMessageInfo]: State<Message | null> = useState<Message | null>(null);
>>>>>>> 116bc372

  // state variables handling the assessment date and completion language.
  const [assessmentDate, setAssessmentDate]: State<string | null> = useState<string | null>(null);
  const [completionLanguage, setCompletionLanguage]: State<string | null> =
    useState<string | null>(null);

<<<<<<< HEAD
  async function exportSisuCsvGrades(): Promise<void> {
    snackPack.push(loadingMsg);
=======
  // useEffect in charge of handling the back-to-back alerts
  // makes the previous disappear before showing the new one
  useEffect(() => {
    if (snackPack.length && !messageInfo) {
      setMessageInfo({ ...snackPack[0] });
      setSnackPack((prev: Array<Message>) => prev.slice(1));
      setAlertOpen(true);
    } else if (snackPack.length && messageInfo && alertOpen) {
      setAlertOpen(false);
    }
  }, [snackPack, messageInfo, alertOpen]);

  async function exportSisuCsvGrades(): Promise<void> {
    setSnackPack((prev: Array<Message>) => [...prev, loadingMsg]);
>>>>>>> 116bc372

    try {
      if (courseId && assessmentModelId) {
        const params: {
          completionLanguage?: string,
          assessmentDate?: string,
          studentNumbers: Array<string>
        } = {
          completionLanguage: completionLanguage ?? undefined,
          assessmentDate: assessmentDate ?? undefined,
          studentNumbers: props.selectedStudents.map((student: FinalGrade) => student.studentNumber)
        };

        const data: BlobPart = await exportSisuCsv(
          courseId, assessmentModelId, params
        );

        // Create a blob object from the response data
        const blob: Blob = new Blob([data], { type: 'text/csv' });

        const link: HTMLAnchorElement = document.createElement('a');
        link.href = URL.createObjectURL(blob);
        // Set file name.
        link.download = `grades_course_${courseId}_assessment_model_${assessmentModelId}.csv`;
        // Download file automatically to the user's computer.
        link.click();
        URL.revokeObjectURL(link.href);
        link.remove();

<<<<<<< HEAD
        snackPack.push(successMsg);
      }
    } catch (exception) {
      console.log(exception);
      snackPack.push(errorMsg);
=======
        setSnackPack((prev: Array<Message>) => [...prev, successMsg]);
      }
    } catch (error: unknown) {
      console.log(error);
      setSnackPack((prev: Array<Message>) => [...prev, errorMsg]);
>>>>>>> 116bc372
    } finally {
      snackPack.setAlertOpen(false);
    }
  }

  return (
    <>
      <Dialog open={props.open} transitionDuration={{ exit: 800 }}>
        <DialogTitle >Export final grades to Sisu CSV</DialogTitle>
        <DialogContent sx={{ pb: 0 }}>
          <DialogContentText sx={{ mb: 3, color: 'black' }}>
            {instructions}
          </DialogContentText>
          <Box
            component="form"
            sx={{
              '& .MuiTextField-root': { m: 1, width: '25ch' },
            }}
            noValidate
            autoComplete="off"
          >
            <div>
              <TextField
                id="select-grading-completion-language"
                select
                label="Completion language"
                defaultValue="en"
                helperText="If not provided, the default will be English."
                onChange={(e: React.ChangeEvent<HTMLInputElement | HTMLTextAreaElement>): void => {
                  setCompletionLanguage(e.target.value);
                }}
              >
                {
                  languageOptions.map((option: LanguageOption) => (
                    <MenuItem key={option.id} value={option.id}>
                      {option.language}
                    </MenuItem>
                  ))
                }
              </TextField>
            </div>
            <div>
              <TextField
                id="select-grading-assessment-date"
                InputLabelProps={{ shrink: true }}
                type="date"
                label="Assessment Date"
                /* TODO: Fix TS */
                //format="DD-MM-YYYY"
                helperText="If not provided, the default will be course instance ending date."
                onChange={(e: React.ChangeEvent<HTMLInputElement | HTMLTextAreaElement>): void => {
                  setAssessmentDate(e.target.value);
                }}
              />
            </div>
          </Box>
          <Typography variant='h6' sx={{ mt: 1 }}>
            Selected students:
          </Typography>
          <Paper sx={{ maxHeight: 200, overflow: 'auto', my: 1 }}>
            <List dense={true}>
              { props.selectedStudents.map((studentGrade: FinalGrade) => (
                <ListItem key={studentGrade.studentNumber}>
                  <ListItemText
                    primary={`Student number: ${studentGrade.studentNumber}`}
                  />
                </ListItem>
              )) }
            </List>
          </Paper>
        </DialogContent>
        <DialogActions sx={{ pr: 4, pb: 3 }}>
          <Button
            size='medium'
            variant='outlined'
            onClick={(): void => {
              props.handleClose();
            }}
          >
            Cancel
          </Button>
          <Button
            id='ag_confirm_file_upload_btn'
            size='medium'
            variant='contained'
            onClick={(): void => {
              exportSisuCsvGrades();
            }}
          >
            Export
          </Button>
        </DialogActions>
      </Dialog>
      <AlertSnackbar snackPack={snackPack} />
    </>
  );
}

SisuExportDialog.propTypes = {
  open: PropTypes.bool,
  handleClose: PropTypes.func,
  selectedStudents: PropTypes.array
};<|MERGE_RESOLUTION|>--- conflicted
+++ resolved
@@ -2,20 +2,6 @@
 //
 // SPDX-License-Identifier: MIT
 
-<<<<<<< HEAD
-import { useState } from 'react';
-import { Params, useParams } from 'react-router-dom';
-import PropTypes from 'prop-types';
-import {
-  Box, Button, Dialog, DialogActions, DialogContent, DialogContentText,
-  DialogTitle, MenuItem, TextField
-} from '@mui/material';
-
-import AlertSnackbar from '../alerts/AlertSnackbar';
-import gradeServices from '../../services/grades';
-import useSnackPackAlerts, { SnackPackAlertState } from '../../hooks/useSnackPackAlerts';
-import { Message } from '../../types';
-=======
 import { FinalGrade } from 'aalto-grades-common/types';
 import {
   Box, Button, Dialog, DialogActions, DialogContent,
@@ -30,7 +16,6 @@
 
 import { exportSisuCsv } from '../../services/grades';
 import { Message, State } from '../../types';
->>>>>>> 116bc372
 
 // A Dialog component for exporting Sisu grades CSV.
 const instructions: string =
@@ -110,23 +95,15 @@
   const { courseId, assessmentModelId }: Params = useParams();
 
   // state variables handling the alert messages.
-<<<<<<< HEAD
-  const snackPack: SnackPackAlertState = useSnackPackAlerts();
-=======
   const [snackPack, setSnackPack]: State<Array<Message>> = useState<Array<Message>>([]);
   const [alertOpen, setAlertOpen]: State<boolean> = useState<boolean>(false);
   const [messageInfo, setMessageInfo]: State<Message | null> = useState<Message | null>(null);
->>>>>>> 116bc372
 
   // state variables handling the assessment date and completion language.
   const [assessmentDate, setAssessmentDate]: State<string | null> = useState<string | null>(null);
   const [completionLanguage, setCompletionLanguage]: State<string | null> =
     useState<string | null>(null);
 
-<<<<<<< HEAD
-  async function exportSisuCsvGrades(): Promise<void> {
-    snackPack.push(loadingMsg);
-=======
   // useEffect in charge of handling the back-to-back alerts
   // makes the previous disappear before showing the new one
   useEffect(() => {
@@ -141,7 +118,6 @@
 
   async function exportSisuCsvGrades(): Promise<void> {
     setSnackPack((prev: Array<Message>) => [...prev, loadingMsg]);
->>>>>>> 116bc372
 
     try {
       if (courseId && assessmentModelId) {
@@ -171,19 +147,11 @@
         URL.revokeObjectURL(link.href);
         link.remove();
 
-<<<<<<< HEAD
-        snackPack.push(successMsg);
-      }
-    } catch (exception) {
-      console.log(exception);
-      snackPack.push(errorMsg);
-=======
         setSnackPack((prev: Array<Message>) => [...prev, successMsg]);
       }
     } catch (error: unknown) {
       console.log(error);
       setSnackPack((prev: Array<Message>) => [...prev, errorMsg]);
->>>>>>> 116bc372
     } finally {
       snackPack.setAlertOpen(false);
     }
