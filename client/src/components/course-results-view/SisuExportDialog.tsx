--- conflicted
+++ resolved
@@ -23,29 +23,17 @@
   'Set the completion language and assesment date for the grading, these values'
   + ' are optional. Click export to export the grades.';
 
-<<<<<<< HEAD
 const loadingMsg: Message = {
-=======
-const loadingMsg = {
->>>>>>> 7a95e419
   msg: 'Fetching Sisu CSV...',
   severity: 'info'
 };
 
-<<<<<<< HEAD
 const successMsg: Message = {
-=======
-const successMsg = {
->>>>>>> 7a95e419
   msg: 'Final grades exported to Sisu CSV format succesfully.',
   severity: 'success'
 };
 
-<<<<<<< HEAD
 const errorMsg: Message = {
-=======
-const errorMsg = {
->>>>>>> 7a95e419
   msg: 'Fetching CSV failed, please try again. Make sure grades have been calculated before exporting.',
   severity: 'error'
 };
@@ -94,12 +82,8 @@
   }
 ];
 
-<<<<<<< HEAD
-const SisuExportDialog = ({ open, handleClose }) => {
-=======
 const SisuExportDialog = ({ open, handleClose }): JSX.Element => {
->>>>>>> 7a95e419
-  const { courseId, instanceId }: any = useParams();
+  const { courseId, instanceId } = useParams();
 
   // state variables handling the alert messages.
   const [snackPack, setSnackPack] = useState<any>([]);
@@ -227,15 +211,8 @@
         </DialogActions>
       </Dialog>
       <AlertSnackbar
-<<<<<<< HEAD
-        messageInfo={messageInfo}
-        setMessageInfo={setMessageInfo}
-        open={alertOpen}
-        setOpen={setAlertOpen}
-=======
         messageInfo={messageInfo} setMessageInfo={setMessageInfo}
         open={alertOpen} setOpen={setAlertOpen}
->>>>>>> 7a95e419
       />
     </>
   );
