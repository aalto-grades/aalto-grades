// SPDX-FileCopyrightText: 2023 The Aalto Grades Developers
//
// SPDX-License-Identifier: MIT

import {
  Box, Button, Dialog, DialogActions, DialogContent,
  DialogContentText, DialogTitle, MenuItem, TextField
} from '@mui/material';
import PropTypes from 'prop-types';
import { useState, useEffect } from 'react';
import { Params, useParams } from 'react-router-dom';
<<<<<<< HEAD

=======
import PropTypes from 'prop-types';
import {
  Box, Button, Dialog, DialogActions, DialogContent,
  DialogContentText, DialogTitle, List, ListItem,
  ListItemText, MenuItem, Paper, TextField, Typography
} from '@mui/material';

import { FinalGrade } from 'aalto-grades-common/types';
>>>>>>> 8cdfd136
import AlertSnackbar from '../alerts/AlertSnackbar';

import gradeServices from '../../services/grades';
import { Message, State } from '../../types';

// A Dialog component for exporting Sisu grades CSV.
const instructions: string =
  'Set the completion language and assesment date for the grading, these values'
  + ' are optional. Click export to export the grades.';

const loadingMsg: Message = {
  msg: 'Fetching Sisu CSV...',
  severity: 'info'
};

const successMsg: Message = {
  msg: 'Final grades exported to Sisu CSV format succesfully.',
  severity: 'success'
};

const errorMsg: Message = {
  msg: 'Fetching CSV failed, please try again.'
    + ' Make sure grades have been calculated before exporting.',
  severity: 'error'
};

interface LanguageOption {
  id: string,
  language: string
}

// Available completion languages used in Sisu.
const languageOptions: Array<LanguageOption> = [
  {
    id: 'fi',
    language: 'Finnish'
  },
  {
    id: 'sv',
    language: 'Swedish'
  },
  {
    id: 'en',
    language: 'English'
  },
  {
    id: 'es',
    language: 'Spanish'
  },
  {
    id: 'ja',
    language: 'Japanese'
  },
  {
    id: 'zh',
    language: 'Chinese'
  },
  {
    id: 'pt',
    language: 'Portuguese'
  },
  {
    id: 'fr',
    language: 'French'
  },
  {
    id: 'de',
    language: 'German'
  },
  {
    id: 'ru',
    language: 'Russian'
  }
];

function SisuExportDialog(props: {
  open: boolean,
  handleClose: () => void,
  selectedStudents: Array<FinalGrade>
}): JSX.Element {
  const { courseId, assessmentModelId }: Params = useParams();

  // state variables handling the alert messages.
  const [snackPack, setSnackPack]: State<Array<Message>> = useState<Array<Message>>([]);
  const [alertOpen, setAlertOpen]: State<boolean> = useState<boolean>(false);
  const [messageInfo, setMessageInfo]: State<Message | null> = useState<Message | null>(null);

  // state variables handling the assessment date and completion language.
  const [assessmentDate, setAssessmentDate]: State<string | null> = useState<string | null>(null);
  const [completionLanguage, setCompletionLanguage]: State<string | null> =
    useState<string | null>(null);

  // useEffect in charge of handling the back-to-back alerts
  // makes the previous disappear before showing the new one
  useEffect(() => {
    if (snackPack.length && !messageInfo) {
      setMessageInfo({ ...snackPack[0] });
      setSnackPack((prev: Array<Message>) => prev.slice(1));
      setAlertOpen(true);
    } else if (snackPack.length && messageInfo && alertOpen) {
      setAlertOpen(false);
    }
  }, [snackPack, messageInfo, alertOpen]);

  async function exportSisuCsvGrades(): Promise<void> {
    setSnackPack((prev: Array<Message>) => [...prev, loadingMsg]);

    try {
      if (courseId && assessmentModelId) {
        const params: {
          completionLanguage?: string,
          assessmentDate?: string,
          studentNumbers: Array<string>
        } = {
          completionLanguage: completionLanguage ?? undefined,
          assessmentDate: assessmentDate ?? undefined,
          studentNumbers: props.selectedStudents.map((student: FinalGrade) => student.studentNumber)
        };

        const data: BlobPart = await gradeServices.exportSisuCsv(
          courseId, assessmentModelId, params
        );

        // Create a blob object from the response data
        const blob: Blob = new Blob([data], { type: 'text/csv' });

        const link: HTMLAnchorElement = document.createElement('a');
        link.href = URL.createObjectURL(blob);
        // Set file name.
        link.download = `grades_course_${courseId}_assessment_model_${assessmentModelId}.csv`;
        // Download file automatically to the user's computer.
        link.click();
        URL.revokeObjectURL(link.href);
        link.remove();

        setSnackPack((prev: Array<Message>) => [...prev, successMsg]);
      }
    } catch (error: unknown) {
      console.log(error);
      setSnackPack((prev: Array<Message>) => [...prev, errorMsg]);
    } finally {
      setAlertOpen(false);
    }
  }

  return (
    <>
      <Dialog open={props.open} transitionDuration={{ exit: 800 }}>
        <DialogTitle >Export final grades to Sisu CSV</DialogTitle>
        <DialogContent sx={{ pb: 0 }}>
          <DialogContentText sx={{ mb: 3, color: 'black' }}>
            {instructions}
          </DialogContentText>
          <Box
            component="form"
            sx={{
              '& .MuiTextField-root': { m: 1, width: '25ch' },
            }}
            noValidate
            autoComplete="off"
          >
            <div>
              <TextField
                id="select-grading-completion-language"
                select
                label="Completion language"
                defaultValue="en"
                helperText="If not provided, the default will be English."
                onChange={(e: React.ChangeEvent<HTMLInputElement | HTMLTextAreaElement>): void => {
                  setCompletionLanguage(e.target.value);
                }}
              >
                {
                  languageOptions.map((option: LanguageOption) => (
                    <MenuItem key={option.id} value={option.id}>
                      {option.language}
                    </MenuItem>
                  ))
                }
              </TextField>
            </div>
            <div>
              <TextField
                id="select-grading-assessment-date"
                InputLabelProps={{ shrink: true }}
                type="date"
                label="Assessment Date"
                /* TODO: Fix TS */
                //format="DD-MM-YYYY"
                helperText="If not provided, the default will be course instance ending date."
                onChange={(e: React.ChangeEvent<HTMLInputElement | HTMLTextAreaElement>): void => {
                  setAssessmentDate(e.target.value);
                }}
              />
            </div>
          </Box>
          <Typography variant='h6' sx={{ mt: 1 }}>
            Selected students:
          </Typography>
          <Paper sx={{ maxHeight: 200, overflow: 'auto', my: 1 }}>
            <List dense={true}>
              { props.selectedStudents.map((studentGrade: FinalGrade) => (
                <ListItem key={studentGrade.studentNumber}>
                  <ListItemText
                    primary={`Student number: ${studentGrade.studentNumber}`}
                  />
                </ListItem>
              )) }
            </List>
          </Paper>
        </DialogContent>
        <DialogActions sx={{ pr: 4, pb: 3 }}>
          <Button
            size='medium'
            variant='outlined'
            onClick={(): void => {
              props.handleClose();
            }}
          >
            Cancel
          </Button>
          <Button
            id='ag_confirm_file_upload_btn'
            size='medium'
            variant='contained'
            onClick={(): void => {
              exportSisuCsvGrades();
            }}
          >
            Export
          </Button>
        </DialogActions>
      </Dialog>
      <AlertSnackbar
        messageInfo={messageInfo} setMessageInfo={setMessageInfo}
        open={alertOpen} setOpen={setAlertOpen}
      />
    </>
  );
}

SisuExportDialog.propTypes = {
  open: PropTypes.bool,
  handleClose: PropTypes.func,
  selectedStudents: PropTypes.array
};

export default SisuExportDialog;<|MERGE_RESOLUTION|>--- conflicted
+++ resolved
@@ -2,25 +2,16 @@
 //
 // SPDX-License-Identifier: MIT
 
-import {
-  Box, Button, Dialog, DialogActions, DialogContent,
-  DialogContentText, DialogTitle, MenuItem, TextField
-} from '@mui/material';
-import PropTypes from 'prop-types';
-import { useState, useEffect } from 'react';
-import { Params, useParams } from 'react-router-dom';
-<<<<<<< HEAD
-
-=======
-import PropTypes from 'prop-types';
+import { FinalGrade } from 'aalto-grades-common/types';
 import {
   Box, Button, Dialog, DialogActions, DialogContent,
   DialogContentText, DialogTitle, List, ListItem,
   ListItemText, MenuItem, Paper, TextField, Typography
 } from '@mui/material';
-
-import { FinalGrade } from 'aalto-grades-common/types';
->>>>>>> 8cdfd136
+import PropTypes from 'prop-types';
+import { useState, useEffect } from 'react';
+import { Params, useParams } from 'react-router-dom';
+
 import AlertSnackbar from '../alerts/AlertSnackbar';
 
 import gradeServices from '../../services/grades';
