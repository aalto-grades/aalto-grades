--- conflicted
+++ resolved
@@ -135,13 +135,8 @@
                 InputLabelProps={{ shrink: true }}
                 type='date'
                 fullWidth
-<<<<<<< HEAD
                 label='Completion Date*'
-                helperText='Completion date of the grade.'
-=======
-                label='Completion Date'
                 helperText='Completion date of the grades.'
->>>>>>> d0cd2704
                 onChange={(e: ChangeEvent<HTMLInputElement | HTMLTextAreaElement>): void => {
                   setCompletionDate(e.target.value);
                 }}
