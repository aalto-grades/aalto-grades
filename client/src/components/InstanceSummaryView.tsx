--- conflicted
+++ resolved
@@ -16,13 +16,9 @@
 import instancesService from '../services/instances';
 import attainmentServices from '../services/attainments';
 import useSnackPackAlerts from '../hooks/useSnackPackAlerts';
-<<<<<<< HEAD
-import { Message } from '../types/general';
 import { sleep } from '../utils/util';
-=======
 import { Message } from '../types';
 import { CourseInstanceData, GradingScale } from 'aalto-grades-common/types';
->>>>>>> 3edbb002
 
 const successMsgInstance: Message = {
   msg: 'Instance created successfully.',
@@ -85,17 +81,7 @@
     navigate('/' + courseId + '/add-attainments/' + sisuInstanceId);
   }
 
-<<<<<<< HEAD
-  const onCreateInstance = async () => {
-=======
-  // Helper function
-  function sleep(ms) {
-    return new Promise(r => setTimeout(r, ms));
-  }
-
   async function onCreateInstance() {
->>>>>>> 3edbb002
-
     // attempt to create instance
     try {
       const instanceData: CourseInstanceData = {
