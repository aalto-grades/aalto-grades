--- conflicted
+++ resolved
@@ -19,15 +19,8 @@
   const navigate = useNavigate();
 
   useEffect(() => {
-<<<<<<< HEAD
     // TODO: fetch attainments for course based on the instanceId
-    //  -> how should this be done when instance info is in context?
     instancesService.getAttainments(instanceId)
-=======
-    // TODO: fetch assignments for course based on the instanceId
-
-    instancesService.getAssignments(instanceId)
->>>>>>> 882f2967
       .then((data) => {
         setAttainments(data);
       })
@@ -62,16 +55,12 @@
         <Typography variant="h6" component="div" sx={{ flexGrow: 1, mb: 2 }}>
           Result: Course Total Grade
         </Typography>
-<<<<<<< HEAD
-        <SelectFormulaForm attainments={attainments} formulas={formulas} courseId={courseId} />
-=======
         <SelectFormulaForm
-          assignments={assignments}
+          attainments={attainments}
           formulas={formulas}
           navigateToCourseView={navigateToCourseView} 
           navigateToAttributeSelection={navigateToAttributeSelection}
         />
->>>>>>> 882f2967
       </Box>
     </Box>
 
