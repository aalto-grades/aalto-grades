// SPDX-FileCopyrightText: 2025 The Ossi Developers
//
// SPDX-License-Identifier: MIT

import ArrowForwardIosSharpIcon from '@mui/icons-material/ArrowForwardIosSharp';
import {
  Box,
  Button,
  Card,
  CardActions,
  CardContent,
  Chip,
  Divider,
  Typography,
  styled,
  useTheme,
} from '@mui/material';
import MuiAccordion, {type AccordionProps} from '@mui/material/Accordion';
import MuiAccordionDetails from '@mui/material/AccordionDetails';
import MuiAccordionSummary, {
  type AccordionSummaryProps,
  accordionSummaryClasses,
} from '@mui/material/AccordionSummary';
<<<<<<< HEAD
// eslint-disable-next-line import/no-named-as-default
import DOMPurify from 'dompurify';
=======
import {default as DOMPurify} from 'dompurify';
>>>>>>> 50e83929
import {Fragment, type JSX, useState} from 'react';
import {useTranslation} from 'react-i18next';

import type {
  Language,
  LocalizedString,
  SisuCourseInstance,
} from '@/common/types';
import {sisuLanguageOptions} from '@/utils';

const StyledCard = styled(Card)(({theme}) => ({
  padding: theme.spacing(1),
  height: '100%',
  minHeight: '170px',
  display: 'flex',
  flexDirection: 'column',
}));

const Accordion = styled((props: AccordionProps) => (
  <MuiAccordion sx={{mb: 1.5}} disableGutters elevation={0} square {...props} />
))(({theme}) => ({
  border: `1px solid ${theme.palette.divider}`,
  '&::before': {
    display: 'none',
  },
}));

const AccordionSummary = styled((props: AccordionSummaryProps) => (
  <MuiAccordionSummary
    expandIcon={
      <Box
        sx={{
          width: 24,
          height: 24,
          display: 'flex',
          alignItems: 'center',
          justifyContent: 'center',
          borderRadius: '50%',
          backgroundColor: 'white',
          border: '1px solid black',
        }}
      >
        <ArrowForwardIosSharpIcon
          sx={theme => ({
            fontSize: '0.9rem',
            color: theme.palette.primary.dark,
          })}
        />
      </Box>
    }
    {...props}
  />
))(({theme}) => ({
  backgroundColor: theme.palette.grey[300],
  flexDirection: 'row-reverse',
  [`& .${accordionSummaryClasses.expandIconWrapper}.${accordionSummaryClasses.expanded}`]:
    {
      transform: 'rotate(90deg)',
    },
  [`& .${accordionSummaryClasses.content}`]: {
    marginLeft: theme.spacing(1),
  },
  ...theme.applyStyles('dark', {
    backgroundColor: theme.palette.grey[700],
  }),
}));

const AccordionDetails = styled(MuiAccordionDetails)(({theme}) => ({
  padding: theme.spacing(2),
  borderTop: '1px solid rgba(0, 0, 0, .125)',
}));

// Highlights matching parts of the course code based on the search query
const HighlightedText = (
  query: string = '',
  text: string = ''
): JSX.Element => {
  const theme = useTheme();
  const regex = new RegExp(`(${query})`, 'gi');
  const parts = text.split(regex);

  return (
    <>
      {parts.map((part, index) =>
        part.toLowerCase() === query.toLowerCase() ? (
          <span
            key={index}
            style={{
              backgroundColor:
                theme.palette.mode === 'dark'
                  ? 'rgba(255, 255, 255, 0.16)'
                  : '#dbedff',
              borderRadius: '1.5px',
              border:
                theme.palette.mode === 'dark'
                  ? '1.5px dotted rgba(255, 255, 255, 0.7)'
                  : '1.5px dotted #484848',
              padding: '1px 0',
            }}
          >
            {part}
          </span>
        ) : (
          part
        )
      )}
    </>
  );
};

type PropsType = {
  course: SisuCourseInstance;
  selectCourse: () => void;
  queryString: string;
};

const SisuInstance = ({
  course,
  selectCourse,
  queryString,
}: PropsType): JSX.Element => {
  const {t, i18n} = useTranslation();
  const [expanded, setExpanded] = useState<string | false>(false);
  const [expandAll, setExpandAll] = useState<boolean>(false);

  const uiLang = i18n.language as keyof LocalizedString;
  const instructionLang =
    course.languageOfInstructionCodes[0].toUpperCase() as Language;
  const otherLanguages = ['fi', 'en', 'sv'].filter(
    lang => lang !== i18n.language
  );

  const getCourseLanguage = (): string => {
    const found = sisuLanguageOptions.find(lang => lang.id === instructionLang);

    if (!found) return '-';

    return found.language[uiLang];
  };

  const getContent = (content: string | null | undefined): JSX.Element => {
    if (
      content === null ||
      !content ||
      content.length === 0 ||
      content === '-'
    ) {
      return <>{t('general.no-content')}</>;
    }

    return (
      <span
        // eslint-disable-next-line react/no-danger
        dangerouslySetInnerHTML={{
          __html: DOMPurify.sanitize(content),
        }}
      />
    );
  };

  const getGrading = (value: string): string => {
    switch (value) {
      case '0-5':
        return t('utils.scale-numerical');
      case 'hyl-hyv':
        return t('utils.scale-pass-fail');
      case 'toinen-kotim':
        return t('utils.scale-second-lang');
      default:
        return value;
    }
  };

  const toggleExpandAll = (): void => {
    setExpandAll(prev => {
      if (prev) setExpanded(false);
      return !prev;
    });
  };

  const handleChange =
    (panel: string) => (_event: React.SyntheticEvent, newExpanded: boolean) => {
      if (expandAll) return;
      setExpanded(newExpanded ? panel : false);
    };

  return (
    <StyledCard>
      <CardContent>
        <Box
          sx={{
            display: 'flex',
            justifyContent: 'space-between',
            width: '100%',
            gap: {xs: 1, sm: 2},
            flexDirection: {xs: 'column-reverse', sm: 'row'},
          }}
        >
          <Typography
            variant="subtitle1"
            gutterBottom
            sx={{display: 'flex', gap: 1}}
          >
            <Typography>{HighlightedText(queryString, course.code)}</Typography>
            <Typography sx={{color: 'text.secondary'}}>
              - {course.organizationName[uiLang]}
            </Typography>
          </Typography>
          <Typography
            variant="subtitle2"
            gutterBottom
            sx={{color: 'text.secondary'}}
          >
            Sisu id: {course.id}
          </Typography>
        </Box>
        <Typography variant="h6" component="div">
          <b>{course.name[uiLang]}</b>
        </Typography>
        <Typography variant="subtitle2" sx={{color: 'text.secondary', mb: 1}}>
          {otherLanguages.map(lang => (
            <Fragment key={lang}>
              {lang}: {course.name[lang as keyof LocalizedString]}
              <br />
            </Fragment>
          ))}
        </Typography>
        <Box>
          <Typography variant="h6">
            <b>{t('course.edit.sisu-search-basic-information')}:</b>
          </Typography>
        </Box>
        <Box
          sx={{
            display: 'flex',
            gap: {xs: 1, sm: 2},
            my: 1,
            flexDirection: {xs: 'column', sm: 'row'},
          }}
        >
          <Box>
            <Typography variant="subtitle2">
              {t('course.edit.teachers-in-charge')}:
            </Typography>
          </Box>
          <Box
            sx={{
              display: 'flex',
              gap: 1,
              flexWrap: 'wrap',
              flexDirection: {xs: 'column', sm: 'row'},
            }}
          >
            {course.teachers.map(teacher => (
              <Chip sx={{mx: 1}} key={teacher} label={teacher} size="small" />
            ))}
          </Box>
        </Box>
        <Box
          sx={{
            display: 'flex',
            justifyContent: 'flex-start',
            gap: {xs: 1, sm: 2},
            flexDirection: {xs: 'column', sm: 'row'},
          }}
        >
          <Box>
            <Typography variant="subtitle2">
              {t('course.edit.language')}: {getCourseLanguage()}
              <br />
              {t('course.edit.grading-scale')}:{' '}
              {getGrading(course.summary.gradingScale[uiLang])}
            </Typography>
          </Box>
          <Divider orientation="vertical" flexItem />
          <Box>
            <Typography variant="subtitle2">
              {t('course.edit.start-date')}: {course.startDate}
              <br />
              {t('course.edit.end-date')}: {course.endDate}
            </Typography>
          </Box>
          <Divider orientation="vertical" flexItem />
          <Box>
            <Typography variant="subtitle2">
              {t('course.edit.min-credits')}: {course.credits.min}
              <br />
              {t('course.edit.max-credits')}: {course.credits.max}
            </Typography>
          </Box>
        </Box>
        <Box>
          <Button size="small" onClick={toggleExpandAll} sx={{mb: -1, mt: 1}}>
            {expandAll
              ? t('course.edit.sisu-search-accrodion-hide')
              : t('course.edit.sisu-search-accrodion-collapse')}
          </Button>
        </Box>
        <Box sx={{mt: 2}}>
          <Accordion
            expanded={expanded === 'panel1' || expandAll}
            onChange={handleChange('panel1')}
          >
            <AccordionSummary
              aria-controls="content-content"
              id="content-header"
            >
              <Typography component="span">
                {t('course.edit.sisu-search-content')}
              </Typography>
            </AccordionSummary>
            <AccordionDetails>
              <Typography variant="body2">
                {getContent(course.summary.content[uiLang])}
              </Typography>
            </AccordionDetails>
          </Accordion>
          <Accordion
            expanded={expanded === 'panel2' || expandAll}
            onChange={handleChange('panel2')}
          >
            <AccordionSummary
              aria-controls="additional-information-content"
              id="additional-information-header"
            >
              <Typography component="span">
                {t('course.edit.sisu-search-additional-information')}
              </Typography>
            </AccordionSummary>
            <AccordionDetails>
              <Typography variant="body2">
                {getContent(course.summary.additionalInformation[uiLang])}
              </Typography>
            </AccordionDetails>
          </Accordion>
          <Accordion
            expanded={expanded === 'panel3' || expandAll}
            onChange={handleChange('panel3')}
          >
            <AccordionSummary
              aria-controls="assesment-method-content"
              id="assesment-method-header"
            >
              <Typography component="span">
                {t('course.edit.sisu-search-assessment-methods')}
              </Typography>
            </AccordionSummary>
            <AccordionDetails>
              <Typography variant="body2">
                {getContent(course.summary.assesmentMethods[uiLang])}
              </Typography>
            </AccordionDetails>
          </Accordion>
        </Box>
      </CardContent>
      <CardActions>
        <Box sx={{display: 'flex', marginLeft: 'auto'}}>
          <Button onClick={selectCourse} variant="contained">
            {t('general.select')}
          </Button>
        </Box>
      </CardActions>
    </StyledCard>
  );
};

export default SisuInstance;<|MERGE_RESOLUTION|>--- conflicted
+++ resolved
@@ -21,12 +21,7 @@
   type AccordionSummaryProps,
   accordionSummaryClasses,
 } from '@mui/material/AccordionSummary';
-<<<<<<< HEAD
-// eslint-disable-next-line import/no-named-as-default
-import DOMPurify from 'dompurify';
-=======
 import {default as DOMPurify} from 'dompurify';
->>>>>>> 50e83929
 import {Fragment, type JSX, useState} from 'react';
 import {useTranslation} from 'react-i18next';
 
