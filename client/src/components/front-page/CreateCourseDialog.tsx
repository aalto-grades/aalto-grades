// SPDX-FileCopyrightText: 2024 The Ossi Developers
//
// SPDX-License-Identifier: MIT

import {
  Delete as DeleteIcon,
  HelpOutlined,
  PersonAddAlt1 as PersonAddAlt1Icon,
  Person as PersonIcon,
} from '@mui/icons-material';
import SearchIcon from '@mui/icons-material/Search';
import {
  Alert,
  Avatar,
  Box,
  Button,
  Dialog,
  DialogActions,
  DialogContent,
  DialogTitle,
  Divider,
  IconButton,
  List,
  ListItem,
  ListItemAvatar,
  ListItemIcon,
  ListItemText,
  MenuItem,
  TextField,
  Tooltip,
  Typography,
} from '@mui/material';
<<<<<<< HEAD
import {type FormikHelpers, type FormikProps, useFormik} from 'formik';
=======
import {type FormikProps, useFormik} from 'formik';
>>>>>>> ef055705
import {type JSX, useState} from 'react';
import {AsyncConfirmationModal} from 'react-global-modal';
import {useTranslation} from 'react-i18next';
import {useNavigate} from 'react-router-dom';
import {z} from 'zod';

import {
  AaltoEmailSchema,
  Department,
  GradingScale,
  GradingScaleSchema,
  Language,
  LanguageSchema,
  type NewCourseData,
  type SisuCourseInstance,
} from '@/common/types';
import FormField from '@/components/shared/FormikField';
import FormLanguagesField from '@/components/shared/FormikLanguageField';
import LoadingButton from '@/components/shared/LoadingButton';
import {useSearchSisuCourses} from '@/hooks/api/sisu';
import {useAddCourse, useVerifyEmail} from '@/hooks/useApi';
import useAuth from '@/hooks/useAuth';
import {useLocalize} from '@/hooks/useLocalize';
import {type AssistantData, nullableDateSchema} from '@/types';
import {
  convertSisuToClientGradingScale,
  convertToClientGradingScale,
  departments,
  sisuLanguageOptions,
} from '@/utils';
import {withZodSchema} from '@/utils/forms';
import SisuCourseDialog from './SisuCourseDialog';

type FormData = {
  courseCode: string;
  department: Department;
  minCredits: number;
  maxCredits: number;
  gradingScale: GradingScale;
  teacherEmail: string;
  assistantEmail: string;
  assistantExpiryDate: string;
  languageOfInstruction: Language;
  nameEn: string;
  nameFi: string;
  nameSv: string;
};

const initialValues = {
  courseCode: '',
  department: Department.ComputerScience,
  minCredits: 0,
  maxCredits: 0,
  gradingScale: GradingScale.Numerical,
  languageOfInstruction: Language.English,
  teacherEmail: '',
  assistantEmail: '',
  assistantExpiryDate: '',
  nameEn: '',
  nameFi: '',
  nameSv: '',
};

/**
 * Generates an email address based on the given name. Normalizes Scandinavian
 * characters (ä, å → a and ö → o) and constructs an email address in the format
 * 'firstname.lastname@aalto.fi'. Drops middle names. Sisu API does not provide
 * email addresses any incorrect emails must be manually corrected during the
 * course creation process by the user.
 */
const generateEmailAddressString = (name: string): string => {
  const normalize = (str: string): string =>
    str.replace(/[äå]/g, 'a').replace(/ö/g, 'o');

  const parts = name.split(' ');
  const firstName = normalize(parts[0]);
  const lastName = normalize(parts[parts.length - 1]);

  return `${firstName}.${lastName}@aalto.fi`.toLowerCase();
};

const sisuInstanceToForm = (instance: SisuCourseInstance): FormData => {
  const data = {
    courseCode: instance.code,
    department: Department.ComputerScience,
    minCredits: instance.credits.min,
    maxCredits: instance.credits.max,
    gradingScale: convertSisuToClientGradingScale(
      instance.summary.gradingScale.en
    ) as GradingScale,
    languageOfInstruction: Language.English,
    teacherEmail: '',
    assistantEmail: '',
    assistantExpiryDate: '',
    nameEn: instance.name.en,
    nameFi: instance.name.fi,
    nameSv: instance.name.sv,
  };

  const department = departments.find(
    d => d.department.en === instance.organizationName.en
  );

  if (department) {
    data.department = department.id;
  }

  // Instruction language, use first one from list
  if (instance.languageOfInstructionCodes[0].length > 0) {
    data.languageOfInstruction =
      instance.languageOfInstructionCodes[0].toUpperCase() as Language;
  }

  return data;
};

type PropsType = {open: boolean; forceEmail?: string; onClose: () => void};

const CreateCourseDialog = ({
  open,
  onClose,
  forceEmail,
}: PropsType): JSX.Element => {
  const {t} = useTranslation();
  const {auth} = useAuth();
  const localize = useLocalize();
  const navigate = useNavigate();
  const addCourse = useAddCourse();
  const emailExisted = useVerifyEmail();

  const [teachersInCharge, setTeachersInCharge] = useState<string[]>(
    forceEmail ? [forceEmail] : []
  );
  const [nonExistingEmails, setNonExistingEmails] = useState<Set<string>>(
    new Set<string>()
  );
  const [assistants, setAssistants] = useState<AssistantData[]>([]);
  const [queryString, setQueryString] = useState<string>('');
  const [showDialog, setShowDialog] = useState<boolean>(false);

  const {data, isLoading, isFetching} = useSearchSisuCourses(queryString, {
    enabled: queryString.length > 0,
  });

  const validationSchema = z
    .object({
      courseCode: z
        .string({
          required_error: t('course.edit.course-code-required'),
        })
        .min(1, t('course.edit.course-code-required')),
      minCredits: z
        .number({
          required_error: t('course.edit.min-credits-required'),
        })
        .min(0, t('course.edit.min-credits-negative')),
      maxCredits: z.number({
        required_error: t('course.edit.max-credits-required'),
      }),
      gradingScale: GradingScaleSchema,
      languageOfInstruction: LanguageSchema,
      teacherEmail: z.union([z.literal(''), AaltoEmailSchema.optional()]),
      assistantEmail: z.union([z.literal(''), AaltoEmailSchema.optional()]),
      assistantExpiryDate: z.string().or(z.date().nullable()),
      department: z.nativeEnum(Department),
      nameEn: z
        .string({required_error: t('course.edit.name-english')})
        .min(1, t('course.edit.name-english')),
      nameFi: z
        .string({required_error: t('course.edit.name-finnish')})
        .min(1, t('course.edit.name-finnish')),
      nameSv: z
        .string({required_error: t('course.edit.name-swedish')})
        .min(1, t('course.edit.name-swedish')),
    })
    .refine(val => val.maxCredits >= val.minCredits, {
      path: ['maxCredits'],
      message: t('course.edit.max-below-min'),
    });

  const AssistantValidationSchema = z.strictObject({
    email: z.string().email(),
    expiryDate: nullableDateSchema(t),
  });

  const removeTeacher = (value: string): void => {
    setTeachersInCharge(teachersInCharge.filter(teacher => teacher !== value));
  };

  const removeAssistant = (value: AssistantData): void => {
    setAssistants(
      assistants.filter(assistant => assistant.email !== value.email)
    );
  };

  const form = useFormik<FormData>({
    validateOnChange: true,
    initialValues,
    validate: withZodSchema(validationSchema),
    onSubmit: values => {
      const courseData: NewCourseData = {
        courseCode: values.courseCode,
        minCredits: values.minCredits,
        maxCredits: values.maxCredits,
        gradingScale: values.gradingScale,
        languageOfInstruction: values.languageOfInstruction,
        department: values.department,
        name: {
          fi: values.nameFi,
          sv: values.nameSv,
          en: values.nameEn,
        },
        teachersInCharge,
        assistants,
      };
<<<<<<< HEAD

      addCourse.mutate(courseData, {
        onSuccess: newCourseId => {
          navigate(`/${newCourseId}`);
        },
      });
    },
  });
=======

      addCourse.mutate(courseData, {
        onSuccess: newCourseId => {
          navigate(`/${newCourseId}`);
        },
      });
    },
  });

  const validateTeacher = async (email: string): Promise<void> => {
    const isEmailExisted = await emailExisted.mutateAsync({
      email,
    });

    if (!isEmailExisted.exists) {
      setNonExistingEmails(oldNonExistingEmail =>
        oldNonExistingEmail.add(email)
      );
    }

    setTeachersInCharge(oldTeachers => oldTeachers.concat(email));
    form.setFieldValue('teacherEmail', '');
  };

  const sortedDepartments = [...departments].sort((a, b) =>
    localize(a.department).localeCompare(localize(b.department))
  );

  const fetchSisu = (courseCode: string): void => {
    setShowDialog(true);
    setQueryString(courseCode.trim());
  };

  const resetForm = (): void => {
    form.resetForm();
    setTeachersInCharge([]);
    setAssistants([]);
    setNonExistingEmails(new Set());
  };

  const selectCourse = async (course: SisuCourseInstance): Promise<void> => {
    resetForm();
    setShowDialog(false);
    form.setValues(sisuInstanceToForm(course));

    // Teachers in charge, validate one by one
    for (let i = 0; i < course.teachers.length; ++i) {
      await validateTeacher(generateEmailAddressString(course.teachers[i]));
    }
  };

  const handleClose = (): void => {
    resetForm();
    onClose();
  };
>>>>>>> ef055705

  const confirmDiscard = async (): Promise<void> => {
    if (await AsyncConfirmationModal({confirmNavigate: true})) {
      handleClose();
    }
  };

<<<<<<< HEAD
  const validateTeacher = async (email: string): Promise<void> => {
    const isEmailExisted = await emailExisted.mutateAsync({
      email,
    });

    if (!isEmailExisted.exists) {
      setNonExistingEmails(oldNonExistingEmail =>
        oldNonExistingEmail.add(email)
      );
    }

    setTeachersInCharge(oldTeachers => oldTeachers.concat(email));
    form.setFieldValue('teacherEmail', '');
  };

  const sortedDepartments = [...departments].sort((a, b) =>
    localize(a.department).localeCompare(localize(b.department))
  );
=======
  const formDirty =
    form.dirty || teachersInCharge.length > 0 || assistants.length > 0;
>>>>>>> ef055705

  const fetchSisu = (courseCode: string): void => {
    setShowDialog(true);
    setQueryString(courseCode.trim());
  };

  const resetForm = (): void => {
    form.resetForm();
    setTeachersInCharge([]);
    setAssistants([]);
    setNonExistingEmails(new Set());
  };

  const selectCourse = async (course: SisuCourseInstance): Promise<void> => {
    resetForm();
    setShowDialog(false);
    form.setValues(sisuInstanceToForm(course));

    // Teachers in charge, validate one by one
    for (let i = 0; i < course.teachers.length; ++i) {
      await validateTeacher(generateEmailAddressString(course.teachers[i]));
    }
  };

  return (
    <>
      <SisuCourseDialog
        open={showDialog && data !== undefined}
        onClose={() => setShowDialog(false)}
        selectCourse={selectCourse}
        courses={data ?? []}
        queryString={queryString}
      />
      <form onSubmit={form.handleSubmit}>
        <Dialog open={open} onClose={onClose} fullWidth maxWidth="md">
          <DialogTitle>{t('front-page.create-new-course')}</DialogTitle>
          <DialogContent dividers data-testid="new-course-form">
            <Box
              sx={{
                display: 'flex',
                gap: {xs: 0, sm: 2},
                flexDirection: {xs: 'column', sm: 'row'},
              }}
            >
              <Box sx={{width: {xs: '100%', sm: '60%'}}}>
                <FormField
                  form={
                    form as unknown as FormikProps<{[key: string]: unknown}>
                  }
                  value="courseCode"
                  label={`${t('general.course-code')}*`}
                  helperText={t('course.edit.course-code-help')}
                  disabled={form.isSubmitting || isLoading || isFetching}
                />
              </Box>
              <Box
                sx={{
                  width: {xs: '100%', sm: '40%'},
                  alignContent: 'center',
                  mt: {xs: 0, sm: 2},
                  gap: {xs: 2, sm: 0},
                  display: 'flex',
                  flexDirection: {xs: 'row', sm: 'column'},
                }}
              >
                <Box>
                  <LoadingButton
                    loading={isLoading || isFetching}
                    onClick={() => fetchSisu(form.values.courseCode)}
                    disabled={form.values.courseCode.length === 0}
                    variant="outlined"
                    startIcon={<SearchIcon />}
                  >
                    {t('course.edit.sisu-search-button')}
                  </LoadingButton>
                </Box>
                <Box>
                  <Typography variant="caption">
                    {t('course.edit.sisu-search-button-helper')}
                  </Typography>
                </Box>
              </Box>
            </Box>
            <FormLanguagesField
              form={form as unknown as FormikProps<{[key: string]: unknown}>}
              valueFormat="name%"
              labelFormat={`${t('course.edit.course-name-in-format')}*`}
              helperTextFormat={t('course.edit.course-name-in-help-format')}
              disabled={form.isSubmitting || isLoading || isFetching}
            />
            <Box
              sx={{
                display: 'flex',
                flexDirection: {xs: 'column', sm: 'row'},
                gap: 2,
              }}
            >
              <Box
                sx={{
                  display: 'flex',
                  gap: 1,
                  flexDirection: 'column',
                  width: {xs: '100%', sm: '50%'},
                }}
              >
                <FormField
                  form={
                    form as unknown as FormikProps<{[key: string]: unknown}>
                  }
                  value="department"
                  label={`${t('general.organizing-department')}*`}
                  helperText={t('course.edit.organizing-department-help')}
                  disabled={form.isSubmitting || isLoading || isFetching}
                  select
                >
                  {sortedDepartments.map(department => (
                    <MenuItem key={department.id} value={department.id}>
                      {localize(department.department)}
                    </MenuItem>
                  ))}
                </FormField>
                <FormField
                  form={
                    form as unknown as FormikProps<{[key: string]: unknown}>
                  }
                  value="gradingScale"
                  label={`${t('course.edit.grading-scale')}*`}
                  helperText={t('course.edit.grading-scale-help')}
                  disabled={form.isSubmitting || isLoading || isFetching}
                  select
                >
                  {Object.values(GradingScale).map(value => (
                    <MenuItem key={value} value={value}>
                      {convertToClientGradingScale(t, value)}
                    </MenuItem>
                  ))}
                </FormField>
                <FormField
                  form={
                    form as unknown as FormikProps<{[key: string]: unknown}>
                  }
                  value="languageOfInstruction"
                  label={`${t('course.edit.language')}*`}
                  helperText={t('course.edit.language-help')}
                  disabled={form.isSubmitting || isLoading || isFetching}
                  select
                >
                  {sisuLanguageOptions.map(option => (
                    <MenuItem key={option.id} value={option.id}>
                      {localize(option.language)}
                    </MenuItem>
                  ))}
                </FormField>
              </Box>
              <Box
                sx={{
                  display: 'flex',
                  gap: 1,
                  flexDirection: 'column',
                  width: {xs: '100%', sm: '50%'},
                }}
              >
                <FormField
                  form={
                    form as unknown as FormikProps<{[key: string]: unknown}>
                  }
                  value="minCredits"
                  label={`${t('course.edit.min-credits')}*`}
                  helperText={t('course.edit.min-credits-help')}
                  disabled={form.isSubmitting || isLoading || isFetching}
                  type="number"
                />
                <FormField
                  form={
                    form as unknown as FormikProps<{[key: string]: unknown}>
                  }
                  value="maxCredits"
                  label={`${t('course.edit.max-credits')}*`}
                  helperText={t('course.edit.max-credits-help')}
                  disabled={form.isSubmitting || isLoading || isFetching}
                  type="number"
                />
              </Box>
            </Box>
            <TextField
              id="teacherEmail" // Must be in camelCase to match data
              type="text"
              fullWidth
              value={form.values.teacherEmail}
              disabled={form.isSubmitting || isLoading || isFetching}
              label={t('course.edit.teachers-in-charge')}
              margin="normal"
              slotProps={{inputLabel: {shrink: true}}}
              helperText={
                form.errors.teacherEmail ??
                (teachersInCharge.length === 0
                  ? t('course.edit.input-at-least-one-teacher')
                  : teachersInCharge.includes(form.values.teacherEmail)
                    ? t('course.edit.email-in-list')
                    : t('course.edit.add-teacher-emails'))
              }
              error={
                form.touched.teacherEmail &&
                form.errors.teacherEmail !== undefined
              }
              onChange={form.handleChange}
            />
            <Button
              variant="outlined"
              startIcon={<PersonAddAlt1Icon />}
              disabled={
                form.errors.teacherEmail !== undefined ||
                form.values.teacherEmail.length === 0 ||
                teachersInCharge.includes(form.values.teacherEmail) ||
                form.isSubmitting ||
                isLoading ||
                isFetching
              }
              onClick={async () => validateTeacher(form.values.teacherEmail)}
              sx={{mt: 1}}
            >
              {t('general.add')}
            </Button>
            <Box sx={{mt: 3, mb: 2}}>
              {teachersInCharge.length === 0 ? (
                t('course.edit.add-at-least-one-teacher')
              ) : (
                <List dense>
                  {teachersInCharge.map(teacherEmail => (
                    <ListItem
                      key={teacherEmail}
                      sx={{
                        display: 'flex',
                        gap: 2,
                        justifyContent: 'space-between',
                        justifyItems: 'start',
                        flexDirection: {xs: 'column', sm: 'row'},
                      }}
                      secondaryAction={
                        teacherEmail !== auth?.email && (
                          <IconButton
                            edge="end"
                            disabled={
                              form.isSubmitting || teacherEmail === auth?.email
                            }
                            aria-label="delete"
                            onClick={() => removeTeacher(teacherEmail)}
                          >
                            <DeleteIcon />
                          </IconButton>
                        )
                      }
                    >
                      <Box sx={{display: 'flex'}}>
                        <ListItemAvatar>
                          <Avatar>
                            <PersonIcon />
                          </Avatar>
                        </ListItemAvatar>
                        <ListItemText primary={teacherEmail} />
                      </Box>
                      <Box>
                        {nonExistingEmails.has(teacherEmail) && (
                          <Alert
                            severity="warning"
                            sx={{width: {xs: '90%', sm: '80%'}}}
                          >
                            {t('course.edit.user-not-exist')}
                          </Alert>
                        )}
                        <Divider
                          sx={{my: 1, display: {xs: 'block', sm: 'none'}}}
                        />
                      </Box>
                    </ListItem>
                  ))}
                </List>
              )}
            </Box>
            <TextField
              id="assistantEmail" // Must be in camelCase to match data
              type="text"
              fullWidth
              value={form.values.assistantEmail}
              disabled={form.isSubmitting || isLoading || isFetching}
              label={t('general.assistants')}
              margin="normal"
              slotProps={{inputLabel: {shrink: true}}}
              helperText={
                form.errors.assistantEmail ??
                (assistants.length === 0
                  ? t('course.edit.input-at-least-one-assistant')
                  : assistants
                        .map(assistant => assistant.email)
                        .includes(form.values.assistantEmail)
                    ? t('course.edit.email-in-list')
                    : t('course.edit.add-assistant-emails'))
              }
              error={
                form.touched.assistantEmail &&
                form.errors.assistantEmail !== undefined
              }
              onChange={form.handleChange}
            />
            <FormField
              form={form as unknown as FormikProps<{[key: string]: unknown}>}
              value="assistantExpiryDate"
              label={t('course.edit.assistant-expiry-date')}
              helperText={t('course.edit.assistant-expiry-date-helper')}
              disabled={form.isSubmitting || isLoading || isFetching}
              type="date"
              InputProps={{
                inputProps: {min: new Date().toISOString().slice(0, 10)},
              }}
            />
            <Button
              variant="outlined"
              startIcon={<PersonAddAlt1Icon />}
              disabled={
                form.errors.assistantEmail !== undefined ||
                form.values.assistantEmail.length === 0 ||
                assistants
                  .map(assistant => assistant.email)
                  .includes(form.values.assistantEmail) ||
                form.isSubmitting ||
                isLoading ||
                isFetching
              }
              onClick={async () => {
                const assistantEmail = form.values.assistantEmail;
                const assistantExpiryDate =
                  form.values.assistantExpiryDate === ''
                    ? null
                    : form.values.assistantExpiryDate;
                const isEmailExisted = await emailExisted.mutateAsync({
                  email: assistantEmail,
                });
                if (!isEmailExisted.exists) {
                  setNonExistingEmails(oldNonExistingEmail =>
                    oldNonExistingEmail.add(assistantEmail)
                  );
                }
                setAssistants(oldAssistants =>
                  oldAssistants.concat(
                    AssistantValidationSchema.parse({
                      email: assistantEmail,
                      expiryDate: assistantExpiryDate,
                    })
                  )
                );
                form.setFieldValue('assistantEmail', '');
                form.setFieldValue('assistantExpiryDate', '');
              }}
              sx={{mt: 1}}
            >
              {t('general.add')}
            </Button>
            <Box sx={{mt: 3, mb: 2}}>
              {assistants.length === 0 ? (
                t('course.edit.no-assistants')
              ) : (
                <List dense>
                  {assistants.map((assistant: AssistantData) => (
                    <ListItem
                      key={assistant.email}
                      sx={{
                        display: 'flex',
                        gap: 2,
                        justifyContent: 'space-between',
                        justifyItems: 'start',
                        flexDirection: {xs: 'column', sm: 'row'},
                      }}
                      secondaryAction={
                        <IconButton
                          edge="end"
                          disabled={form.isSubmitting}
                          aria-label="delete"
                          onClick={(): void => {
                            removeAssistant(assistant);
                          }}
                        >
                          <DeleteIcon />
                        </IconButton>
                      }
                    >
                      <Box sx={{display: 'flex'}}>
                        <ListItemAvatar>
                          <Avatar>
                            <PersonIcon />
                          </Avatar>
                        </ListItemAvatar>
                        <ListItemText primary={assistant.email} />
                      </Box>
                      <Box>
                        {assistant.expiryDate && (
                          <Box sx={{display: 'flex', justifyContent: 'start'}}>
                            <Box>
                              <ListItemText
                                secondary={t(
                                  'course.edit.assistant-expiry-date-info',
                                  {
                                    expiryDate: assistant.expiryDate
                                      .toISOString()
                                      .slice(0, 10),
                                  }
                                )}
                                sx={{
                                  marginRight: '0.5em',
                                }}
                              />
                            </Box>
                            <Box>
                              <Tooltip
                                placement="top"
                                title={t(
                                  'course.edit.assistant-expiry-date-change'
                                )}
                              >
                                <ListItemIcon>
                                  <HelpOutlined
                                    sx={{
                                      width: '0.6em',
                                    }}
                                  />
                                </ListItemIcon>
                              </Tooltip>
                            </Box>
                          </Box>
                        )}
                        {nonExistingEmails.has(assistant.email) && (
                          <Alert severity="warning">
                            {t('course.edit.user-not-exist')}
                          </Alert>
                        )}
                        <Divider
                          sx={{my: 1, display: {xs: 'block', sm: 'none'}}}
                        />
                      </Box>
                    </ListItem>
                  ))}
                </List>
              )}
            </Box>
          </DialogContent>
          <DialogActions>
            <Box
              sx={{
                display: 'flex',
                justifyContent: 'space-between',
                width: '100%',
              }}
            >
              <Button
                variant="outlined"
                color="error"
                onClick={resetForm}
                disabled={form.isSubmitting || isLoading || isFetching}
              >
                {t('general.clear')}
              </Button>
              <Box sx={{display: 'flex', gap: 2}}>
                <Button
                  variant="outlined"
<<<<<<< HEAD
                  color={
                    JSON.stringify(initialValues) !==
                    JSON.stringify(form.values)
                      ? 'error'
                      : 'primary'
                  }
                  disabled={form.isSubmitting || isLoading || isFetching}
                  onClick={() => {
                    if (
                      JSON.stringify(initialValues) !==
                      JSON.stringify(form.values)
                    ) {
                      confirmDiscard(form);
                    } else {
                      onClose();
=======
                  color={formDirty ? 'error' : 'primary'}
                  disabled={form.isSubmitting || isLoading || isFetching}
                  onClick={() => {
                    if (formDirty) {
                      confirmDiscard();
                    } else {
                      handleClose();
>>>>>>> ef055705
                    }
                  }}
                >
                  {t('general.cancel')}
                </Button>
                <LoadingButton
                  loading={form.isSubmitting}
                  variant="contained"
                  onClick={form.submitForm}
                  disabled={form.isSubmitting || isLoading || isFetching}
                >
                  {t('general.submit')}
                </LoadingButton>
              </Box>
            </Box>
          </DialogActions>
        </Dialog>
      </form>
    </>
  );
};

export default CreateCourseDialog;<|MERGE_RESOLUTION|>--- conflicted
+++ resolved
@@ -30,11 +30,8 @@
   Tooltip,
   Typography,
 } from '@mui/material';
-<<<<<<< HEAD
-import {type FormikHelpers, type FormikProps, useFormik} from 'formik';
-=======
+
 import {type FormikProps, useFormik} from 'formik';
->>>>>>> ef055705
 import {type JSX, useState} from 'react';
 import {AsyncConfirmationModal} from 'react-global-modal';
 import {useTranslation} from 'react-i18next';
@@ -250,7 +247,6 @@
         teachersInCharge,
         assistants,
       };
-<<<<<<< HEAD
 
       addCourse.mutate(courseData, {
         onSuccess: newCourseId => {
@@ -259,15 +255,6 @@
       });
     },
   });
-=======
-
-      addCourse.mutate(courseData, {
-        onSuccess: newCourseId => {
-          navigate(`/${newCourseId}`);
-        },
-      });
-    },
-  });
 
   const validateTeacher = async (email: string): Promise<void> => {
     const isEmailExisted = await emailExisted.mutateAsync({
@@ -315,7 +302,6 @@
     resetForm();
     onClose();
   };
->>>>>>> ef055705
 
   const confirmDiscard = async (): Promise<void> => {
     if (await AsyncConfirmationModal({confirmNavigate: true})) {
@@ -323,29 +309,8 @@
     }
   };
 
-<<<<<<< HEAD
-  const validateTeacher = async (email: string): Promise<void> => {
-    const isEmailExisted = await emailExisted.mutateAsync({
-      email,
-    });
-
-    if (!isEmailExisted.exists) {
-      setNonExistingEmails(oldNonExistingEmail =>
-        oldNonExistingEmail.add(email)
-      );
-    }
-
-    setTeachersInCharge(oldTeachers => oldTeachers.concat(email));
-    form.setFieldValue('teacherEmail', '');
-  };
-
-  const sortedDepartments = [...departments].sort((a, b) =>
-    localize(a.department).localeCompare(localize(b.department))
-  );
-=======
   const formDirty =
     form.dirty || teachersInCharge.length > 0 || assistants.length > 0;
->>>>>>> ef055705
 
   const fetchSisu = (courseCode: string): void => {
     setShowDialog(true);
@@ -809,23 +774,6 @@
               <Box sx={{display: 'flex', gap: 2}}>
                 <Button
                   variant="outlined"
-<<<<<<< HEAD
-                  color={
-                    JSON.stringify(initialValues) !==
-                    JSON.stringify(form.values)
-                      ? 'error'
-                      : 'primary'
-                  }
-                  disabled={form.isSubmitting || isLoading || isFetching}
-                  onClick={() => {
-                    if (
-                      JSON.stringify(initialValues) !==
-                      JSON.stringify(form.values)
-                    ) {
-                      confirmDiscard(form);
-                    } else {
-                      onClose();
-=======
                   color={formDirty ? 'error' : 'primary'}
                   disabled={form.isSubmitting || isLoading || isFetching}
                   onClick={() => {
@@ -833,7 +781,6 @@
                       confirmDiscard();
                     } else {
                       handleClose();
->>>>>>> ef055705
                     }
                   }}
                 >
