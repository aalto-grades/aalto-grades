--- conflicted
+++ resolved
@@ -45,11 +45,7 @@
     navigate('/' + courseId + '/edit-instance/' + sisuInstanceId);
   };
 
-<<<<<<< HEAD
-  const onConfirmAssignments = () => {
-=======
   const onConfirmAttainments = () => {
->>>>>>> dcd94a65
     navigate('/' + courseId + '/instance-summary/' + sisuInstanceId);
   };
 
@@ -94,11 +90,7 @@
                   attainment={attainment}  
                   attainmentKey={'temporaryId'}
                   button={<Button 
-<<<<<<< HEAD
-                    onClick={ () => navigate('/edit-assignment/' + sisuInstanceId + '/' + assignment.id) }>
-=======
                     onClick={ () => navigate(`/${courseId}/edit-temporary-attainment/${sisuInstanceId}/${attainment.temporaryId}`) }>
->>>>>>> dcd94a65
                       Edit
                   </Button>}
                 />
