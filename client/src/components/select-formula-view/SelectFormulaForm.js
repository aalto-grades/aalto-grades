--- conflicted
+++ resolved
@@ -22,27 +22,19 @@
 import AlertSnackbar from '../alerts/AlertSnackbar';
 
 
-<<<<<<< HEAD
-const SelectFormulaForm = ({ attainments, formulas, courseId }) => {
-=======
-const SelectFormulaForm = ({ assignments, formulas, navigateToCourseView, navigateToAttributeSelection }) => {
->>>>>>> 882f2967
+const SelectFormulaForm = ({ attainments, formulas, navigateToCourseView, navigateToAttributeSelection }) => {
 
   const [codeSnippet, setCodeSnippet] = useState('');
-<<<<<<< HEAD
-  const [selectedAttainments, setSelectedAttainments] = useState([]);
-=======
   const [snackPack, setSnackPack] = useState([]);
   const [alertOpen, setAlertOpen] = useState(false);
   const [messageInfo, setMessageInfo] = useState(undefined);
   const [checkboxError, setCheckboxError] = useState('');
   const [formulaError, setFormulaError] = useState('');
   
->>>>>>> 882f2967
   const navigate = useNavigate();
 
   const {
-    selectedAssignments, setSelectedAssignments,
+    selectedAttainments, setSelectedAttainments,
     selectedFormula, setSelectedFormula
   } = useOutletContext();
 
@@ -54,11 +46,11 @@
   }, []);
 
   useEffect(() => {
-    // all attainments are checked at default -> add them to selected assignments
-    if (selectedAssignments.length === 0) {
-      setSelectedAssignments(assignments);
-    }
-  }, [assignments]);
+    // all attainments are checked at default -> add them to selected attainments
+    if (selectedAttainments.length === 0) {
+      setSelectedAttainments(attainments);
+    }
+  }, [attainments]);
 
   // useEffect in charge of handling the back-to-back alerts
   // makes the previous disappear before showing the new one
@@ -82,7 +74,7 @@
   // if not, shows error message
   const canBeSubmitted = () => {
     var noErrors = true;
-    if(selectedAssignments.length === 0) {
+    if(selectedAttainments.length === 0) {
       setCheckboxError('You must select at least one study attainment');
       noErrors = false;
     } else {
@@ -102,22 +94,6 @@
 
   const handleSubmit = async (event) => {
     event.preventDefault();
-<<<<<<< HEAD
-    console.log(event.nativeEvent.submitter.name);
-    try {
-      // TODO: send formula to backend -> needs instance id?
-      const formulaObject = ({
-        formula,
-        selectedAttainments
-      });
-      console.log(formulaObject);
-
-      if (event.nativeEvent.submitter.name == 'skipAttributes') {
-        navigate(`/course-view/${courseId}`, { replace: true });
-      } else {
-        // TODO: redirect to specify attribures
-=======
-
     if (canBeSubmitted()) {
       try {
         // TODO: add formula to database
@@ -132,33 +108,26 @@
         setSnackPack((prev) => [...prev,
           { msg: 'Saving the formula failed.', severity: 'error' }
         ]);
->>>>>>> 882f2967
       }
     }
   };
 
   const handleCheckboxChange = (event) => {
-    const selectedAssignment = assignments.find(assignment => assignment.name == event.target.name);
+    const selectedAttainment = attainments.find(attainment => attainment.name == event.target.name);
     if(event.target.checked) {
-<<<<<<< HEAD
-      setSelectedAttainments(prev => [...prev, event.target.name]);
+      setSelectedAttainments(prev => [...prev, selectedAttainment]);
     } else {
-      setSelectedAttainments(prev => prev.filter(attainment => attainment !== event.target.name));
-=======
-      setSelectedAssignments(prev => [...prev, selectedAssignment]);
-    } else {
-      setSelectedAssignments(prev => prev.filter(assignment => assignment !== selectedAssignment));
-    }
-  };
-
-  const isChecked = (assignment) => {
+      setSelectedAttainments(prev => prev.filter(attainment => attainment !== selectedAttainment));
+    }
+  };
+
+  const isChecked = (attainment) => {
     // If user has returned from attribute selection -> only assigments they previously selected are checked
     var i;
-    for (i = 0; i < selectedAssignments.length; i++) {
-      if (selectedAssignments[i] === assignment) {
+    for (i = 0; i < selectedAttainments.length; i++) {
+      if (selectedAttainments[i] === attainment) {
         return true;
       }
->>>>>>> 882f2967
     }
     return false;
   };
@@ -166,17 +135,10 @@
   const attainmentCheckboxes = () => {
     return (
       <>
-<<<<<<< HEAD
         { attainments.map((attainment) => (
           <FormControlLabel key={attainment.id} control={
-            <Checkbox name={attainment.name} onChange={handleCheckboxChange}/>
+            <Checkbox name={attainment.name} onChange={handleCheckboxChange} checked={isChecked(attainment)}/>
           } label={attainment.name} />
-=======
-        { assignments.map((assignment) => (
-          <FormControlLabel key={assignment.id} control={
-            <Checkbox name={assignment.name} onChange={handleCheckboxChange} checked={isChecked(assignment)}/>
-          } label={assignment.name} />
->>>>>>> 882f2967
         ))
         }
       </>
