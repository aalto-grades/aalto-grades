--- conflicted
+++ resolved
@@ -2,10 +2,7 @@
 //
 // SPDX-License-Identifier: MIT
 
-<<<<<<< HEAD
 import React, { useEffect, useState } from 'react';
-=======
->>>>>>> 3edbb002
 import PropTypes from 'prop-types';
 import Accordion from '@mui/material/Accordion';
 import AccordionSummary from '@mui/material/AccordionSummary';
@@ -23,8 +20,7 @@
   }
 }));
 
-<<<<<<< HEAD
-const ViewFormulaAccordion = ({ formulaId }) => {
+function ViewFormulaAccordion({ formulaId }) {
   const [codeSnippet, setCodeSnippet] = useState<string>('');
   const [loading, setLoading] = useState<boolean>(true);
 
@@ -35,9 +31,6 @@
         setLoading(false);
       }).catch((exception: Error) => console.log(exception.message));
   }, [formulaId]);
-=======
-function ViewFormulaAccordion({ codeSnippet }) {
->>>>>>> 3edbb002
 
   return (
     <Container>
