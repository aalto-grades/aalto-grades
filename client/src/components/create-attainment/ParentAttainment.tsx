--- conflicted
+++ resolved
@@ -17,7 +17,7 @@
 import Attainment from './Attainment';
 import attainmentServices from '../../services/attainments';
 import formulasService from '../../services/formulas';
-import { Formula } from 'aalto-grades-common/types';
+import { AttainmentData, Formula } from 'aalto-grades-common/types';
 import { State } from '../../types';
 
 // An Assignmnet component with subAttainments and a formula
@@ -46,15 +46,9 @@
      component are the attributes that need to specified for this attainment,
      so that the grade of this attainment's parent attainment can be calculated.
   */
-<<<<<<< HEAD
-  const formulaId = 'TEST';//attainmentServices.getProperty(indices, attainmentTree, 'formulaId');
-  const formulaName = formulasService.getFormulaName(formulaId);
-  const subFormulaAttributeNames = formulasService.getFormulaAttributes(formulaId);
-=======
-  const formulaId: Formula = attainmentServices.getProperty(indices, attainments, 'formulaId');
+  const formulaId: Formula = Formula.WeightedAverage; //attainmentServices.getProperty(indices, attainments, 'formulaId');
   const formulaName: string = formulasService.getFormulaName(formulaId);
   const subFormulaAttributeNames: Array<string> = formulasService.getFormulaAttributes(formulaId);
->>>>>>> 6eb7f2d9
 
   return (
     <>
@@ -106,34 +100,20 @@
           </Collapse>
           <Collapse in={open} timeout='auto' unmountOnExit>
             <List disablePadding>
-<<<<<<< HEAD
               {
-                attainmentTree.subAttainments.map((item, i) => (
+                attainmentTree.subAttainments.map((item: AttainmentData, i: number) => (
                   <Attainment
                     indices={indices.concat(i)}
                     key={i}
                     attainmentTree={item}
                     setAttainmentTree={setAttainmentTree}
-=======
-              {attainmentServices.getSubAttainments(indices, attainments).map(
-                (_item: unknown, i: number) => (
-                  <Attainment
-                    indices={indices.concat(i)}
-                    key={i}
-                    attainments={attainments}
-                    setAttainments={setAttainments}
->>>>>>> 6eb7f2d9
                     removeAttainment={removeAttainment}
                     formulaAttributeNames={subFormulaAttributeNames ? subFormulaAttributeNames : []}
                     temporaryId={temporaryId}
                     setIncrementId={setIncrementId}
                   />
-<<<<<<< HEAD
                 ))
               }
-=======
-                ))}
->>>>>>> 6eb7f2d9
             </List>
           </Collapse>
         </Box>
@@ -145,7 +125,7 @@
 ParentAttainment.propTypes = {
   addSubAttainments: PropTypes.func,
   indices: PropTypes.array,
-  attainmentTree: PropTypes.object,
+  attainmentTree: PropTypes.any,
   setAttainmentTree: PropTypes.func,
   removeAttainment: PropTypes.func,
   formulaAttributeNames: PropTypes.array,
