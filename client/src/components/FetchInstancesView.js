// SPDX-FileCopyrightText: 2023 The Aalto Grades Developers
//
// SPDX-License-Identifier: MIT

import React, { useState, useEffect } from 'react';
import { useParams } from 'react-router-dom';
import Typography from '@mui/material/Typography';
import Container from '@mui/material/Container';
import Divider from '@mui/material/Divider';
import Button from '@mui/material/Button';
import FetchedInstances from './fetch-instances-view/FetchedInstances';
import instancesService from '../services/instances';

const FetchInstancesView = () => {
<<<<<<< HEAD
  let { courseCode } = useParams();
=======
  let { courseId, courseCode } = useParams();
>>>>>>> dcd94a65
  const [instances, setInstances] = useState([]);

  useEffect(() => {
    instancesService.getSisuInstances(courseCode)
      .then((data) => setInstances(data.courseInstances))
      .catch((e) => console.log(e.message));
  }, []);

  return(
    <>
      <Container maxWidth="md" sx={{ textAlign: 'right' }}>
        <Typography variant="h1" sx={{ flexGrow: 1, mb: 5, textAlign: 'left' }}>
          Instances Found from SISU
        </Typography>
        <Typography variant="h3" sx={{ flexGrow: 1, mb: 4, textAlign: 'left' }}>
          Select the instance you wish to add 
        </Typography>
        <FetchedInstances courseId={courseId} info={instances} />
        <Divider sx={{ my: 5 }}/>
      </Container>
      <Button size='medium' variant='outlined'>
        Start from Scratch
      </Button>
    </>
  );
};

export default FetchInstancesView;<|MERGE_RESOLUTION|>--- conflicted
+++ resolved
@@ -12,11 +12,7 @@
 import instancesService from '../services/instances';
 
 const FetchInstancesView = () => {
-<<<<<<< HEAD
-  let { courseCode } = useParams();
-=======
   let { courseId, courseCode } = useParams();
->>>>>>> dcd94a65
   const [instances, setInstances] = useState([]);
 
   useEffect(() => {
