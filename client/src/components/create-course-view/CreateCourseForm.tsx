--- conflicted
+++ resolved
@@ -2,26 +2,33 @@
 //
 // SPDX-License-Identifier: MIT
 
-import { useState } from 'react';
+import { SyntheticEvent, useState } from 'react';
 import PropTypes from 'prop-types';
 import Container from '@mui/material/Container';
 import Button from '@mui/material/Button';
 import TextFieldBox from './TextFieldBox';
 import { CourseData } from 'aalto-grades-common/types';
+import { State } from '../../types';
 
-const codeData = {
+interface FieldData {
+  fieldId: string,
+  fieldLabel: string,
+  fieldHelperText: string
+}
+
+const codeData: FieldData = {
   fieldId: 'courseCode',
   fieldLabel: 'Course Code',
   fieldHelperText: 'Give the code that the new course is going to have.'
 };
 
-const nameData = {
+const nameData: FieldData = {
   fieldId: 'courseName',
   fieldLabel: 'Course Name',
   fieldHelperText: 'Give the name of the course the new course is going to have.'
 };
 
-const organizerData = {
+const organizerData: FieldData = {
   fieldId: 'organizer',
   fieldLabel: 'Organizer',
   fieldHelperText: 'Give the organizer of the new course.'
@@ -29,20 +36,22 @@
 
 /*const teachersData = {
   fieldId: 'teachers',
-  fieldLabel: 'Responsibe Teachers',
-  fieldHelperText: 'Give the emails of the responsible teachers of the new course.'
+  fieldLabel: 'Teachers in Charge',
+  fieldHelperText: 'Give the emails of the teachers in charge of the new course.'
 };*/
 
-function CreateCourseForm({ addCourse }): JSX.Element {
+function CreateCourseForm(params: {
+  addCourse: (course: CourseData) => Promise<void>
+}): JSX.Element {
 
-  const [courseCode, setCode] = useState<string>('');
-  const [name, setName] = useState<string>('');
-  const [department, setOrganizer] = useState<string>('');
-  //const [teacher, setTeacher] = useState<any>('');
+  const [courseCode, setCode]: State<string> = useState('');
+  const [name, setName]: State<string> = useState('');
+  const [department, setOrganizer]: State<string> = useState('');
+  //const [teacher, setTeacher]: State<string> = useState('');
 
   const id: number = -1;
 
-  async function handleSubmit(event): Promise<void> {
+  async function handleSubmit(event: SyntheticEvent): Promise<void> {
     event.preventDefault();
     try {
       // TODO remove mock data
@@ -68,16 +77,12 @@
         },
         teachersInCharge: [
           {
-<<<<<<< HEAD
-            id: 1 // TODO: Actual teacher
-=======
             id: 23,
             name: 'Elon Musk'
->>>>>>> 3edbb002
           }
         ]
       });
-      addCourse(courseObject);
+      params.addCourse(courseObject);
     } catch (exception) {
       console.log(exception);
     }
