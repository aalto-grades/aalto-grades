--- conflicted
+++ resolved
@@ -4,7 +4,6 @@
 
 import { useState } from 'react';
 import PropTypes from 'prop-types';
-<<<<<<< HEAD
 import { Form, Formik } from 'formik';
 import * as yup from 'yup';
 import {
@@ -18,37 +17,6 @@
 import PersonIcon from '@mui/icons-material/Person';
 import SendIcon from '@mui/icons-material/Send';
 import { NewCourseData, State } from '../../types';
-=======
-import Container from '@mui/material/Container';
-import Button from '@mui/material/Button';
-import TextFieldBox from './TextFieldBox';
-import { CourseData } from 'aalto-grades-common/types';
-import { State, TextFieldData } from '../../types';
-
-const codeData: TextFieldData = {
-  fieldId: 'courseCode',
-  fieldLabel: 'Course Code',
-  fieldHelperText: 'Give the code that the new course is going to have.'
-};
-
-const nameData: TextFieldData = {
-  fieldId: 'courseName',
-  fieldLabel: 'Course Name',
-  fieldHelperText: 'Give the name of the course the new course is going to have.'
-};
-
-const organizerData: TextFieldData = {
-  fieldId: 'organizer',
-  fieldLabel: 'Organizer',
-  fieldHelperText: 'Give the organizer of the new course.'
-};
-
-/*const teachersData: TextFieldData = {
-  fieldId: 'teachers',
-  fieldLabel: 'Teachers in Charge',
-  fieldHelperText: 'Give the emails of the teachers in charge of the new course.'
-};*/
->>>>>>> 77d5dcf1
 
 function CreateCourseForm(params: {
   addCourse: (course: NewCourseData) => Promise<void>
