// SPDX-FileCopyrightText: 2022 The Aalto Grades Developers
//
// SPDX-License-Identifier: MIT

import { CourseData } from 'aalto-grades-common/types';
import { Typography } from '@mui/material';
import { useState } from 'react';
import { NavigateFunction, useNavigate } from 'react-router-dom';
<<<<<<< HEAD
import { Typography } from '@mui/material';
import { CourseData } from 'aalto-grades-common/types';

import AlertSnackbar from './alerts/AlertSnackbar';
import CreateCourseForm from './create-course-view/CreateCourseForm';
import courseServices from '../services/courses';
import useSnackPackAlerts, { SnackPackAlertState } from '../hooks/useSnackPackAlerts';
=======

import AlertSnackbar from './alerts/AlertSnackbar';
import CreateCourseForm from './create-course-view/CreateCourseForm';

import { addCourse as addCourseApi } from '../services/courses';
import { Message, State } from '../types';
>>>>>>> 116bc372

export default function CreateCourseView(): JSX.Element {
  const navigate: NavigateFunction = useNavigate();
  const snackPack: SnackPackAlertState = useSnackPackAlerts();

  async function addCourse(course: CourseData): Promise<void> {
    try {
      const courseId: number = await addCourseApi(course);
      navigate(`/course-view/${courseId}`, { replace: true });
    } catch (error: any) {
      let msg: string | Array<string> = error?.message ?? 'Unknown error';

      if (error?.response?.data?.errors) {
        msg = error.response.data.errors;
      }
      snackPack.setMessageInfo({ msg, severity: 'error' });
      snackPack.setAlertOpen(true);
    }
  }

  return (
    <>
      <Typography variant="h1" sx={{ flexGrow: 1, mb: 4 }}>
        Create a New Course
      </Typography>
      <CreateCourseForm addCourse={addCourse}/>
      <AlertSnackbar snackPack={snackPack} />
    </>
  );
}<|MERGE_RESOLUTION|>--- conflicted
+++ resolved
@@ -6,22 +6,12 @@
 import { Typography } from '@mui/material';
 import { useState } from 'react';
 import { NavigateFunction, useNavigate } from 'react-router-dom';
-<<<<<<< HEAD
-import { Typography } from '@mui/material';
-import { CourseData } from 'aalto-grades-common/types';
-
-import AlertSnackbar from './alerts/AlertSnackbar';
-import CreateCourseForm from './create-course-view/CreateCourseForm';
-import courseServices from '../services/courses';
-import useSnackPackAlerts, { SnackPackAlertState } from '../hooks/useSnackPackAlerts';
-=======
 
 import AlertSnackbar from './alerts/AlertSnackbar';
 import CreateCourseForm from './create-course-view/CreateCourseForm';
 
 import { addCourse as addCourseApi } from '../services/courses';
 import { Message, State } from '../types';
->>>>>>> 116bc372
 
 export default function CreateCourseView(): JSX.Element {
   const navigate: NavigateFunction = useNavigate();
