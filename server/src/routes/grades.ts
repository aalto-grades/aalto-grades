// SPDX-FileCopyrightText: 2023 The Aalto Grades Developers
//
// SPDX-License-Identifier: MIT

import { HttpCode } from 'aalto-grades-common/types';
import express, { Request, Router } from 'express';
import multer, { FileFilterCallback, memoryStorage, Multer } from 'multer';
import passport from 'passport';
import path from 'path';

import {
  addGrades, calculateGrades, editUserGrade, getCsvTemplate,
  getFinalGrades, getSisuFormattedGradingCSV, getGradeTreeOfUser
} from '../controllers/grades';
import { handleInvalidRequestJson } from '../middleware';
import { controllerDispatcher } from '../middleware/errorHandler';
import { ApiError } from '../types';

export const router: Router = Router();

/**
 * Multer middleware configuration for handling CSV file uploads.
 * This configuration sets up multer to use memory storage, allowing for
 * temporary storage of uploaded files in memory. It also sets a file size
 * limit of 1 MB and enforces that the uploaded file is in the CSV format by
 * checking the files mimetype and file extension type.
 */
const upload: Multer = multer({
  storage: memoryStorage(),
  limits: {
    fileSize: 1048576
  },
  fileFilter: (_req: Request, file: Express.Multer.File, callback: FileFilterCallback) => {
    const ext: string = path.extname(file.originalname).toLowerCase();
    if (file.mimetype == 'text/csv' && ext === '.csv') {
      callback(null, true);
    } else {
      callback(new ApiError('incorrect file format, use the CSV format', HttpCode.BadRequest));
    }
  }
});

/**
 * @swagger
 * definitions:
<<<<<<< HEAD
 *   GradeOption:
 *     type: object
 *     description:
 *     properties:
 *       gradeId:
 *         type: integer
 *         description: Internal attainment grade database ID.
 *         format: int32
 *         minimum: 0
 *         example: 5
 *       graderId:
 *         type: integer
 *         description: >
 *           User ID of the teacher who uploaded or calculated this grade.
 *         format: int32
 *         minimum: 1
 *         example: 1
 *       grade:
 *         type: number
 *         description: The numerical grade of a student for an attainment.
 *         format: int32
 *         minimum: 0
 *         example: 5
 *       status:
 *         type: string
 *         enum: [PASS, FAIL, PENDING]
 *         example: PASS
 *       manual:
 *         type: boolean
 *         description: >
 *           True if this grade was manually inserted by a teacher, false if it
 *           is the result of grade calculation.
 *         example: true
 *       date:
 *         type: string
 *         format: date
 *         description: Date when attainment is completed (e.g., deadline or exam date)
 *         example: 2022-9-22
 *       expiryDate:
 *         type: string
 *         format: date
 *         description: Date when the grade expires.
 *         example: 2022-9-22
 *   FinalGradeData:
=======
 *   Status:
 *     type: string
 *     description: Grading status indicator.
 *     enum: [PASS, FAIL, PENDING]
 *     example: PASS
 *     required: false
 *   Grade:
 *     type: number
 *     description: User attainment grade.
 *     format: int32
 *     minimum: 0
 *     example: 5
 *     required: false
 *   GradingData:
>>>>>>> 6cf44109
 *     type: object
 *     description: Students final grade data.
 *     properties:
 *       userId:
 *         type: integer
 *         description: User ID.
 *         format: int32
 *         minimum: 1
 *         example: 1
 *       studentNumber:
 *         $ref: '#/definitions/StudentNumber'
 *       credits:
 *         type: integer
 *         description: How many course credits (ECTS) student receives from course.
 *         format: int32
 *         minimum: 0
 *         example: 5
 *       grades:
 *         type: array
 *         description: All of the potential final grades the student has.
 *         items:
 *           $ref: '#/definitions/GradeOption'
 *   AttainmentGradeData:
 *     type: object
 *     description: Students grading data for all attainments of the assessment model.
 *     properties:
 *       userId:
 *         type: integer
 *         description: User ID.
 *         format: int32
 *         minimum: 1
 *         example: 1
 *       attainmentId:
 *         $ref: '#/definitions/AttainmentId'
 *       attainmentName:
 *         $ref: '#/definitions/AttainmentName'
<<<<<<< HEAD
 *       grades:
 *         type: array
 *         description: All of the grades the student has for this attainment.
 *         items:
 *           $ref: '#/definitions/GradeOption'
=======
 *       grade:
 *         $ref: '#/definitions/Grade'
 *       manual:
 *         type: boolean
 *         example: true
 *       status:
 *         $ref: '#/definitions/Status'
>>>>>>> 6cf44109
 *       subAttainments:
 *         type: array
 *         description: Sublevel attainment grades.
 *   EditGrade:
 *     type: object
 *     properties:
 *       status:
 *         $ref: '#/definitions/Status'
 *       grade:
 *         $ref: '#/definitions/Grade'
 *       date:
 *         type: string
 *         format: date
 *         description: Date when attainment is completed (e.g., deadline or exam date)
 *         example: 2022-9-22
 *         required: false
 *       expiryDate:
 *         type: string
 *         format: date
 *         description: Date when the grade expires.
 *         example: 2022-9-22
 *         required: false
 *       comment:
 *         type: string
 *         description: Comment for grade.
 *         example: Good job!
 *         required: false
 */

/**
 * @swagger
 * /v1/courses/{courseId}/assessment-models/{assessmentModelId}/grades/csv:
 *   get:
 *     tags: [Grades]
 *     description: >
 *       Returns a template CSV file for a particular assessment model for
 *       uploading grades. Available only to admin users and teachers in charge of the course.
 *     parameters:
 *       - $ref: '#/components/parameters/courseId'
 *       - $ref: '#/components/parameters/assessmentModelId'
 *     responses:
 *       200:
 *         description: Template generated succesfully.
 *         content:
 *           text/csv:
 *             description: CSV template for uploading grades.
 *             schema:
 *               type: string
 *             example: |
 *               StudentNumber,exam,exercises,project
 *       400:
 *         description: Fetching failed, due to validation errors in parameters.
 *         content:
 *           application/json:
 *             schema:
 *               $ref: '#/definitions/Failure'
 *       401:
 *         $ref: '#/components/responses/AuthenticationError'
 *       403:
 *         $ref: '#/components/responses/AuthorizationError'
 *       404:
 *         description: >
 *           The given course or assessment model does not exist, or the
 *           assessment model has no attainments.
 *         content:
 *           application/json:
 *             schema:
 *               $ref: '#/definitions/Failure'
 *       409:
 *         description: >
 *           The given assessment model does not belong to the given course.
 *         content:
 *           application/json:
 *             schema:
 *               $ref: '#/definitions/Failure'
 */
router.get(
  '/v1/courses/:courseId/assessment-models/:assessmentModelId/grades/csv',
  passport.authenticate('jwt', { session: false }),
  controllerDispatcher(getCsvTemplate)
);

/**
 * @swagger
 * /v1/courses/{courseId}/assessment-models/{assessmentModelId}/grades/csv/sisu:
 *   get:
 *     tags: [Grades]
 *     description: >
 *       Get the final grades of all students in a Sisu compatible CSV format.
 *       Results can be filtered by student numbers or particular instance ID.
 *       Available only to admin users and teachers in charge of the course.
 *     parameters:
 *       - $ref: '#/components/parameters/courseId'
 *       - $ref: '#/components/parameters/assessmentModelId'
 *       - $ref: '#/components/parameters/studentNumbers'
 *       - $ref: '#/components/parameters/instanceIdQuery'
 *       - in: query
 *         name: assessmentDate
 *         schema:
 *           type: string
 *           format: date
 *         required: false
 *         description: >
 *           Assessment date marked on the grade CSV.
 *           Defaults to end date of the course instance.
 *         example: 2022-9-22
 *       - in: query
 *         name: completionLanguage
 *         schema:
 *           type: string
 *           enum: [fi, sv, en, es, ja, zh, pt, fr, de, ru]
 *         required: false
 *         description: Completion language marked on the grade CSV. Defaults to en.
 *         example: en
 *     responses:
 *       200:
 *         description: Grades calculated successfully.
 *         content:
 *           text/csv:
 *             description: CSV file with course results.
 *             schema:
 *               type: string
 *             example: |
 *               studentNumber,grade,credits,assessmentDate,completionLanguage
 *               352772,5,5,26.5.2023,fi
 *               812472,4,5,26.5.2023,fi
 *               545761,5,5,26.5.2023,fi
 *               662292,2,5,26.5.2023,fi
 *       400:
 *         description: Fetching failed, due to validation errors in the query parameters.
 *         content:
 *           application/json:
 *             schema:
 *               $ref: '#/definitions/Failure'
 *       401:
 *         $ref: '#/components/responses/AuthenticationError'
 *       403:
 *         $ref: '#/components/responses/AuthorizationError'
 *       404:
 *         description: >
 *           The given course or assessment model does not exist
 *           or no course results found for the instance.
 *         content:
 *           application/json:
 *             schema:
 *               $ref: '#/definitions/Failure'
 *       409:
 *         description: >
 *           The given assessment model does not belong to the given course.
 *         content:
 *           application/json:
 *             schema:
 *               $ref: '#/definitions/Failure'
 */
router.get(
  '/v1/courses/:courseId/assessment-models/:assessmentModelId/grades/csv/sisu',
  passport.authenticate('jwt', { session: false }),
  controllerDispatcher(getSisuFormattedGradingCSV)
);

/**
 * @swagger
 * /v1/courses/{courseId}/assessment-models/{assessmentModelId}/grades:
 *   get:
 *     tags: [Grades]
 *     description: >
 *       Get the final grades of all students.
 *       Results can be filtered by student numbers or particular instance ID.
 *       Available only to admin users and teachers in charge of the course.
 *     parameters:
 *       - $ref: '#/components/parameters/courseId'
 *       - $ref: '#/components/parameters/assessmentModelId'
 *       - $ref: '#/components/parameters/studentNumbers'
 *       - $ref: '#/components/parameters/instanceIdQuery'
 *     responses:
 *       200:
 *         description: Grades fetched successfully.
 *         content:
 *           application/json:
 *             schema:
 *               type: object
 *               properties:
 *                 data:
 *                   type: array
 *                   items:
 *                     $ref: '#/definitions/FinalGradeData'
 *       400:
 *         description: Fetching failed, due to validation errors in parameters.
 *         content:
 *           application/json:
 *             schema:
 *               $ref: '#/definitions/Failure'
 *       401:
 *         $ref: '#/components/responses/AuthenticationError'
 *       403:
 *         $ref: '#/components/responses/AuthorizationError'
 *       404:
 *         description: >
 *           The given course or assessment model does not exist
 *           or no course results found for the instance.
 *         content:
 *           application/json:
 *             schema:
 *               $ref: '#/definitions/Failure'
 *       409:
 *         description: >
 *           The given assessment model does not belong to the given course.
 *         content:
 *           application/json:
 *             schema:
 *               $ref: '#/definitions/Failure'
 */
router.get(
  '/v1/courses/:courseId/assessment-models/:assessmentModelId/grades',
  passport.authenticate('jwt', { session: false }),
  controllerDispatcher(getFinalGrades)
);

/**
 * @swagger
 * /v1/courses/{courseId}/assessment-models/{assessmentModelId}/grades/user/{userId}:
 *   get:
 *     tags: [Grades]
 *     description: >
 *       Get all attainment grades for assessment model, using user ID.
 *       Available only to admin users and teachers in charge of the course.
 *     parameters:
 *       - $ref: '#/components/parameters/courseId'
 *       - $ref: '#/components/parameters/assessmentModelId'
 *       - $ref: '#/components/parameters/userId'
 *     responses:
 *       200:
 *         description: User grades fetched successfully.
 *         content:
 *           application/json:
 *             schema:
 *               type: object
 *               properties:
 *                 data:
 *                   type: array
 *                   items:
 *                     $ref: '#/definitions/AttainmentGradeData'
 *       400:
 *         description: Fetching failed, due to validation errors in parameters.
 *         content:
 *           application/json:
 *             schema:
 *               $ref: '#/definitions/Failure'
 *       401:
 *         $ref: '#/components/responses/AuthenticationError'
 *       403:
 *         $ref: '#/components/responses/AuthorizationError'
 *       404:
 *         description: >
 *           The given course or assessment model does not exist.
 *         content:
 *           application/json:
 *             schema:
 *               $ref: '#/definitions/Failure'
 *       409:
 *         description: >
 *           The given assessment model does not belong to the given course.
 *         content:
 *           application/json:
 *             schema:
 *               $ref: '#/definitions/Failure'
 */
router.get(
  '/v1/courses/:courseId/assessment-models/:assessmentModelId/grades/user/:userId',
  passport.authenticate('jwt', { session: false }),
  controllerDispatcher(getGradeTreeOfUser)
);

/**
 * @swagger
 * /v1/courses/{courseId}/assessment-models/{assessmentModelId}/grades/csv:
 *   post:
 *     tags: [Grades]
 *     description: >
 *       Add attainment grades for users in a particular assessment model.
 *       Attainment grading data is provided in a CSV file. When sending data,
 *       set the **Content-Type** header as **multipart/form-data** and the
 *       file name as "csv_data". Example CSV files available
 *       [here](https://github.com/aalto-grades/base-repository/tree/main/server/test/mock-data/csv)
 *       Available only to admin users and teachers in charge of the course.
 *     parameters:
 *       - $ref: '#/components/parameters/courseId'
 *       - $ref: '#/components/parameters/assessmentModelId'
 *     requestBody:
 *       content:
 *         multipart/form-data:
 *           schema:
 *             type: object
 *             properties:
 *               csv_data:
 *                 type: string
 *                 format: binary
 *     responses:
 *       200:
 *         description: Grading CSV uploaded and parsed succesfully.
 *         content:
 *           application/json:
 *             schema:
 *               type: object
 *               properties:
 *                 data:
 *                   description: Empty data object.
 *                   type: object
 *       400:
 *         description: A validation or parsing error with the CSV has occurred.
 *         content:
 *           application/json:
 *             schema:
 *               $ref: '#/definitions/Failure'
 *       401:
 *         $ref: '#/components/responses/AuthenticationError'
 *       403:
 *         description: >
 *           The requester is not authorized to add grading data
 *           to the course instance (not teacher in the course).
 *         content:
 *           application/json:
 *             schema:
 *               $ref: '#/definitions/Failure'
 *       404:
 *         description: >
 *           A course or assessment model with the given ID was not found.
 *         content:
 *           application/json:
 *             schema:
 *               $ref: '#/definitions/Failure'
 *       409:
 *         description: >
 *           Assessment model does not belong to the course or attainment does
 *           not belong to the assessment model. User with course role
 *           'TEACHER' or 'TEACHER_IN_CHARGE' listed in the grading data.
 *         content:
 *           application/json:
 *             schema:
 *               $ref: '#/definitions/Failure'
 *       422:
 *         description: >
 *           At least one of the attainments listed in the CSV file was not
 *           found with the given ID or does not belong to the assessment model
 *           to which the grading data is being imported.
 *         content:
 *           application/json:
 *             schema:
 *               $ref: '#/definitions/Failure'
 *     security:
 *       - cookieAuth: []
 */
router.post(
  '/v1/courses/:courseId/assessment-models/:assessmentModelId/grades/csv',
  passport.authenticate('jwt', { session: false }),
  upload.single('csv_data'),
  controllerDispatcher(addGrades)
);

/**
 * @swagger
 * /v1/courses/{courseId}/assessment-models/{assessmentModelId}/grades/calculate:
 *   post:
 *     tags: [Grades]
 *     description: >
 *       Calculate the final grades of all students.
 *       Calculation can be executed to particular set of student numbers or particular instance ID.
 *       At least one of these must be provided.
 *       Available only to admin users and teachers in charge of the course.
 *     parameters:
 *       - $ref: '#/components/parameters/courseId'
 *       - $ref: '#/components/parameters/assessmentModelId'
 *     requestBody:
 *       content:
 *         application/json:
 *           schema:
 *             type: object
 *             properties:
 *               studentNumbers:
 *                 type: array
 *                 required: false
 *                 description: List of students to include in the calculation.
 *                 example: ['111111', '222222', '333333']
 *                 items:
 *                   type: string
 *               instanceId:
 *                 type: number
 *                 required: false
 *                 description: Instance ID to which students the calculation is executed.
 *                 example: 8
 *     responses:
 *       200:
 *         description: Grades calculated successfully.
 *         content:
 *           application/json:
 *             schema:
 *               type: object
 *               properties:
 *                 data:
 *                   description: Empty data object.
 *                   type: object
 *       400:
 *         description: >
 *           Calculation failed, due to validation errors or missing parameters.
 *         content:
 *           application/json:
 *             schema:
 *               $ref: '#/definitions/Failure'
 *       401:
 *         $ref: '#/components/responses/AuthenticationError'
 *       403:
 *         $ref: '#/components/responses/AuthorizationError'
 *       404:
 *         description: The given course or assessment model does not exist.
 *         content:
 *           application/json:
 *             schema:
 *               $ref: '#/definitions/Failure'
 *       409:
 *         description: >
 *           The given assessment model does not belong to the given course.
 *         content:
 *           application/json:
 *             schema:
 *               $ref: '#/definitions/Failure'
 */
router.post(
  '/v1/courses/:courseId/assessment-models/:assessmentModelId/grades/calculate',
  passport.authenticate('jwt', { session: false }),
  express.json(),
  handleInvalidRequestJson,
  controllerDispatcher(calculateGrades)
);

/**
 * @swagger
 * /v1/courses/{courseId}/assessment-models/{assessmentModelId}/grades/{gradeId}:
 *   put:
 *     tags: [Grades]
 *     description: >
 *       Edit existing user grading data.
 *       Available only to admin users and teachers in charge of the course.
 *     parameters:
 *       - $ref: '#/components/parameters/courseId'
 *       - $ref: '#/components/parameters/assessmentModelId'
 *       - $ref: '#/components/parameters/gradeId'
 *     requestBody:
 *       content:
 *         application/json:
 *           schema:
 *             $ref: '#/definitions/EditGrade'
 *     responses:
 *       200:
 *         description: Grade editing executed successfully.
 *         content:
 *           application/json:
 *             schema:
 *               type: object
 *               properties:
 *                 data:
 *                   description: Empty data object.
 *                   type: object
 *       400:
 *         description: >
 *           Operation failed, due to validation errors or missing parameters.
 *         content:
 *           application/json:
 *             schema:
 *               $ref: '#/definitions/Failure'
 *       401:
 *         $ref: '#/components/responses/AuthenticationError'
 *       403:
 *         $ref: '#/components/responses/AuthorizationError'
 *       404:
 *         description: The given course, grade or assessment model does not exist.
 *         content:
 *           application/json:
 *             schema:
 *               $ref: '#/definitions/Failure'
 *       409:
 *         description: >
 *           The given assessment model does not belong to the given course.
 *         content:
 *           application/json:
 *             schema:
 *               $ref: '#/definitions/Failure'
 */
router.put(
  '/v1/courses/:courseId/assessment-models/:assessmentModelId/grades/:gradeId',
  passport.authenticate('jwt', { session: false }),
  express.json(),
  handleInvalidRequestJson,
  controllerDispatcher(editUserGrade)
);<|MERGE_RESOLUTION|>--- conflicted
+++ resolved
@@ -43,7 +43,19 @@
 /**
  * @swagger
  * definitions:
-<<<<<<< HEAD
+ *   Status:
+ *     type: string
+ *     description: Grading status indicator.
+ *     enum: [PASS, FAIL, PENDING]
+ *     example: PASS
+ *     required: false
+ *   Grade:
+ *     type: number
+ *     description: The numerical grade of a student for an attainment.
+ *     format: int32
+ *     minimum: 0
+ *     example: 5
+ *     required: false
  *   GradeOption:
  *     type: object
  *     description:
@@ -62,15 +74,9 @@
  *         minimum: 1
  *         example: 1
  *       grade:
- *         type: number
- *         description: The numerical grade of a student for an attainment.
- *         format: int32
- *         minimum: 0
- *         example: 5
+ *         $ref: '#/definitions/Grade'
  *       status:
- *         type: string
- *         enum: [PASS, FAIL, PENDING]
- *         example: PASS
+ *         $ref: '#/definitions/Status'
  *       manual:
  *         type: boolean
  *         description: >
@@ -88,22 +94,6 @@
  *         description: Date when the grade expires.
  *         example: 2022-9-22
  *   FinalGradeData:
-=======
- *   Status:
- *     type: string
- *     description: Grading status indicator.
- *     enum: [PASS, FAIL, PENDING]
- *     example: PASS
- *     required: false
- *   Grade:
- *     type: number
- *     description: User attainment grade.
- *     format: int32
- *     minimum: 0
- *     example: 5
- *     required: false
- *   GradingData:
->>>>>>> 6cf44109
  *     type: object
  *     description: Students final grade data.
  *     properties:
@@ -140,21 +130,11 @@
  *         $ref: '#/definitions/AttainmentId'
  *       attainmentName:
  *         $ref: '#/definitions/AttainmentName'
-<<<<<<< HEAD
  *       grades:
  *         type: array
  *         description: All of the grades the student has for this attainment.
  *         items:
  *           $ref: '#/definitions/GradeOption'
-=======
- *       grade:
- *         $ref: '#/definitions/Grade'
- *       manual:
- *         type: boolean
- *         example: true
- *       status:
- *         $ref: '#/definitions/Status'
->>>>>>> 6cf44109
  *       subAttainments:
  *         type: array
  *         description: Sublevel attainment grades.
