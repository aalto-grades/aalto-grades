// SPDX-FileCopyrightText: 2023 The Aalto Grades Developers
//
// SPDX-License-Identifier: MIT

import { Request, Router } from 'express';
import multer, { FileFilterCallback, memoryStorage, Multer } from 'multer';
import path from 'path';

<<<<<<< HEAD
import { addGrades, calculateGrades } from '../controllers/grades';
=======
import { addGrades } from '../controllers/grades';
import { authorization } from '../middleware/authorization';
>>>>>>> 7ca79ee7
import { controllerDispatcher } from '../middleware/errorHandler';
import { ApiError } from '../types/error';
import { HttpCode } from '../types/httpCode';

export const router: Router = Router();

/**
 * Multer middleware configuration for handling CSV file uploads. This configuration sets up
 * multer to use memory storage, allowing for temporary storage of uploaded files in memory.
 * It also sets a file size limit of 1 MB and enforces that the uploaded file is in the CSV
 * format by checking the files mimetype and file extension type.
 */
const upload: Multer = multer({
  storage: memoryStorage(),
  limits: {
    fileSize: 1048576
  },
  fileFilter: (_req: Request, file: Express.Multer.File, callback: FileFilterCallback) => {
    const ext: string = path.extname(file.originalname).toLowerCase();
    if (file.mimetype == 'text/csv' && ext === '.csv') {
      callback(null, true);
    } else {
      callback(new ApiError('incorrect file format, use the CSV format', HttpCode.BadRequest));
    }
  }
});

/**
 * @swagger
 * /v1/courses/{courseId}/instances/{instanceId}/grades/csv:
 *   post:
 *     tags: [Grades]
 *     description: >
 *       Add attainment grades for users enrolled in a specific course instance. Attainment grading
 *       data is provided in CSV file. When sending data set **Content-Type** header as
 *       **multipart/form-data** and file name as "csv_data". Example csv files available
 *       [here](https://github.com/aalto-grades/base-repository/tree/main/server/test/mockData/csv)
 *     parameters:
 *       - $ref: '#/components/parameters/courseId'
 *       - $ref: '#/components/parameters/instanceId'
 *     requestBody:
 *       content:
 *         multipart/form-data:
 *           schema:
 *             type: object
 *             properties:
 *               csv_data:
 *                 type: string
 *                 format: binary
 *     responses:
 *       200:
 *         description: Grading CSV uploaded and parsed succesfully.
 *         content:
 *           application/json:
 *             schema:
 *               type: object
 *               properties:
 *                 success:
 *                   $ref: '#/definitions/Success'
 *                 data:
 *                   description: Empty data object.
 *                   type: object
 *       400:
 *         description: A validation or parsing error with the CSV has occurred.
 *         content:
 *           application/json:
 *             schema:
 *               $ref: '#/definitions/Failure'
 *       401:
 *         $ref: '#/components/responses/AuthenticationError'
 *       403:
 *         description: >
 *           The requester is not authorized to add grading data
 *           to the course instance (not teacher in the course).
 *         content:
 *           application/json:
 *             schema:
 *               $ref: '#/definitions/Failure'
 *       404:
 *         description: A course or course instance with the given ID was not found.
 *         content:
 *           application/json:
 *             schema:
 *               $ref: '#/definitions/Failure'
 *       409:
 *         description: >
 *           Course instance does not belong to the course or
 *           study attainment does not belong to the course instance.
 *           User with course role 'TEACHER' or 'TEACHER_IN_CHARGE' listed in the grading data.
 *         content:
 *           application/json:
 *             schema:
 *               $ref: '#/definitions/Failure'
 *       422:
 *         description: >
 *           At least one of the attainments listed in the CSV file was not found with the given ID
 *           or does not belong to the course instance to which the grading data is being imported.
 *         content:
 *           application/json:
 *             schema:
 *               $ref: '#/definitions/Failure'
 *     security:
 *       - cookieAuth: []
 */
router.post(
  '/v1/courses/:courseId/instances/:instanceId/grades/csv',
  authorization,
  upload.single('csv_data'),
  controllerDispatcher(addGrades)
);

/**
 * @swagger
 * /v1/courses/{courseId}/instances/{instanceId}/grades/calculate:
 *   post:
 *     tags: [Grades]
 *     description: >
 *       Calculate and get the final grades of all students.
 *     parameters:
 *       - in: path
 *         name: courseId
 *         schema:
 *           type: integer
 *         required: true
 *         description: The ID of the course.
 *       - in: path
 *         name: instanceId
 *         schema:
 *           type: integer
 *         required: true
 *         description: The ID of the course instance.
 *     requestBody:
 *       description: The request body should be empty.
 *     responses:
 *       200:
 *         description: Grades calculated successfully.
 *         content:
 *           application/json:
 *             schema:
 *               type: object
 *               properties:
 *                 success:
 *                   type: boolean
 *                   description: Success of the request.
 *                 data:
 *                   description: Calculated final grades for each student.
 *                   type: array
 *                   items:
 *                     type: object
 *                     properties:
 *                       studentNumber:
 *                         type: string
 *                         description: Aalto student number.
 *                       grade:
 *                         type: number
 *                         description: Final grade of the student.
 *                       status:
 *                         type: string
 *                         description: >
 *                           'pass' or 'fail' to indicate whether the attainment
 *                            has been successfully completed.
 *       400:
 *         description: >
 *           Calculation failed, due to validation errors or missing parameters.
 *           This may also indicate a cycle in the hierarchy of attainables.
 *         content:
 *           application/json:
 *             schema:
 *               $ref: '#/definitions/Failure'
 *       404:
 *         description: The given course or course instance does not exist.
 *         content:
 *           application/json:
 *             schema:
 *               $ref: '#/definitions/Failure'
 *       409:
 *         description: >
 *           The given course instance does not belong to the given course.
 *         content:
 *           application/json:
 *             schema:
 *               $ref: '#/definitions/Failure'
 */
router.post(
  '/v1/courses/:courseId/instances/:instanceId/grades/calculate',
  controllerDispatcher(calculateGrades)
);<|MERGE_RESOLUTION|>--- conflicted
+++ resolved
@@ -6,12 +6,8 @@
 import multer, { FileFilterCallback, memoryStorage, Multer } from 'multer';
 import path from 'path';
 
-<<<<<<< HEAD
 import { addGrades, calculateGrades } from '../controllers/grades';
-=======
-import { addGrades } from '../controllers/grades';
 import { authorization } from '../middleware/authorization';
->>>>>>> 7ca79ee7
 import { controllerDispatcher } from '../middleware/errorHandler';
 import { ApiError } from '../types/error';
 import { HttpCode } from '../types/httpCode';
