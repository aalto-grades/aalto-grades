// SPDX-FileCopyrightText: 2023 The Aalto Grades Developers
//
// SPDX-License-Identifier: MIT

import express, {RequestHandler, Router} from 'express';
import passport from 'passport';
import {processRequestBody, validateRequestBody} from 'zod-express-middleware';

<<<<<<< HEAD
import {UserIdArraySchema, NewIdpUserSchema, SystemRole} from '@/common/types';
import {
  addIdpUser,
  deleteIdpUser,
  getOwnCourses,
  getIdpUsers,
  getCoursesOfUser,
=======
import {NewUserSchema, SystemRole} from '@/common/types';
import {
  addUser,
  deleteUser,
  getGradesOfUser,
  getUsers,
  getOwnCourses,
>>>>>>> ec7f95c8
  getStudents,
  deleteUsers,
} from '../controllers/user';
import {handleInvalidRequestJson} from '../middleware';
import {authorization} from '../middleware/authorization';
import {controllerDispatcher} from '../middleware/errorHandler';

export const router = Router();

router.get(
  '/v1/users/own-courses',
  passport.authenticate('jwt', {session: false}) as RequestHandler,
  controllerDispatcher(getOwnCourses)
);

router.get(
  '/v1/users/:userId/courses/',
  passport.authenticate('jwt', {session: false}) as RequestHandler,
  controllerDispatcher(getCoursesOfUser)
);

router.get(
  '/v1/users/students',
  passport.authenticate('jwt', {session: false}) as RequestHandler,
  controllerDispatcher(getStudents)
);

router.get(
  '/v1/users',
  passport.authenticate('jwt', {session: false}) as RequestHandler,
  authorization([SystemRole.Admin]),
  controllerDispatcher(getUsers)
);

router.post(
  '/v1/users',
  passport.authenticate('jwt', {session: false}) as RequestHandler,
  authorization([SystemRole.Admin]),
  express.json(),
  handleInvalidRequestJson,
  processRequestBody(NewUserSchema),
  controllerDispatcher(addUser)
);

router.delete(
  '/v1/users/:userId',
  passport.authenticate('jwt', {session: false}) as RequestHandler,
  authorization([SystemRole.Admin]),
<<<<<<< HEAD
  controllerDispatcher(deleteIdpUser)
);

router.post(
  '/v1/users/delete',
  passport.authenticate('jwt', {session: false}) as RequestHandler,
  authorization([SystemRole.Admin]),
  express.json(),
  handleInvalidRequestJson,
  validateRequestBody(UserIdArraySchema),
  controllerDispatcher(deleteUsers)
=======
  express.json(),
  controllerDispatcher(deleteUser)
>>>>>>> ec7f95c8
);<|MERGE_RESOLUTION|>--- conflicted
+++ resolved
@@ -6,25 +6,15 @@
 import passport from 'passport';
 import {processRequestBody, validateRequestBody} from 'zod-express-middleware';
 
-<<<<<<< HEAD
-import {UserIdArraySchema, NewIdpUserSchema, SystemRole} from '@/common/types';
-import {
-  addIdpUser,
-  deleteIdpUser,
-  getOwnCourses,
-  getIdpUsers,
-  getCoursesOfUser,
-=======
-import {NewUserSchema, SystemRole} from '@/common/types';
+import {NewUserSchema, SystemRole, UserIdArraySchema} from '@/common/types';
 import {
   addUser,
   deleteUser,
-  getGradesOfUser,
+  deleteUsers,
+  getCoursesOfUser,
+  getOwnCourses,
+  getStudents,
   getUsers,
-  getOwnCourses,
->>>>>>> ec7f95c8
-  getStudents,
-  deleteUsers,
 } from '../controllers/user';
 import {handleInvalidRequestJson} from '../middleware';
 import {authorization} from '../middleware/authorization';
@@ -71,8 +61,7 @@
   '/v1/users/:userId',
   passport.authenticate('jwt', {session: false}) as RequestHandler,
   authorization([SystemRole.Admin]),
-<<<<<<< HEAD
-  controllerDispatcher(deleteIdpUser)
+  controllerDispatcher(deleteUser)
 );
 
 router.post(
@@ -83,8 +72,4 @@
   handleInvalidRequestJson,
   validateRequestBody(UserIdArraySchema),
   controllerDispatcher(deleteUsers)
-=======
-  express.json(),
-  controllerDispatcher(deleteUser)
->>>>>>> ec7f95c8
 );