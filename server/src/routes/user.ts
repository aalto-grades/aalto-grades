// SPDX-FileCopyrightText: 2023 The Aalto Grades Developers
//
// SPDX-License-Identifier: MIT

import express, {RequestHandler, Router} from 'express';
import passport from 'passport';
import {processRequestBody, validateRequestBody} from 'zod-express-middleware';

import {NewUserSchema, SystemRole, UserIdArraySchema} from '@/common/types';
import {
  addUser,
  deleteUser,
  deleteUsers,
  getCoursesOfUser,
  getOwnCourses,
  getStudents,
  getUsers,
} from '../controllers/user';
import {handleInvalidRequestJson} from '../middleware';
import {authorization} from '../middleware/authorization';
import {controllerDispatcher} from '../middleware/errorHandler';
import {authLogger} from '../middleware/requestLogger';

export const router = Router();

router.get(
  '/v1/users/own-courses',
  passport.authenticate('jwt', {session: false}) as RequestHandler,
  authLogger,
  controllerDispatcher(getOwnCourses)
);

router.get(
  '/v1/users/:userId/courses/',
  passport.authenticate('jwt', {session: false}) as RequestHandler,
<<<<<<< HEAD
  authLogger,
  controllerDispatcher(getGradesOfUser)
=======
  controllerDispatcher(getCoursesOfUser)
>>>>>>> 111f103f
);

router.get(
  '/v1/users/students',
  passport.authenticate('jwt', {session: false}) as RequestHandler,
  authLogger,
  controllerDispatcher(getStudents)
);

router.get(
  '/v1/users',
  passport.authenticate('jwt', {session: false}) as RequestHandler,
  authLogger,
  authorization([SystemRole.Admin]),
  controllerDispatcher(getUsers)
);

router.post(
  '/v1/users',
  passport.authenticate('jwt', {session: false}) as RequestHandler,
  express.json(),
  handleInvalidRequestJson,
<<<<<<< HEAD
  authLogger,
  authorization([SystemRole.Admin]),
  processRequestBody(NewIdpUserSchema),
  controllerDispatcher(addIdpUser)
=======
  processRequestBody(NewUserSchema),
  controllerDispatcher(addUser)
>>>>>>> 111f103f
);

router.delete(
  '/v1/users/:userId',
  passport.authenticate('jwt', {session: false}) as RequestHandler,
  authorization([SystemRole.Admin]),
  controllerDispatcher(deleteUser)
);

router.post(
  '/v1/users/delete',
  passport.authenticate('jwt', {session: false}) as RequestHandler,
  authLogger,
  authorization([SystemRole.Admin]),
<<<<<<< HEAD
  controllerDispatcher(deleteIdpUser)
=======
  express.json(),
  handleInvalidRequestJson,
  validateRequestBody(UserIdArraySchema),
  controllerDispatcher(deleteUsers)
>>>>>>> 111f103f
);<|MERGE_RESOLUTION|>--- conflicted
+++ resolved
@@ -33,12 +33,8 @@
 router.get(
   '/v1/users/:userId/courses/',
   passport.authenticate('jwt', {session: false}) as RequestHandler,
-<<<<<<< HEAD
   authLogger,
-  controllerDispatcher(getGradesOfUser)
-=======
   controllerDispatcher(getCoursesOfUser)
->>>>>>> 111f103f
 );
 
 router.get(
@@ -61,15 +57,10 @@
   passport.authenticate('jwt', {session: false}) as RequestHandler,
   express.json(),
   handleInvalidRequestJson,
-<<<<<<< HEAD
   authLogger,
   authorization([SystemRole.Admin]),
-  processRequestBody(NewIdpUserSchema),
-  controllerDispatcher(addIdpUser)
-=======
   processRequestBody(NewUserSchema),
   controllerDispatcher(addUser)
->>>>>>> 111f103f
 );
 
 router.delete(
@@ -82,14 +73,10 @@
 router.post(
   '/v1/users/delete',
   passport.authenticate('jwt', {session: false}) as RequestHandler,
+  express.json(),
+  handleInvalidRequestJson,
   authLogger,
   authorization([SystemRole.Admin]),
-<<<<<<< HEAD
-  controllerDispatcher(deleteIdpUser)
-=======
-  express.json(),
-  handleInvalidRequestJson,
   validateRequestBody(UserIdArraySchema),
   controllerDispatcher(deleteUsers)
->>>>>>> 111f103f
 );