// SPDX-FileCopyrightText: 2022 The Aalto Grades Developers
//
// SPDX-License-Identifier: MIT

import cookieParser from 'cookie-parser';
import cors from 'cors';
import {Router} from 'express';
import swaggerJsdoc, {OAS3Options} from 'swagger-jsdoc';
import swaggerUI from 'swagger-ui-express';

<<<<<<< HEAD
import {FRONTEND_ORIGIN} from '../configs/environment';
import {definition} from '../configs/swagger';

import {router as aplusRouter} from './aplus';
=======
>>>>>>> c8a6d04a
import {router as assessmentModelRouter} from './assessmentModel';
import {router as attainmentRouter} from './attainment';
import {router as authRouter} from './auth';
import {router as courseRouter} from './course';
import {router as finalGradesRouter} from './finalGrades';
import {router as gradesRouter} from './grades';
import {router as userRouter} from './user';
import {FRONTEND_ORIGIN} from '../configs/environment';
import {definition} from '../configs/swagger';

const options: OAS3Options = {
  definition,
  apis: ['./docs/*.yaml'],
};

const openapiSpecification: object = swaggerJsdoc(options);

export const router: Router = Router();

router.use(cookieParser());
router.use(aplusRouter);
router.use(assessmentModelRouter);
router.use(attainmentRouter);
router.use(authRouter);
router.use(courseRouter);
router.use(finalGradesRouter);
router.use(gradesRouter);
router.use(userRouter);

router.use('/api-docs', swaggerUI.serve);
router.get('/api-docs', swaggerUI.setup(openapiSpecification));

router.use(
  cors({
    origin: FRONTEND_ORIGIN,
    credentials: true,
  })
);<|MERGE_RESOLUTION|>--- conflicted
+++ resolved
@@ -8,13 +8,7 @@
 import swaggerJsdoc, {OAS3Options} from 'swagger-jsdoc';
 import swaggerUI from 'swagger-ui-express';
 
-<<<<<<< HEAD
-import {FRONTEND_ORIGIN} from '../configs/environment';
-import {definition} from '../configs/swagger';
-
 import {router as aplusRouter} from './aplus';
-=======
->>>>>>> c8a6d04a
 import {router as assessmentModelRouter} from './assessmentModel';
 import {router as attainmentRouter} from './attainment';
 import {router as authRouter} from './auth';
