// SPDX-FileCopyrightText: 2022 The Aalto Grades Developers
//
// SPDX-License-Identifier: MIT

import express, { Request, Response, Router } from 'express';
import { getUserCourses } from '../controllers/user';
import { addCourse, fetchAllInstancesFromSisu, fetchInstanceFromSisu, getCourse, getInstance } from '../controllers/course';
import { testDbFindAllUsers, testDbFindAllCourses } from '../controllers/test';
import { authLogin, authLogout, authSelfInfo, authSignup } from './login';
import passport from 'passport';
import cors from 'cors';
import cookieParser from 'cookie-parser';
import { frontendOrigin } from '../configs';

export const router: Router = Router();

<<<<<<< HEAD
// User routes
=======
router.use(cookieParser());

>>>>>>> a051a5a3
router.get('/v1/user/:userId/courses', getUserCourses);

// Sisu API routes
router.get('/v1/courses/sisu/:courseId', fetchAllInstancesFromSisu);
router.get('/v1/courses/sisu/instance/:instanceId', fetchInstanceFromSisu);

// Course and instance routes
router.post('/v1/courses', express.json(), addCourse);
router.get('/v1/courses/:courseId', getCourse);
router.get('/v1/instances/:instanceId', getInstance);

// TODO: remove this test endpoint after working endpoint has been added
router.get('/v1/test/db', testDbFindAllUsers);

// TODO: remove this test endpoint after working endpoint has been added
router.get('/v1/test/db/courses/:langId', testDbFindAllCourses);

router.post('/v1/auth/login', express.json(), authLogin);
router.post('/v1/auth/logout', passport.authenticate('jwt', { session: false }), express.json(), authLogout);
router.post('/v1/auth/signup', express.json(), authSignup);
router.get('/v1/auth/self-info', passport.authenticate('jwt', { session: false }), express.json(), authSelfInfo);

router.get('*', (req: Request, res: Response) => {
  res.send(`Hello ${req.path}`);
});

router.use(cors({
  origin: frontendOrigin,
  credentials: true, 
}));<|MERGE_RESOLUTION|>--- conflicted
+++ resolved
@@ -14,12 +14,9 @@
 
 export const router: Router = Router();
 
-<<<<<<< HEAD
-// User routes
-=======
 router.use(cookieParser());
 
->>>>>>> a051a5a3
+// User routes
 router.get('/v1/user/:userId/courses', getUserCourses);
 
 // Sisu API routes
