// SPDX-FileCopyrightText: 2022 The Aalto Grades Developers
//
// SPDX-License-Identifier: MIT

import express, { Router } from 'express';
import cookieParser from 'cookie-parser';
import cors from 'cors';
import swaggerJsdoc, { OAS3Options } from 'swagger-jsdoc';
import swaggerUI from 'swagger-ui-express';

import { FRONTEND_ORIGIN } from '../configs/environment';
import { definition } from '../configs/swagger';

import { router as authRouter } from './auth';
import { addCourse, getCourse } from '../controllers/course';
import { addAssignment, updateAssignment } from '../controllers/courseAssignment';
import {
  addCourseInstance, getAllCourseInstances, getCourseInstance
} from '../controllers/courseInstance';
import { fetchAllCourseInstancesFromSisu, fetchCourseInstanceFromSisu } from '../controllers/sisu';
import { handleInvalidRequestJson } from '../middleware';
import { controllerDispatcher } from '../middleware/errorHandler';
import { router as userRouter } from './user';

const options: object = {
  definition,
  apis: ['./src/routes/*.ts'],
};

const openapiSpecification: OAS3Options = swaggerJsdoc(options);

export const router: Router = Router();

router.use(cookieParser());
router.use(authRouter);
router.use(userRouter);

router.use('/api-docs', swaggerUI.serve);
router.get('/api-docs', swaggerUI.setup(openapiSpecification));

// User routes

/**
 * @swagger
 * components:
 *   securitySchemes:
 *     jwtCookie:
 *       type: apiKey
 *       in: cookie
 *       name: jwt
 * definitions:
 *   Failure:
 *     type: object
 *     description: A reason for a failure, with a chiefly developer-facing error message.
 *     properties:
 *       success:
 *         type: boolean
 *         description: '`false` to indicate failure.'
 *         example: false
 *       errors:
 *         type: array
 *         items:
 *           type: string
 *         description: An error message to explain the error.
 *   CourseData:
 *     type: object
 *     description: Course Information
 *     properties:
 *       id:
 *         type: integer
 *         description: Course ID
 *       courseCode:
 *         type: string
 *         description: Course Code
 *       department:
 *         type: object
 *         description: Object containing department with localization
 *         properties:
 *           fi:
 *             type: string
 *           sv:
 *             type: string
 *           en:
 *             type: string
 *       name:
 *         type: object
 *         description: Object containing course name with localization
 *         properties:
 *           fi:
 *             type: string
 *           sv:
 *             type: string
 *           en:
 *             type: string
 *       evaluationInformation:
 *         type: object
 *         description: Object containing course evaluation information with localization
 *         properties:
 *           fi:
 *             type: string
 *           sv:
 *             type: string
 *           en:
 *             type: string
 */

// Sisu API routes

/**
 * @swagger
 * /v1/sisu/courses/{courseCode}:
 *   get:
 *     tags: [Course, SISU]
 *     description: Fetch All Instances of a Course from SISU
 *     parameters:
 *       - in: path
 *         name: courseCode
 *         required: True
 *         schema:
 *           type: string
 *         description: The course code of the course to be fetched from SISU
 *     responses:
 *       200:
 *         description: User's Courses
 *         content:
 *           application/json:
 *             schema:
 *               $ref: '#/definitions/UserCourses'
 */
router.get('/v1/sisu/courses/:courseCode', controllerDispatcher(fetchAllCourseInstancesFromSisu));

/**
 * @swagger
 * /v1/sisu/instances/{sisuCourseInstanceId}:
 *   get:
 *     tags: [Course, SISU]
 *     description: Fetch Course Instance Information from SISU
 *     parameters:
 *       - in: path
 *         name: sisuCourseInstanceId
 *         required: True
 *         schema:
 *           type: string
 *         description: InstanceID of a course instance in sisu
 *     responses:
 *       200:
 *         description: User's Courses
 *         content:
 *           application/json:
 *             schema:
 *               $ref: '#/definitions/UserCourses'
 */
router.get(
  '/v1/sisu/instances/:sisuCourseInstanceId',
  controllerDispatcher(fetchCourseInstanceFromSisu)
);

// Course and instance routes
/**
 * @swagger
 * /v1/courses:
 *   post:
 *     tags: [Course]
 *     description: Add a course
 *     requestBody:
 *       description: Description of add course POST body
 *     responses:
 *       200:
 *         description: User's Courses
 *         content:
 *           application/json:
 *             schema:
 *               $ref: '#/definitions/UserCourses'
 */
router.post(
  '/v1/courses',
  express.json(),
  handleInvalidRequestJson,
  controllerDispatcher(addCourse)
);

/**
 * @swagger
 * /v1/courses/{courseId}/instances:
 *   post:
 *     tags: [Course]
 *     description: Add a course instance to a course
 *     parameters:
 *       - in: path
 *         name: courseId
 *         required: True
 *         schema:
 *           type: string
 *         description: The CourseID to add the instance to
 *     requestBody:
 *       description: Description of add course instance POST body
 *     responses:
 *       200:
 *         description: User's Courses
 *         content:
 *           application/json:
 *             schema:
 *               $ref: '#/definitions/UserCourses'
 */
router.post(
  '/v1/courses/:courseId/instances',
  express.json(),
  controllerDispatcher(addCourseInstance)
);

/**
 * @swagger
 * /v1/courses/{courseId}:
 *   get:
 *     tags: [Course]
 *     description: Get Course Information
 *     parameters:
 *       - in: path
 *         name: courseId
 *         required: True
 *         schema:
 *           type: string
 *         description: The ID of the fetched course
 *     responses:
 *       200:
 *         description: Course
 *         content:
 *           application/json:
 *             schema:
 *               type: object
 *               properties:
 *                 success:
 *                   type: boolean
 *                   description: Success of the request
 *                 course:
 *                   $ref: '#/definitions/Course'
 */
router.get('/v1/courses/:courseId', controllerDispatcher(getCourse));

/**
 * @swagger
 * definitions:
 *   Instance:
 *     type: object
 *     description: Course Instance Information
 *     properties:
 *       id:
 *         type: integer
 *         description: Course ID
 *       startingPeriod:
 *         type: string
 *         description: Starting Period as String
 *       endingPeriod:
 *         type: string
 *         description: Ending Period as String
 *       minCredits:
 *         type: integer
 *       maxCredits:
 *         type: integer
 *       startDate:
 *         type: string
 *         description: Starting date in format year-month-day
 *       endDate:
 *         type: string
 *         description: Ending date in format year-month-day
 *       courseType:
 *         type: string
 *       gradingType:
 *         type: string
 *       responsibleTeacher:
 *         type: string
 *         description: name of responsible teacher
 *       courseData:
 *         $ref: '#/definitions/Course'
 */

/**
 * @swagger
 * /v1/instances/{instanceId}:
 *   get:
 *     tags: [Course]
 *     description: Get a course instance
 *     parameters:
 *       - in: path
 *         name: instanceId
 *         required: True
 *         schema:
 *           type: string
 *         description: The ID of the fetched course instance
 *     responses:
 *       200:
 *         description: Instance
 *         content:
 *           application/json:
 *             schema:
 *               type: object
 *               properties:
 *                 success:
 *                   type: boolean
 *                   description: Success of the request
 *                 course:
 *                   $ref: '#/definitions/Instance'
 */
router.get('/v1/instances/:instanceId', controllerDispatcher(getCourseInstance));

// TODO: Swagger documentation.
<<<<<<< HEAD
router.get('/v1/courses/:courseId/instances', getAllCourseInstances);

// Assignment routes

/**
 * @swagger
 * /v1/assignment:
 *   post:
 *     tags: [Assignment]
 *     description: Add a new assignment.
 *     requestBody:
 *       description: New assignment data.
 *       content:
 *         application/json:
 *           schema:
 *             $ref: '#/definitions/CreateAssignment'
 *     responses:
 *       200:
 *         description: Assignment created succesfully
 *         content:
 *           application/json:
 *             schema:
 *               $ref: '#/definitions/Assignment'
 *       400:
 *         description: Creation failed, due to malformed/missing parameters.
 *         content:
 *           application/json:
 *             schema:
 *               $ref: '#/definitions/Failure'
 */
router.post('/v1/assignment', express.json(), handleInvalidRequestJson, addAssignment);

/**
 * @swagger
 * /v1/assignment/{assignmentId}:
 *   put:
 *     tags: [Assignment]
 *     description: Update existing assignment.
 *     requestBody:
 *       description:  Assignment data to be updated.
 *       content:
 *         application/json:
 *           schema:
 *             $ref: '#/definitions/Assignment'
 *     responses:
 *       200:
 *         description: Updated assignment.
 *         content:
 *           application/json:
 *             schema:
 *               $ref: '#/definitions/Assignment'
 *       400:
 *         description: Creation failed, due to malformed/missing parameters.
 *         content:
 *           application/json:
 *             schema:
 *               $ref: '#/definitions/Failure'
 */
router.put(
  '/v1/assignment/:assignmentId',
  express.json(),
  handleInvalidRequestJson,
  updateAssignment
);

/**
 * @swagger
 * /v1/auth/login:
 *   post:
 *     tags: [Session]
 *     description: Login with User
 *     requestBody:
 *       description: Description of login POST body
 *     responses:
 *       200:
 *         description: User's Courses
 *         content:
 *           application/json:
 *             schema:
 *               $ref: '#/definitions/UserCourses'
 */
router.post('/v1/auth/login', express.json(), authLogin);

/**
 * @swagger
 * /v1/auth/logout:
 *   post:
 *     tags: [Session]
 *     description: Logout of user
 *     requestBody:
 *       description: Description of logout POST body
 *     responses:
 *       200:
 *         description: User's Courses
 *         content:
 *           application/json:
 *             schema:
 *               $ref: '#/definitions/UserCourses'
 */
router.post(
  '/v1/auth/logout',
  passport.authenticate('jwt', { session: false }),
  express.json(),
  authLogout
);

/**
 * @swagger
 * /v1/auth/signup:
 *   post:
 *     tags: [Session]
 *     description: Sign Up user
 *     requestBody:
 *       description: Description of signup POST body
 *     parameters:
 *       - in: path
 *         name: userId
 *         required: True
 *         schema:
 *           type: integer
 *         description: The ID of the user fetching courses
 *     responses:
 *       200:
 *         description: User's Courses
 *         content:
 *           application/json:
 *             schema:
 *               $ref: '#/definitions/UserCourses'
 */
router.post('/v1/auth/signup', express.json(), authSignup);

/**
 * @swagger
 * /v1/auth/self-info:
 *   get:
 *     tags: [Session]
 *     description: Fetch Courses of a user
 *     responses:
 *       200:
 *         description: User's Courses
 *         content:
 *           application/json:
 *             schema:
 *               $ref: '#/definitions/UserCourses'
 */
router.get(
  '/v1/auth/self-info',
  passport.authenticate('jwt', { session: false }),
  express.json(),
  authSelfInfo
);
=======
router.get('/v1/courses/:courseId/instances', controllerDispatcher(getAllCourseInstances));
>>>>>>> e6f13b31

router.use(cors({
  origin: FRONTEND_ORIGIN,
  credentials: true,
}));<|MERGE_RESOLUTION|>--- conflicted
+++ resolved
@@ -62,6 +62,31 @@
  *         items:
  *           type: string
  *         description: An error message to explain the error.
+ *   CreateAssignment:
+ *     type: object
+ *     description: Assignment Information for creating an assignment.
+ *     properties:
+ *       courseInstanceId:
+ *         type: number
+ *         description: Course instance id to which the assignment belongs to.
+ *       name:
+ *         type: string
+ *         description: Assignment name.
+ *       executionDate:
+ *         type: string
+ *         description: Date when the assignment is completed (e.g. deadline date or exam date).
+ *       expiryDate:
+ *         type: string
+ *         description: Date when the assignment expires.
+ *   Assignment:
+ *     description: Existing assignment Information.
+ *     allOf:
+ *       - type: object
+ *         properties:
+ *           id:
+ *             type: number
+ *             description: Newly created assignment ID in the database.
+ *       - $ref: '#/definitions/CreateAssignment'
  *   CourseData:
  *     type: object
  *     description: Course Information
@@ -304,8 +329,7 @@
 router.get('/v1/instances/:instanceId', controllerDispatcher(getCourseInstance));
 
 // TODO: Swagger documentation.
-<<<<<<< HEAD
-router.get('/v1/courses/:courseId/instances', getAllCourseInstances);
+router.get('/v1/courses/:courseId/instances', controllerDispatcher(getAllCourseInstances));
 
 // Assignment routes
 
@@ -370,96 +394,6 @@
   updateAssignment
 );
 
-/**
- * @swagger
- * /v1/auth/login:
- *   post:
- *     tags: [Session]
- *     description: Login with User
- *     requestBody:
- *       description: Description of login POST body
- *     responses:
- *       200:
- *         description: User's Courses
- *         content:
- *           application/json:
- *             schema:
- *               $ref: '#/definitions/UserCourses'
- */
-router.post('/v1/auth/login', express.json(), authLogin);
-
-/**
- * @swagger
- * /v1/auth/logout:
- *   post:
- *     tags: [Session]
- *     description: Logout of user
- *     requestBody:
- *       description: Description of logout POST body
- *     responses:
- *       200:
- *         description: User's Courses
- *         content:
- *           application/json:
- *             schema:
- *               $ref: '#/definitions/UserCourses'
- */
-router.post(
-  '/v1/auth/logout',
-  passport.authenticate('jwt', { session: false }),
-  express.json(),
-  authLogout
-);
-
-/**
- * @swagger
- * /v1/auth/signup:
- *   post:
- *     tags: [Session]
- *     description: Sign Up user
- *     requestBody:
- *       description: Description of signup POST body
- *     parameters:
- *       - in: path
- *         name: userId
- *         required: True
- *         schema:
- *           type: integer
- *         description: The ID of the user fetching courses
- *     responses:
- *       200:
- *         description: User's Courses
- *         content:
- *           application/json:
- *             schema:
- *               $ref: '#/definitions/UserCourses'
- */
-router.post('/v1/auth/signup', express.json(), authSignup);
-
-/**
- * @swagger
- * /v1/auth/self-info:
- *   get:
- *     tags: [Session]
- *     description: Fetch Courses of a user
- *     responses:
- *       200:
- *         description: User's Courses
- *         content:
- *           application/json:
- *             schema:
- *               $ref: '#/definitions/UserCourses'
- */
-router.get(
-  '/v1/auth/self-info',
-  passport.authenticate('jwt', { session: false }),
-  express.json(),
-  authSelfInfo
-);
-=======
-router.get('/v1/courses/:courseId/instances', controllerDispatcher(getAllCourseInstances));
->>>>>>> e6f13b31
-
 router.use(cors({
   origin: FRONTEND_ORIGIN,
   credentials: true,
