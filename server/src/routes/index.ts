// SPDX-FileCopyrightText: 2022 The Aalto Grades Developers
//
// SPDX-License-Identifier: MIT

import express, { Request, Response, Router } from 'express';
import { getUserCourses } from '../controllers/user';
<<<<<<< HEAD
import { addCourse, addCourseInstance } from '../controllers/course';
=======
import { addCourse, fetchAllInstancesFromSisu, fetchInstanceFromSisu } from '../controllers/course';
>>>>>>> 6cb32940
import { testDbFindAllUsers, testDbFindAllCourses } from '../controllers/test';

export const router: Router = Router();

router.get('/v1/user/:userId/courses', getUserCourses);

// Sisu API routes
router.get('/v1/courses/sisu/:courseId', fetchAllInstancesFromSisu);
router.get('/v1/courses/sisu/instance/:instanceId', fetchInstanceFromSisu);

router.post('/v1/courses', express.json(), addCourse);

router.post('/v1/courses/:courseId/instances', express.json(), addCourseInstance);

// TODO: remove this test endpoint after working endpoint has been added
router.get('/v1/test/db', testDbFindAllUsers);

// TODO: remove this test endpoint after working endpoint has been added
router.get('/v1/test/db/courses/:langId', testDbFindAllCourses);

router.get('*', (req: Request, res: Response) => {
  res.send(`Hello ${req.path}`);
});<|MERGE_RESOLUTION|>--- conflicted
+++ resolved
@@ -4,11 +4,7 @@
 
 import express, { Request, Response, Router } from 'express';
 import { getUserCourses } from '../controllers/user';
-<<<<<<< HEAD
-import { addCourse, addCourseInstance } from '../controllers/course';
-=======
-import { addCourse, fetchAllInstancesFromSisu, fetchInstanceFromSisu } from '../controllers/course';
->>>>>>> 6cb32940
+import { addCourse, addCourseInstance, fetchAllInstancesFromSisu, fetchInstanceFromSisu } from '../controllers/course';
 import { testDbFindAllUsers, testDbFindAllCourses } from '../controllers/test';
 
 export const router: Router = Router();
