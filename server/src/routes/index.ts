// SPDX-FileCopyrightText: 2022 The Aalto Grades Developers
//
// SPDX-License-Identifier: MIT

import express, { Router } from 'express';
import cookieParser from 'cookie-parser';
import cors from 'cors';
import swaggerJsdoc, { OAS3Options } from 'swagger-jsdoc';
import swaggerUI from 'swagger-ui-express';

import { FRONTEND_ORIGIN } from '../configs/environment';
import { definition } from '../configs/swagger';

import { addCourse, getCourse } from '../controllers/course';
import {
  addCourseInstance, getAllCourseInstances, getCourseInstance
} from '../controllers/courseInstance';
import { fetchAllCourseInstancesFromSisu, fetchCourseInstanceFromSisu } from '../controllers/sisu';
import { getCoursesOfUser } from '../controllers/user';
import { handleInvalidRequestJson } from '../middleware';
<<<<<<< HEAD
import { controllerDispatcher } from '../middleware/errorHandler';
=======
import { router as authRouter } from './auth';
>>>>>>> c2a35edd

const options: object = {
  definition,
  apis: ['./src/routes/*.ts'],
};

const openapiSpecification: OAS3Options = swaggerJsdoc(options);

export const router: Router = Router();

router.use(cookieParser());
router.use(authRouter);

router.use('/api-docs', swaggerUI.serve);
router.get('/api-docs', swaggerUI.setup(openapiSpecification));

// User routes

/**
 * @swagger
 * components:
 *   securitySchemes:
 *     jwtCookie:
 *       type: apiKey
 *       in: cookie
 *       name: jwt
 * definitions:
 *   Failure:
 *     type: object
 *     description: A reason for a failure, with a chiefly developer-facing error message.
 *     properties:
 *       success:
 *         type: boolean
 *         description: '`false` to indicate failure.'
 *         example: false
 *       errors:
 *         type: array
 *         items:
 *           type: string
 *         description: An error message to explain the error.
 *   Course:
 *     type: object
 *     description: Course Information
 *     properties:
 *       id:
 *         type: integer
 *         description: Course ID
 *       courseCode:
 *         type: string
 *         description: Course Code
 *       department:
 *         type: object
 *         description: Object containing department with localization
 *         properties:
 *           fi:
 *             type: string
 *           sv:
 *             type: string
 *           en:
 *             type: string
 *       name:
 *         type: object
 *         description: Object containing course name with localization
 *         properties:
 *           fi:
 *             type: string
 *           sv:
 *             type: string
 *           en:
 *             type: string
 *       evaluationInformation:
 *         type: object
 *         description: Object containing course evaluation information with localization
 *         properties:
 *           fi:
 *             type: string
 *           sv:
 *             type: string
 *           en:
 *             type: string
 *
 *   UserCourses:
 *     type: object
 *     properties:
 *       success:
 *         type: boolean
 *         description: Success of the request
 *       courses:
 *         type: object
 *         description: Object with current and past courses
 *         properties:
 *           current:
 *             type: array
 *             description: Current Courses
 *             items:
 *               $ref: '#/definitions/Course'
 *           previous:
 *             type: array
 *             description: Previous Courses
 *             items:
 *               $ref: '#/definitions/Course'
 */

/**
 * @swagger
 * /v1/user/{userId}/courses:
 *   get:
 *     tags: [Course]
 *     description: Fetch Courses of a user
 *     parameters:
 *       - in: path
 *         name: userId
 *         required: True
 *         schema:
 *           type: integer
 *         description: The ID of the user fetching courses
 *     responses:
 *       200:
 *         description: User's Courses
 *         content:
 *           application/json:
 *             schema:
 *               $ref: '#/definitions/UserCourses'
 */
router.get('/v1/user/:userId/courses', controllerDispatcher(getCoursesOfUser));

// Sisu API routes

/**
 * @swagger
 * /v1/sisu/courses/{courseCode}:
 *   get:
 *     tags: [Course, SISU]
 *     description: Fetch All Instances of a Course from SISU
 *     parameters:
 *       - in: path
 *         name: courseCode
 *         required: True
 *         schema:
 *           type: string
 *         description: The course code of the course to be fetched from SISU
 *     responses:
 *       200:
 *         description: User's Courses
 *         content:
 *           application/json:
 *             schema:
 *               $ref: '#/definitions/UserCourses'
 */
router.get('/v1/sisu/courses/:courseCode', controllerDispatcher(fetchAllCourseInstancesFromSisu));

/**
 * @swagger
 * /v1/sisu/instances/{sisuCourseInstanceId}:
 *   get:
 *     tags: [Course, SISU]
 *     description: Fetch Course Instance Information from SISU
 *     parameters:
 *       - in: path
 *         name: sisuCourseInstanceId
 *         required: True
 *         schema:
 *           type: string
 *         description: InstanceID of a course instance in sisu
 *     responses:
 *       200:
 *         description: User's Courses
 *         content:
 *           application/json:
 *             schema:
 *               $ref: '#/definitions/UserCourses'
 */
router.get(
  '/v1/sisu/instances/:sisuCourseInstanceId',
  controllerDispatcher(fetchCourseInstanceFromSisu)
);

// Course and instance routes
/**
 * @swagger
 * /v1/courses:
 *   post:
 *     tags: [Course]
 *     description: Add a course
 *     requestBody:
 *       description: Description of add course POST body
 *     responses:
 *       200:
 *         description: User's Courses
 *         content:
 *           application/json:
 *             schema:
 *               $ref: '#/definitions/UserCourses'
 */
router.post(
  '/v1/courses',
  express.json(),
  handleInvalidRequestJson,
  controllerDispatcher(addCourse)
);

/**
 * @swagger
 * /v1/courses/{courseId}/instances:
 *   post:
 *     tags: [Course]
 *     description: Add a course instance to a course
 *     parameters:
 *       - in: path
 *         name: courseId
 *         required: True
 *         schema:
 *           type: string
 *         description: The CourseID to add the instance to
 *     requestBody:
 *       description: Description of add course instance POST body
 *     responses:
 *       200:
 *         description: User's Courses
 *         content:
 *           application/json:
 *             schema:
 *               $ref: '#/definitions/UserCourses'
 */
router.post(
  '/v1/courses/:courseId/instances',
  express.json(),
  controllerDispatcher(addCourseInstance)
);

/**
 * @swagger
 * /v1/courses/{courseId}:
 *   get:
 *     tags: [Course]
 *     description: Get Course Information
 *     parameters:
 *       - in: path
 *         name: courseId
 *         required: True
 *         schema:
 *           type: string
 *         description: The ID of the fetched course
 *     responses:
 *       200:
 *         description: Course
 *         content:
 *           application/json:
 *             schema:
 *               type: object
 *               properties:
 *                 success:
 *                   type: boolean
 *                   description: Success of the request
 *                 course:
 *                   $ref: '#/definitions/Course'
 */
router.get('/v1/courses/:courseId', controllerDispatcher(getCourse));

/**
 * @swagger
 * definitions:
 *   Instance:
 *     type: object
 *     description: Course Instance Information
 *     properties:
 *       id:
 *         type: integer
 *         description: Course ID
 *       startingPeriod:
 *         type: string
 *         description: Starting Period as String
 *       endingPeriod:
 *         type: string
 *         description: Ending Period as String
 *       minCredits:
 *         type: integer
 *       maxCredits:
 *         type: integer
 *       startDate:
 *         type: string
 *         description: Starting date in format year-month-day
 *       endDate:
 *         type: string
 *         description: Ending date in format year-month-day
 *       courseType:
 *         type: string
 *       gradingType:
 *         type: string
 *       responsibleTeacher:
 *         type: string
 *         description: name of responsible teacher
 *       courseData:
 *         $ref: '#/definitions/Course'
 */

/**
 * @swagger
 * /v1/instances/{instanceId}:
 *   get:
 *     tags: [Course]
 *     description: Get a course instance
 *     parameters:
 *       - in: path
 *         name: instanceId
 *         required: True
 *         schema:
 *           type: string
 *         description: The ID of the fetched course instance
 *     responses:
 *       200:
 *         description: Instance
 *         content:
 *           application/json:
 *             schema:
 *               type: object
 *               properties:
 *                 success:
 *                   type: boolean
 *                   description: Success of the request
 *                 course:
 *                   $ref: '#/definitions/Instance'
 */
router.get('/v1/instances/:instanceId', controllerDispatcher(getCourseInstance));

// TODO: Swagger documentation.
router.get('/v1/courses/:courseId/instances', controllerDispatcher(getAllCourseInstances));

<<<<<<< HEAD
/**
 * @swagger
 * /v1/auth/login:
 *   post:
 *     tags: [Session]
 *     description: Login with User
 *     requestBody:
 *       description: Description of login POST body
 *     responses:
 *       200:
 *         description: User's Courses
 *         content:
 *           application/json:
 *             schema:
 *               $ref: '#/definitions/UserCourses'
 */
router.post('/v1/auth/login', express.json(), controllerDispatcher(authLogin));

/**
 * @swagger
 * /v1/auth/logout:
 *   post:
 *     tags: [Session]
 *     description: Logout of user
 *     requestBody:
 *       description: Description of logout POST body
 *     responses:
 *       200:
 *         description: User's Courses
 *         content:
 *           application/json:
 *             schema:
 *               $ref: '#/definitions/UserCourses'
 */
router.post(
  '/v1/auth/logout',
  passport.authenticate('jwt', { session: false }),
  express.json(),
  controllerDispatcher(authLogout)
);

/**
 * @swagger
 * /v1/auth/signup:
 *   post:
 *     tags: [Session]
 *     description: Sign Up user
 *     requestBody:
 *       description: Description of signup POST body
 *     parameters:
 *       - in: path
 *         name: userId
 *         required: True
 *         schema:
 *           type: integer
 *         description: The ID of the user fetching courses
 *     responses:
 *       200:
 *         description: User's Courses
 *         content:
 *           application/json:
 *             schema:
 *               $ref: '#/definitions/UserCourses'
 */
router.post('/v1/auth/signup', express.json(), controllerDispatcher(authSignup));

/**
 * @swagger
 * /v1/auth/self-info:
 *   get:
 *     tags: [Session]
 *     description: Fetch Courses of a user
 *     responses:
 *       200:
 *         description: User's Courses
 *         content:
 *           application/json:
 *             schema:
 *               $ref: '#/definitions/UserCourses'
 */
router.get(
  '/v1/auth/self-info',
  passport.authenticate('jwt', { session: false }),
  express.json(),
  authSelfInfo
);

=======
>>>>>>> c2a35edd
router.use(cors({
  origin: FRONTEND_ORIGIN,
  credentials: true,
}));<|MERGE_RESOLUTION|>--- conflicted
+++ resolved
@@ -11,6 +11,7 @@
 import { FRONTEND_ORIGIN } from '../configs/environment';
 import { definition } from '../configs/swagger';
 
+import { router as authRouter } from './auth';
 import { addCourse, getCourse } from '../controllers/course';
 import {
   addCourseInstance, getAllCourseInstances, getCourseInstance
@@ -18,11 +19,7 @@
 import { fetchAllCourseInstancesFromSisu, fetchCourseInstanceFromSisu } from '../controllers/sisu';
 import { getCoursesOfUser } from '../controllers/user';
 import { handleInvalidRequestJson } from '../middleware';
-<<<<<<< HEAD
 import { controllerDispatcher } from '../middleware/errorHandler';
-=======
-import { router as authRouter } from './auth';
->>>>>>> c2a35edd
 
 const options: object = {
   definition,
@@ -351,96 +348,6 @@
 // TODO: Swagger documentation.
 router.get('/v1/courses/:courseId/instances', controllerDispatcher(getAllCourseInstances));
 
-<<<<<<< HEAD
-/**
- * @swagger
- * /v1/auth/login:
- *   post:
- *     tags: [Session]
- *     description: Login with User
- *     requestBody:
- *       description: Description of login POST body
- *     responses:
- *       200:
- *         description: User's Courses
- *         content:
- *           application/json:
- *             schema:
- *               $ref: '#/definitions/UserCourses'
- */
-router.post('/v1/auth/login', express.json(), controllerDispatcher(authLogin));
-
-/**
- * @swagger
- * /v1/auth/logout:
- *   post:
- *     tags: [Session]
- *     description: Logout of user
- *     requestBody:
- *       description: Description of logout POST body
- *     responses:
- *       200:
- *         description: User's Courses
- *         content:
- *           application/json:
- *             schema:
- *               $ref: '#/definitions/UserCourses'
- */
-router.post(
-  '/v1/auth/logout',
-  passport.authenticate('jwt', { session: false }),
-  express.json(),
-  controllerDispatcher(authLogout)
-);
-
-/**
- * @swagger
- * /v1/auth/signup:
- *   post:
- *     tags: [Session]
- *     description: Sign Up user
- *     requestBody:
- *       description: Description of signup POST body
- *     parameters:
- *       - in: path
- *         name: userId
- *         required: True
- *         schema:
- *           type: integer
- *         description: The ID of the user fetching courses
- *     responses:
- *       200:
- *         description: User's Courses
- *         content:
- *           application/json:
- *             schema:
- *               $ref: '#/definitions/UserCourses'
- */
-router.post('/v1/auth/signup', express.json(), controllerDispatcher(authSignup));
-
-/**
- * @swagger
- * /v1/auth/self-info:
- *   get:
- *     tags: [Session]
- *     description: Fetch Courses of a user
- *     responses:
- *       200:
- *         description: User's Courses
- *         content:
- *           application/json:
- *             schema:
- *               $ref: '#/definitions/UserCourses'
- */
-router.get(
-  '/v1/auth/self-info',
-  passport.authenticate('jwt', { session: false }),
-  express.json(),
-  authSelfInfo
-);
-
-=======
->>>>>>> c2a35edd
 router.use(cors({
   origin: FRONTEND_ORIGIN,
   credentials: true,
