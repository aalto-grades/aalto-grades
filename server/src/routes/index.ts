--- conflicted
+++ resolved
@@ -120,10 +120,6 @@
 router.get('/v1/user/:userId/courses', getUserCourses);
 
 // Sisu API routes
-<<<<<<< HEAD
-router.get('/v1/sisu/courses/:courseCode', fetchAllInstancesFromSisu);
-router.get('/v1/sisu/instances/:sisuInstanceId', fetchInstanceFromSisu);
-=======
 
 /**
  * @swagger
@@ -146,7 +142,7 @@
  *             schema:
  *               $ref: '#/definitions/UserCourses'
  */
-router.get('/v1/courses/sisu/:courseId', fetchAllInstancesFromSisu);
+router.get('/v1/sisu/courses/:courseCode', fetchAllInstancesFromSisu);
 
 /**
  * @swagger
@@ -169,8 +165,7 @@
  *             schema:
  *               $ref: '#/definitions/UserCourses'
  */
-router.get('/v1/courses/sisu/instance/:instanceId', fetchInstanceFromSisu);
->>>>>>> bd4f66c6
+router.get('/v1/sisu/instances/:sisuInstanceId', fetchInstanceFromSisu);
 
 // Course and instance routes
 /**
