// SPDX-FileCopyrightText: 2022 The Aalto Grades Developers
//
// SPDX-License-Identifier: MIT

import cookieParser from 'cookie-parser';
import cors from 'cors';
import { Router } from 'express';
import swaggerJsdoc, { OAS3Options } from 'swagger-jsdoc';
import swaggerUI from 'swagger-ui-express';

import { FRONTEND_ORIGIN } from '../configs/environment';
import { definition } from '../configs/swagger';

import { router as authRouter } from './auth';
<<<<<<< HEAD
import { addCourse, getCourse } from '../controllers/course';
=======
import { fetchAllCourseInstancesFromSisu, fetchCourseInstanceFromSisu } from '../controllers/sisu';
import { router as courseRouter } from './course';
>>>>>>> b02164d1
import { router as courseInstanceRouter } from './courseInstance';
import { controllerDispatcher } from '../middleware/errorHandler';
import { router as sisuRouter } from './sisu';
import { router as userRouter } from './user';

const options: OAS3Options = {
  definition,
  apis: ['./src/routes/*.ts'],
};

const openapiSpecification: object = swaggerJsdoc(options);

export const router: Router = Router();

router.use(cookieParser());
router.use(authRouter);
router.use(courseRouter);
router.use(courseInstanceRouter);
router.use(sisuRouter);
router.use(userRouter);

router.use('/api-docs', swaggerUI.serve);
router.get('/api-docs', swaggerUI.setup(openapiSpecification));

/**
 * @swagger
 * components:
 *   securitySchemes:
 *     jwtCookie:
 *       type: apiKey
 *       in: cookie
 *       name: jwt
 * definitions:
 *   Failure:
 *     type: object
 *     description: A reason for a failure, with a chiefly developer-facing error message.
 *     properties:
 *       success:
 *         type: boolean
 *         description: '`false` to indicate failure.'
 *         example: false
 *       errors:
 *         type: array
 *         items:
 *           type: string
 *         description: An error message to explain the error.
 */

/**
 * @swagger
<<<<<<< HEAD
 * /v1/courses:
 *   post:
 *     tags: [Course]
 *     description: Add a course
 *     requestBody:
 *       description: Description of add course POST body
=======
 * /v1/sisu/courses/{courseCode}:
 *   get:
 *     tags: [Course, SISU]
 *     description: Fetch All Instances of a Course from SISU
 *     parameters:
 *       - in: path
 *         name: courseCode
 *         required: True
 *         schema:
 *           type: string
 *         description: The course code of the course to be fetched from SISU
>>>>>>> b02164d1
 *     responses:
 *       200:
 *         description: User's Courses
 *         content:
 *           application/json:
 *             schema:
 *               $ref: '#/definitions/UserCourses'
 */
<<<<<<< HEAD
router.post(
  '/v1/courses',
  express.json(),
  handleInvalidRequestJson,
  controllerDispatcher(addCourse)
);

/**
 * @swagger
 * /v1/courses/{courseId}:
 *   get:
 *     tags: [Course]
 *     description: Get Course Information
 *     parameters:
 *       - in: path
 *         name: courseId
 *         required: True
 *         schema:
 *           type: string
 *         description: The ID of the fetched course
 *     responses:
 *       200:
 *         description: Course
 *         content:
 *           application/json:
 *             schema:
 *               type: object
 *               properties:
 *                 success:
 *                   type: boolean
 *                   description: Success of the request
 *                 course:
 *                   $ref: '#/definitions/Course'
 */
router.get('/v1/courses/:courseId', controllerDispatcher(getCourse));
=======
router.get('/v1/sisu/courses/:courseCode', controllerDispatcher(fetchAllCourseInstancesFromSisu));

/**
 * @swagger
 * /v1/sisu/instances/{sisuCourseInstanceId}:
 *   get:
 *     tags: [Course, SISU]
 *     description: Fetch Course Instance Information from SISU
 *     parameters:
 *       - in: path
 *         name: sisuCourseInstanceId
 *         required: True
 *         schema:
 *           type: string
 *         description: InstanceID of a course instance in sisu
 *     responses:
 *       200:
 *         description: User's Courses
 *         content:
 *           application/json:
 *             schema:
 *               $ref: '#/definitions/UserCourses'
 */
router.get(
  '/v1/sisu/instances/:sisuCourseInstanceId',
  controllerDispatcher(fetchCourseInstanceFromSisu)
);
>>>>>>> b02164d1

router.use(cors({
  origin: FRONTEND_ORIGIN,
  credentials: true,
}));<|MERGE_RESOLUTION|>--- conflicted
+++ resolved
@@ -12,14 +12,8 @@
 import { definition } from '../configs/swagger';
 
 import { router as authRouter } from './auth';
-<<<<<<< HEAD
-import { addCourse, getCourse } from '../controllers/course';
-=======
-import { fetchAllCourseInstancesFromSisu, fetchCourseInstanceFromSisu } from '../controllers/sisu';
 import { router as courseRouter } from './course';
->>>>>>> b02164d1
 import { router as courseInstanceRouter } from './courseInstance';
-import { controllerDispatcher } from '../middleware/errorHandler';
 import { router as sisuRouter } from './sisu';
 import { router as userRouter } from './user';
 
@@ -66,102 +60,6 @@
  *         description: An error message to explain the error.
  */
 
-/**
- * @swagger
-<<<<<<< HEAD
- * /v1/courses:
- *   post:
- *     tags: [Course]
- *     description: Add a course
- *     requestBody:
- *       description: Description of add course POST body
-=======
- * /v1/sisu/courses/{courseCode}:
- *   get:
- *     tags: [Course, SISU]
- *     description: Fetch All Instances of a Course from SISU
- *     parameters:
- *       - in: path
- *         name: courseCode
- *         required: True
- *         schema:
- *           type: string
- *         description: The course code of the course to be fetched from SISU
->>>>>>> b02164d1
- *     responses:
- *       200:
- *         description: User's Courses
- *         content:
- *           application/json:
- *             schema:
- *               $ref: '#/definitions/UserCourses'
- */
-<<<<<<< HEAD
-router.post(
-  '/v1/courses',
-  express.json(),
-  handleInvalidRequestJson,
-  controllerDispatcher(addCourse)
-);
-
-/**
- * @swagger
- * /v1/courses/{courseId}:
- *   get:
- *     tags: [Course]
- *     description: Get Course Information
- *     parameters:
- *       - in: path
- *         name: courseId
- *         required: True
- *         schema:
- *           type: string
- *         description: The ID of the fetched course
- *     responses:
- *       200:
- *         description: Course
- *         content:
- *           application/json:
- *             schema:
- *               type: object
- *               properties:
- *                 success:
- *                   type: boolean
- *                   description: Success of the request
- *                 course:
- *                   $ref: '#/definitions/Course'
- */
-router.get('/v1/courses/:courseId', controllerDispatcher(getCourse));
-=======
-router.get('/v1/sisu/courses/:courseCode', controllerDispatcher(fetchAllCourseInstancesFromSisu));
-
-/**
- * @swagger
- * /v1/sisu/instances/{sisuCourseInstanceId}:
- *   get:
- *     tags: [Course, SISU]
- *     description: Fetch Course Instance Information from SISU
- *     parameters:
- *       - in: path
- *         name: sisuCourseInstanceId
- *         required: True
- *         schema:
- *           type: string
- *         description: InstanceID of a course instance in sisu
- *     responses:
- *       200:
- *         description: User's Courses
- *         content:
- *           application/json:
- *             schema:
- *               $ref: '#/definitions/UserCourses'
- */
-router.get(
-  '/v1/sisu/instances/:sisuCourseInstanceId',
-  controllerDispatcher(fetchCourseInstanceFromSisu)
-);
->>>>>>> b02164d1
-
 router.use(cors({
   origin: FRONTEND_ORIGIN,
   credentials: true,
