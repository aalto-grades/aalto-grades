--- conflicted
+++ resolved
@@ -14,11 +14,7 @@
 import { router as authRouter } from './auth';
 import { addCourse, getCourse } from '../controllers/course';
 import { fetchAllCourseInstancesFromSisu, fetchCourseInstanceFromSisu } from '../controllers/sisu';
-<<<<<<< HEAD
-import { getCoursesOfUser } from '../controllers/user';
 import { router as courseInstanceRouter } from './courseInstance';
-=======
->>>>>>> e6f13b31
 import { handleInvalidRequestJson } from '../middleware';
 import { controllerDispatcher } from '../middleware/errorHandler';
 import { router as userRouter } from './user';
@@ -34,11 +30,8 @@
 
 router.use(cookieParser());
 router.use(authRouter);
-<<<<<<< HEAD
 router.use(courseInstanceRouter);
-=======
 router.use(userRouter);
->>>>>>> e6f13b31
 
 router.use('/api-docs', swaggerUI.serve);
 router.get('/api-docs', swaggerUI.setup(openapiSpecification));
@@ -107,52 +100,6 @@
  *             type: string
  *           en:
  *             type: string
-<<<<<<< HEAD
- *
- *   UserCourses:
- *     type: object
- *     properties:
- *       success:
- *         type: boolean
- *         description: Success of the request
- *       courses:
- *         type: object
- *         description: Object with current and past courses
- *         properties:
- *           current:
- *             type: array
- *             description: Current Courses
- *             items:
- *               $ref: '#/definitions/CourseData'
- *           previous:
- *             type: array
- *             description: Previous Courses
- *             items:
- *               $ref: '#/definitions/CourseData'
- */
-
-/**
- * @swagger
- * /v1/user/{userId}/courses:
- *   get:
- *     tags: [Course]
- *     description: Fetch Courses of a user
- *     parameters:
- *       - in: path
- *         name: userId
- *         required: True
- *         schema:
- *           type: integer
- *         description: The ID of the user fetching courses
- *     responses:
- *       200:
- *         description: User's Courses
- *         content:
- *           application/json:
- *             schema:
- *               $ref: '#/definitions/UserCourses'
-=======
->>>>>>> e6f13b31
  */
 
 // Sisu API routes
