// SPDX-FileCopyrightText: 2022 The Aalto Grades Developers
//
// SPDX-License-Identifier: MIT

import express, { Router } from 'express';
import cookieParser from 'cookie-parser';
import cors from 'cors';
import swaggerJsdoc, { OAS3Options } from 'swagger-jsdoc';
import swaggerUI from 'swagger-ui-express';

import { FRONTEND_ORIGIN } from '../configs/environment';
import { definition } from '../configs/swagger';

import { addCourse, getCourse } from '../controllers/course';
import {
  addCourseInstance, getAllCourseInstances, getCourseInstance
} from '../controllers/courseInstance';
import { fetchAllCourseInstancesFromSisu, fetchCourseInstanceFromSisu } from '../controllers/sisu';
import { getCoursesOfUser } from '../controllers/user';
import { handleInvalidRequestJson } from '../middleware';
import { router as authRouter } from './session';

const options: object = {
  definition,
  apis: ['./src/routes/*.ts'],
};

const openapiSpecification: OAS3Options = swaggerJsdoc(options);

export const router: Router = Router();

router.use(cookieParser());
router.use(authRouter);

router.use('/api-docs', swaggerUI.serve);
router.get('/api-docs', swaggerUI.setup(openapiSpecification));

// User routes

/**
 * @swagger
 * components:
 *   securitySchemes:
 *     jwtCookie:
 *       type: apiKey
 *       in: cookie
 *       name: jwt
 * definitions:
 *   Failure:
 *     type: object
 *     description: A reason for a failure, with a chiefly developer-facing error message
 *     properties:
 *       success:
 *         type: boolean
 *         description: '`false` to indicate failure'
 *         example: false
 *       message:
 *         type: string
 *         description: An error message to explain the error
 *   Course:
 *     type: object
 *     description: Course Information
 *     properties:
 *       id:
 *         type: integer
 *         description: Course ID
 *       courseCode:
 *         type: string
 *         description: Course Code
 *       department:
 *         type: object
 *         description: Object containing department with localization
 *         properties:
 *           fi:
 *             type: string
 *           sv:
 *             type: string
 *           en:
 *             type: string
 *       name:
 *         type: object
 *         description: Object containing course name with localization
 *         properties:
 *           fi:
 *             type: string
 *           sv:
 *             type: string
 *           en:
 *             type: string
 *       evaluationInformation:
 *         type: object
 *         description: Object containing course evaluation information with localization
 *         properties:
 *           fi:
 *             type: string
 *           sv:
 *             type: string
 *           en:
 *             type: string
 *
 *   UserCourses:
 *     type: object
 *     properties:
 *       success:
 *         type: boolean
 *         description: Success of the request
 *       courses:
 *         type: object
 *         description: Object with current and past courses
 *         properties:
 *           current:
 *             type: array
 *             description: Current Courses
 *             items:
 *               $ref: '#/definitions/Course'
 *           previous:
 *             type: array
 *             description: Previous Courses
 *             items:
 *               $ref: '#/definitions/Course'
 *   Credentials:
 *     type: object
 *     properties:
 *       email:
 *         type: string
 *         description: Email address, functioning as a username
 *         required: true
 *       password:
 *         type: string
 *         description: Plaintext password of the user
 *         required: true
 *   LoginResult:
 *     type: object
 *     properties:
 *       success:
 *         type: boolean
 *         description: Success of the request
 *       data:
 *         type: object
 *         properties:
 *           role:
 *             type: string
 *             description: >
 *               The role of the user in our system:
 *               `'SYSADMIN' | 'TEACHER' | 'ASSISTANT' | 'STUDENT'`
 *   SignupRequest:
 *     type: object
 *     properties:
 *       email:
 *         type: string
 *         description: Email address, to be used as a credential
 *         required: true
 *       password:
 *         type: string
 *         description: Plaintext password
 *         required: true
 *       studentID:
 *         type: string
 *         description: The student number assigned by the university.
 *         required: false
 *       name:
 *         type: string
 *         description: A personal name of the user (not a credential)
 *         required: true
 *       role:
 *         type: string
 *         description: >
 *           The role of the user in our system: `'SYSADMIN' | 'TEACHER' | 'ASSISTANT' | 'STUDENT'`
 *         required: true
 *   SignupResult:
 *     type: object
 *     properties:
 *       success:
 *         type: boolean
 *         description: Success of the request
 *       data:
 *         type: object
 *         properties:
 *           role:
 *             type: string
 *             description: >
 *               The role of the user in our system:
 *              `'SYSADMIN' | 'TEACHER' | 'ASSISTANT' | 'STUDENT'`
 *           id:
 *             type: number
 *             description: >
 *               The database identifier of the user
 *   AuthSelfInfo:
 *     type: object
 *     properties:
 *       success:
 *         type: boolean
 *         description: Success of the request
 *       data:
 *         type: object
 *         properties:
 *           role:
 *             type: string
 *             description: >
 *               The role of the user in our system:
 *               `'SYSADMIN' | 'TEACHER' | 'ASSISTANT' | 'STUDENT'`
 *           id:
 *             type: number
 *             description: >
 *               The database identifier of the user
 */
/**
 * @swagger
 * /v1/user/{userId}/courses:
 *   get:
 *     tags: [Course]
 *     description: Fetch Courses of a user
 *     parameters:
 *       - in: path
 *         name: userId
 *         required: True
 *         schema:
 *           type: integer
 *         description: The ID of the user fetching courses
 *     responses:
 *       200:
 *         description: User's Courses
 *         content:
 *           application/json:
 *             schema:
 *               $ref: '#/definitions/UserCourses'
 */
router.get('/v1/user/:userId/courses', getCoursesOfUser);

// Sisu API routes

/**
 * @swagger
 * /v1/sisu/courses/{courseCode}:
 *   get:
 *     tags: [Course, SISU]
 *     description: Fetch All Instances of a Course from SISU
 *     parameters:
 *       - in: path
 *         name: courseCode
 *         required: True
 *         schema:
 *           type: string
 *         description: The course code of the course to be fetched from SISU
 *     responses:
 *       200:
 *         description: User's Courses
 *         content:
 *           application/json:
 *             schema:
 *               $ref: '#/definitions/UserCourses'
 */
router.get('/v1/sisu/courses/:courseCode', fetchAllCourseInstancesFromSisu);

/**
 * @swagger
 * /v1/sisu/instances/{sisuCourseInstanceId}:
 *   get:
 *     tags: [Course, SISU]
 *     description: Fetch Course Instance Information from SISU
 *     parameters:
 *       - in: path
 *         name: sisuCourseInstanceId
 *         required: True
 *         schema:
 *           type: string
 *         description: InstanceID of a course instance in sisu
 *     responses:
 *       200:
 *         description: User's Courses
 *         content:
 *           application/json:
 *             schema:
 *               $ref: '#/definitions/UserCourses'
 */
router.get('/v1/sisu/instances/:sisuCourseInstanceId', fetchCourseInstanceFromSisu);

// Course and instance routes
/**
 * @swagger
 * /v1/courses:
 *   post:
 *     tags: [Course]
 *     description: Add a course
 *     requestBody:
 *       description: Description of add course POST body
 *     responses:
 *       200:
 *         description: User's Courses
 *         content:
 *           application/json:
 *             schema:
 *               $ref: '#/definitions/UserCourses'
 */
router.post('/v1/courses', express.json(), handleInvalidRequestJson, addCourse);

/**
 * @swagger
 * /v1/courses/{courseId}/instances:
 *   post:
 *     tags: [Course]
 *     description: Add a course instance to a course
 *     parameters:
 *       - in: path
 *         name: courseId
 *         required: True
 *         schema:
 *           type: string
 *         description: The CourseID to add the instance to
 *     requestBody:
 *       description: Description of add course instance POST body
 *     responses:
 *       200:
 *         description: User's Courses
 *         content:
 *           application/json:
 *             schema:
 *               $ref: '#/definitions/UserCourses'
 */
router.post('/v1/courses/:courseId/instances', express.json(), addCourseInstance);

/**
 * @swagger
 * /v1/courses/{courseId}:
 *   get:
 *     tags: [Course]
 *     description: Get Course Information
 *     parameters:
 *       - in: path
 *         name: courseId
 *         required: True
 *         schema:
 *           type: string
 *         description: The ID of the fetched course
 *     responses:
 *       200:
 *         description: Course
 *         content:
 *           application/json:
 *             schema:
 *               type: object
 *               properties:
 *                 success:
 *                   type: boolean
 *                   description: Success of the request
 *                 course:
 *                   $ref: '#/definitions/Course'
 */
router.get('/v1/courses/:courseId', getCourse);

/**
 * @swagger
 * definitions:
 *   Instance:
 *     type: object
 *     description: Course Instance Information
 *     properties:
 *       id:
 *         type: integer
 *         description: Course ID
 *       startingPeriod:
 *         type: string
 *         description: Starting Period as String
 *       endingPeriod:
 *         type: string
 *         description: Ending Period as String
 *       minCredits:
 *         type: integer
 *       maxCredits:
 *         type: integer
 *       startDate:
 *         type: string
 *         description: Starting date in format year-month-day
 *       endDate:
 *         type: string
 *         description: Ending date in format year-month-day
 *       courseType:
 *         type: string
 *       gradingType:
 *         type: string
 *       responsibleTeacher:
 *         type: string
 *         description: name of responsible teacher
 *       courseData:
 *         $ref: '#/definitions/Course'
 */

/**
 * @swagger
 * /v1/instances/{instanceId}:
 *   get:
 *     tags: [Course]
 *     description: Get a course instance
 *     parameters:
 *       - in: path
 *         name: instanceId
 *         required: True
 *         schema:
 *           type: string
 *         description: The ID of the fetched course instance
 *     responses:
 *       200:
 *         description: Instance
 *         content:
 *           application/json:
 *             schema:
 *               type: object
 *               properties:
 *                 success:
 *                   type: boolean
 *                   description: Success of the request
 *                 course:
 *                   $ref: '#/definitions/Instance'
 */
router.get('/v1/instances/:instanceId', getCourseInstance);

<<<<<<< HEAD
=======
// TODO: Swagger documentation.
router.get('/v1/courses/:courseId/instances', getAllCourseInstances);

/**
 * @swagger
 * /v1/auth/login:
 *   post:
 *     tags: [Session]
 *     description: Login with User
 *     requestBody:
 *       description: Description of login POST body
 *     responses:
 *       200:
 *         description: User's Courses
 *         content:
 *           application/json:
 *             schema:
 *               $ref: '#/definitions/UserCourses'
 */
router.post('/v1/auth/login', express.json(), authLogin);

/**
 * @swagger
 * /v1/auth/logout:
 *   post:
 *     tags: [Session]
 *     description: Logout of user
 *     requestBody:
 *       description: Description of logout POST body
 *     responses:
 *       200:
 *         description: User's Courses
 *         content:
 *           application/json:
 *             schema:
 *               $ref: '#/definitions/UserCourses'
 */
router.post(
  '/v1/auth/logout',
  passport.authenticate('jwt', { session: false }),
  express.json(),
  authLogout
);

/**
 * @swagger
 * /v1/auth/signup:
 *   post:
 *     tags: [Session]
 *     description: Sign Up user
 *     requestBody:
 *       description: Description of signup POST body
 *     parameters:
 *       - in: path
 *         name: userId
 *         required: True
 *         schema:
 *           type: integer
 *         description: The ID of the user fetching courses
 *     responses:
 *       200:
 *         description: User's Courses
 *         content:
 *           application/json:
 *             schema:
 *               $ref: '#/definitions/UserCourses'
 */
router.post('/v1/auth/signup', express.json(), authSignup);

/**
 * @swagger
 * /v1/auth/self-info:
 *   get:
 *     tags: [Session]
 *     description: Fetch Courses of a user
 *     responses:
 *       200:
 *         description: User's Courses
 *         content:
 *           application/json:
 *             schema:
 *               $ref: '#/definitions/UserCourses'
 */
router.get(
  '/v1/auth/self-info',
  passport.authenticate('jwt', { session: false }),
  express.json(),
  authSelfInfo
);

>>>>>>> ee870907
router.use(cors({
  origin: FRONTEND_ORIGIN,
  credentials: true,
}));<|MERGE_RESOLUTION|>--- conflicted
+++ resolved
@@ -414,99 +414,9 @@
  */
 router.get('/v1/instances/:instanceId', getCourseInstance);
 
-<<<<<<< HEAD
-=======
 // TODO: Swagger documentation.
 router.get('/v1/courses/:courseId/instances', getAllCourseInstances);
 
-/**
- * @swagger
- * /v1/auth/login:
- *   post:
- *     tags: [Session]
- *     description: Login with User
- *     requestBody:
- *       description: Description of login POST body
- *     responses:
- *       200:
- *         description: User's Courses
- *         content:
- *           application/json:
- *             schema:
- *               $ref: '#/definitions/UserCourses'
- */
-router.post('/v1/auth/login', express.json(), authLogin);
-
-/**
- * @swagger
- * /v1/auth/logout:
- *   post:
- *     tags: [Session]
- *     description: Logout of user
- *     requestBody:
- *       description: Description of logout POST body
- *     responses:
- *       200:
- *         description: User's Courses
- *         content:
- *           application/json:
- *             schema:
- *               $ref: '#/definitions/UserCourses'
- */
-router.post(
-  '/v1/auth/logout',
-  passport.authenticate('jwt', { session: false }),
-  express.json(),
-  authLogout
-);
-
-/**
- * @swagger
- * /v1/auth/signup:
- *   post:
- *     tags: [Session]
- *     description: Sign Up user
- *     requestBody:
- *       description: Description of signup POST body
- *     parameters:
- *       - in: path
- *         name: userId
- *         required: True
- *         schema:
- *           type: integer
- *         description: The ID of the user fetching courses
- *     responses:
- *       200:
- *         description: User's Courses
- *         content:
- *           application/json:
- *             schema:
- *               $ref: '#/definitions/UserCourses'
- */
-router.post('/v1/auth/signup', express.json(), authSignup);
-
-/**
- * @swagger
- * /v1/auth/self-info:
- *   get:
- *     tags: [Session]
- *     description: Fetch Courses of a user
- *     responses:
- *       200:
- *         description: User's Courses
- *         content:
- *           application/json:
- *             schema:
- *               $ref: '#/definitions/UserCourses'
- */
-router.get(
-  '/v1/auth/self-info',
-  passport.authenticate('jwt', { session: false }),
-  express.json(),
-  authSelfInfo
-);
-
->>>>>>> ee870907
 router.use(cors({
   origin: FRONTEND_ORIGIN,
   credentials: true,
