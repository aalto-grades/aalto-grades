--- conflicted
+++ resolved
@@ -4,12 +4,7 @@
 
 import express, { Request, Response, Router } from 'express';
 import { getUserCourses } from '../controllers/user';
-<<<<<<< HEAD
-import { addCourse, fetchAllInstancesFromSisu, fetchInstanceFromSisu } from '../controllers/course';
-=======
 import { addCourse, fetchAllInstancesFromSisu, fetchInstanceFromSisu, getCourse, getInstance } from '../controllers/course';
-import { testDbFindAllUsers, testDbFindAllCourses } from '../controllers/test';
->>>>>>> 4c5de391
 import { authLogin, authLogout, authSelfInfo, authSignup } from './login';
 import passport from 'passport';
 import cors from 'cors';
