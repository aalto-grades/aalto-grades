// SPDX-FileCopyrightText: 2022 The Aalto Grades Developers
//
// SPDX-License-Identifier: MIT

import express, { Router } from 'express';
import cookieParser from 'cookie-parser';
import cors from 'cors';
import swaggerJsdoc, { OAS3Options } from 'swagger-jsdoc';
import swaggerUI from 'swagger-ui-express';

import { FRONTEND_ORIGIN } from '../configs/environment';
import { definition } from '../configs/swagger';

import { router as authRouter } from './auth';
import { addCourse, getCourse } from '../controllers/course';
import { fetchAllCourseInstancesFromSisu, fetchCourseInstanceFromSisu } from '../controllers/sisu';
import { getCoursesOfUser } from '../controllers/user';
import { router as courseInstanceRouter } from './courseInstance';
import { handleInvalidRequestJson } from '../middleware';
import { controllerDispatcher } from '../middleware/errorHandler';

const options: OAS3Options = {
  definition,
  apis: ['./src/routes/*.ts'],
};

const openapiSpecification: object = swaggerJsdoc(options);

export const router: Router = Router();

router.use(cookieParser());
<<<<<<< HEAD
router.use(courseInstanceRouter);
=======
router.use(authRouter);
>>>>>>> 1fbccc37

router.use('/api-docs', swaggerUI.serve);
router.get('/api-docs', swaggerUI.setup(openapiSpecification));

// User routes

/**
 * @swagger
 * components:
 *   securitySchemes:
 *     jwtCookie:
 *       type: apiKey
 *       in: cookie
 *       name: jwt
 * definitions:
<<<<<<< HEAD
 *   CourseData:
=======
 *   Failure:
 *     type: object
 *     description: A reason for a failure, with a chiefly developer-facing error message.
 *     properties:
 *       success:
 *         type: boolean
 *         description: '`false` to indicate failure.'
 *         example: false
 *       errors:
 *         type: array
 *         items:
 *           type: string
 *         description: An error message to explain the error.
 *   Course:
>>>>>>> 1fbccc37
 *     type: object
 *     description: Course Information
 *     properties:
 *       id:
 *         type: integer
 *         description: Course ID
 *       courseCode:
 *         type: string
 *         description: Course Code
 *       department:
 *         type: object
 *         description: Object containing department with localization
 *         properties:
 *           fi:
 *             type: string
 *           sv:
 *             type: string
 *           en:
 *             type: string
 *       name:
 *         type: object
 *         description: Object containing course name with localization
 *         properties:
 *           fi:
 *             type: string
 *           sv:
 *             type: string
 *           en:
 *             type: string
 *       evaluationInformation:
 *         type: object
 *         description: Object containing course evaluation information with localization
 *         properties:
 *           fi:
 *             type: string
 *           sv:
 *             type: string
 *           en:
 *             type: string
 *
 *   UserCourses:
 *     type: object
 *     properties:
 *       success:
 *         type: boolean
 *         description: Success of the request
 *       courses:
 *         type: object
 *         description: Object with current and past courses
 *         properties:
 *           current:
 *             type: array
 *             description: Current Courses
 *             items:
 *               $ref: '#/definitions/CourseData'
 *           previous:
 *             type: array
 *             description: Previous Courses
 *             items:
 *               $ref: '#/definitions/CourseData'
 */

/**
 * @swagger
 * /v1/user/{userId}/courses:
 *   get:
 *     tags: [Course]
 *     description: Fetch Courses of a user
 *     parameters:
 *       - in: path
 *         name: userId
 *         required: True
 *         schema:
 *           type: integer
 *         description: The ID of the user fetching courses
 *     responses:
 *       200:
 *         description: User's Courses
 *         content:
 *           application/json:
 *             schema:
 *               $ref: '#/definitions/UserCourses'
 */
router.get('/v1/user/:userId/courses', controllerDispatcher(getCoursesOfUser));

// Sisu API routes

/**
 * @swagger
 * /v1/sisu/courses/{courseCode}:
 *   get:
 *     tags: [Course, SISU]
 *     description: Fetch All Instances of a Course from SISU
 *     parameters:
 *       - in: path
 *         name: courseCode
 *         required: True
 *         schema:
 *           type: string
 *         description: The course code of the course to be fetched from SISU
 *     responses:
 *       200:
 *         description: User's Courses
 *         content:
 *           application/json:
 *             schema:
 *               $ref: '#/definitions/UserCourses'
 */
router.get('/v1/sisu/courses/:courseCode', controllerDispatcher(fetchAllCourseInstancesFromSisu));

/**
 * @swagger
 * /v1/sisu/instances/{sisuCourseInstanceId}:
 *   get:
 *     tags: [Course, SISU]
 *     description: Fetch Course Instance Information from SISU
 *     parameters:
 *       - in: path
 *         name: sisuCourseInstanceId
 *         required: True
 *         schema:
 *           type: string
 *         description: InstanceID of a course instance in sisu
 *     responses:
 *       200:
 *         description: User's Courses
 *         content:
 *           application/json:
 *             schema:
 *               $ref: '#/definitions/UserCourses'
 */
router.get(
  '/v1/sisu/instances/:sisuCourseInstanceId',
  controllerDispatcher(fetchCourseInstanceFromSisu)
);

// Course and instance routes
/**
 * @swagger
 * /v1/courses:
 *   post:
 *     tags: [Course]
 *     description: Add a course
 *     requestBody:
 *       description: Description of add course POST body
 *     responses:
 *       200:
 *         description: User's Courses
 *         content:
 *           application/json:
 *             schema:
 *               $ref: '#/definitions/UserCourses'
 */
router.post(
  '/v1/courses',
  express.json(),
  handleInvalidRequestJson,
  controllerDispatcher(addCourse)
);

/**
 * @swagger
<<<<<<< HEAD
=======
 * /v1/courses/{courseId}/instances:
 *   post:
 *     tags: [Course]
 *     description: Add a course instance to a course
 *     parameters:
 *       - in: path
 *         name: courseId
 *         required: True
 *         schema:
 *           type: string
 *         description: The CourseID to add the instance to
 *     requestBody:
 *       description: Description of add course instance POST body
 *     responses:
 *       200:
 *         description: User's Courses
 *         content:
 *           application/json:
 *             schema:
 *               $ref: '#/definitions/UserCourses'
 */
router.post(
  '/v1/courses/:courseId/instances',
  express.json(),
  controllerDispatcher(addCourseInstance)
);

/**
 * @swagger
>>>>>>> 1fbccc37
 * /v1/courses/{courseId}:
 *   get:
 *     tags: [Course]
 *     description: Get Course Information
 *     parameters:
 *       - in: path
 *         name: courseId
 *         required: True
 *         schema:
 *           type: string
 *         description: The ID of the fetched course
 *     responses:
 *       200:
 *         description: Course
 *         content:
 *           application/json:
 *             schema:
 *               type: object
 *               properties:
 *                 success:
 *                   type: boolean
 *                   description: Success of the request
 *                 course:
 *                   $ref: '#/definitions/Course'
 */
router.get('/v1/courses/:courseId', controllerDispatcher(getCourse));

/**
 * @swagger
<<<<<<< HEAD
 * /v1/auth/login:
 *   post:
 *     tags: [Session]
 *     description: Login with User
 *     requestBody:
 *       description: Description of login POST body
 *     responses:
 *       200:
 *         description: User's Courses
 *         content:
 *           application/json:
 *             schema:
 *               $ref: '#/definitions/UserCourses'
 */
router.post('/v1/auth/login', express.json(), authLogin);

/**
 * @swagger
 * /v1/auth/logout:
 *   post:
 *     tags: [Session]
 *     description: Logout of user
 *     requestBody:
 *       description: Description of logout POST body
 *     responses:
 *       200:
 *         description: User's Courses
 *         content:
 *           application/json:
 *             schema:
 *               $ref: '#/definitions/UserCourses'
 */
router.post(
  '/v1/auth/logout',
  passport.authenticate('jwt', { session: false }),
  express.json(),
  authLogout
);

/**
 * @swagger
 * /v1/auth/signup:
 *   post:
 *     tags: [Session]
 *     description: Sign Up user
 *     requestBody:
 *       description: Description of signup POST body
 *     parameters:
 *       - in: path
 *         name: userId
 *         required: True
 *         schema:
 *           type: integer
 *         description: The ID of the user fetching courses
 *     responses:
 *       200:
 *         description: User's Courses
 *         content:
 *           application/json:
 *             schema:
 *               $ref: '#/definitions/UserCourses'
 */
router.post('/v1/auth/signup', express.json(), authSignup);

/**
 * @swagger
 * /v1/auth/self-info:
 *   get:
 *     tags: [Session]
 *     description: Fetch Courses of a user
 *     responses:
 *       200:
 *         description: User's Courses
 *         content:
 *           application/json:
 *             schema:
 *               $ref: '#/definitions/UserCourses'
 */
router.get(
  '/v1/auth/self-info',
  passport.authenticate('jwt', { session: false }),
  express.json(),
  authSelfInfo
);
=======
 * definitions:
 *   Instance:
 *     type: object
 *     description: Course Instance Information
 *     properties:
 *       id:
 *         type: integer
 *         description: Course ID
 *       startingPeriod:
 *         type: string
 *         description: Starting Period as String
 *       endingPeriod:
 *         type: string
 *         description: Ending Period as String
 *       minCredits:
 *         type: integer
 *       maxCredits:
 *         type: integer
 *       startDate:
 *         type: string
 *         description: Starting date in format year-month-day
 *       endDate:
 *         type: string
 *         description: Ending date in format year-month-day
 *       courseType:
 *         type: string
 *       gradingType:
 *         type: string
 *       responsibleTeacher:
 *         type: string
 *         description: name of responsible teacher
 *       courseData:
 *         $ref: '#/definitions/Course'
 */

/**
 * @swagger
 * /v1/instances/{instanceId}:
 *   get:
 *     tags: [Course]
 *     description: Get a course instance
 *     parameters:
 *       - in: path
 *         name: instanceId
 *         required: True
 *         schema:
 *           type: string
 *         description: The ID of the fetched course instance
 *     responses:
 *       200:
 *         description: Instance
 *         content:
 *           application/json:
 *             schema:
 *               type: object
 *               properties:
 *                 success:
 *                   type: boolean
 *                   description: Success of the request
 *                 course:
 *                   $ref: '#/definitions/Instance'
 */
router.get('/v1/instances/:instanceId', controllerDispatcher(getCourseInstance));

// TODO: Swagger documentation.
router.get('/v1/courses/:courseId/instances', controllerDispatcher(getAllCourseInstances));
>>>>>>> 1fbccc37

router.use(cors({
  origin: FRONTEND_ORIGIN,
  credentials: true,
}));<|MERGE_RESOLUTION|>--- conflicted
+++ resolved
@@ -29,11 +29,8 @@
 export const router: Router = Router();
 
 router.use(cookieParser());
-<<<<<<< HEAD
+router.use(authRouter);
 router.use(courseInstanceRouter);
-=======
-router.use(authRouter);
->>>>>>> 1fbccc37
 
 router.use('/api-docs', swaggerUI.serve);
 router.get('/api-docs', swaggerUI.setup(openapiSpecification));
@@ -49,9 +46,6 @@
  *       in: cookie
  *       name: jwt
  * definitions:
-<<<<<<< HEAD
- *   CourseData:
-=======
  *   Failure:
  *     type: object
  *     description: A reason for a failure, with a chiefly developer-facing error message.
@@ -65,8 +59,7 @@
  *         items:
  *           type: string
  *         description: An error message to explain the error.
- *   Course:
->>>>>>> 1fbccc37
+ *   CourseData:
  *     type: object
  *     description: Course Information
  *     properties:
@@ -203,7 +196,7 @@
   controllerDispatcher(fetchCourseInstanceFromSisu)
 );
 
-// Course and instance routes
+// Course routes
 /**
  * @swagger
  * /v1/courses:
@@ -229,38 +222,6 @@
 
 /**
  * @swagger
-<<<<<<< HEAD
-=======
- * /v1/courses/{courseId}/instances:
- *   post:
- *     tags: [Course]
- *     description: Add a course instance to a course
- *     parameters:
- *       - in: path
- *         name: courseId
- *         required: True
- *         schema:
- *           type: string
- *         description: The CourseID to add the instance to
- *     requestBody:
- *       description: Description of add course instance POST body
- *     responses:
- *       200:
- *         description: User's Courses
- *         content:
- *           application/json:
- *             schema:
- *               $ref: '#/definitions/UserCourses'
- */
-router.post(
-  '/v1/courses/:courseId/instances',
-  express.json(),
-  controllerDispatcher(addCourseInstance)
-);
-
-/**
- * @swagger
->>>>>>> 1fbccc37
  * /v1/courses/{courseId}:
  *   get:
  *     tags: [Course]
@@ -288,162 +249,6 @@
  */
 router.get('/v1/courses/:courseId', controllerDispatcher(getCourse));
 
-/**
- * @swagger
-<<<<<<< HEAD
- * /v1/auth/login:
- *   post:
- *     tags: [Session]
- *     description: Login with User
- *     requestBody:
- *       description: Description of login POST body
- *     responses:
- *       200:
- *         description: User's Courses
- *         content:
- *           application/json:
- *             schema:
- *               $ref: '#/definitions/UserCourses'
- */
-router.post('/v1/auth/login', express.json(), authLogin);
-
-/**
- * @swagger
- * /v1/auth/logout:
- *   post:
- *     tags: [Session]
- *     description: Logout of user
- *     requestBody:
- *       description: Description of logout POST body
- *     responses:
- *       200:
- *         description: User's Courses
- *         content:
- *           application/json:
- *             schema:
- *               $ref: '#/definitions/UserCourses'
- */
-router.post(
-  '/v1/auth/logout',
-  passport.authenticate('jwt', { session: false }),
-  express.json(),
-  authLogout
-);
-
-/**
- * @swagger
- * /v1/auth/signup:
- *   post:
- *     tags: [Session]
- *     description: Sign Up user
- *     requestBody:
- *       description: Description of signup POST body
- *     parameters:
- *       - in: path
- *         name: userId
- *         required: True
- *         schema:
- *           type: integer
- *         description: The ID of the user fetching courses
- *     responses:
- *       200:
- *         description: User's Courses
- *         content:
- *           application/json:
- *             schema:
- *               $ref: '#/definitions/UserCourses'
- */
-router.post('/v1/auth/signup', express.json(), authSignup);
-
-/**
- * @swagger
- * /v1/auth/self-info:
- *   get:
- *     tags: [Session]
- *     description: Fetch Courses of a user
- *     responses:
- *       200:
- *         description: User's Courses
- *         content:
- *           application/json:
- *             schema:
- *               $ref: '#/definitions/UserCourses'
- */
-router.get(
-  '/v1/auth/self-info',
-  passport.authenticate('jwt', { session: false }),
-  express.json(),
-  authSelfInfo
-);
-=======
- * definitions:
- *   Instance:
- *     type: object
- *     description: Course Instance Information
- *     properties:
- *       id:
- *         type: integer
- *         description: Course ID
- *       startingPeriod:
- *         type: string
- *         description: Starting Period as String
- *       endingPeriod:
- *         type: string
- *         description: Ending Period as String
- *       minCredits:
- *         type: integer
- *       maxCredits:
- *         type: integer
- *       startDate:
- *         type: string
- *         description: Starting date in format year-month-day
- *       endDate:
- *         type: string
- *         description: Ending date in format year-month-day
- *       courseType:
- *         type: string
- *       gradingType:
- *         type: string
- *       responsibleTeacher:
- *         type: string
- *         description: name of responsible teacher
- *       courseData:
- *         $ref: '#/definitions/Course'
- */
-
-/**
- * @swagger
- * /v1/instances/{instanceId}:
- *   get:
- *     tags: [Course]
- *     description: Get a course instance
- *     parameters:
- *       - in: path
- *         name: instanceId
- *         required: True
- *         schema:
- *           type: string
- *         description: The ID of the fetched course instance
- *     responses:
- *       200:
- *         description: Instance
- *         content:
- *           application/json:
- *             schema:
- *               type: object
- *               properties:
- *                 success:
- *                   type: boolean
- *                   description: Success of the request
- *                 course:
- *                   $ref: '#/definitions/Instance'
- */
-router.get('/v1/instances/:instanceId', controllerDispatcher(getCourseInstance));
-
-// TODO: Swagger documentation.
-router.get('/v1/courses/:courseId/instances', controllerDispatcher(getAllCourseInstances));
->>>>>>> 1fbccc37
-
 router.use(cors({
   origin: FRONTEND_ORIGIN,
   credentials: true,
