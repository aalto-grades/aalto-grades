// SPDX-FileCopyrightText: 2022 The Aalto Grades Developers
//
// SPDX-License-Identifier: MIT

import cors from 'cors';
import express, { Application } from 'express';

<<<<<<< HEAD
import { router } from './routes/index';
import { ErrorHandler } from './middleware/errorHandler';
=======
import { FRONTEND_ORIGIN } from './configs/environment';

import { router } from './routes/index';
>>>>>>> ee870907

export const app: Application = express();

app.use(cors({
  origin: FRONTEND_ORIGIN,
  credentials: true,
}));
<<<<<<< HEAD
app.use('/', router);
app.use(ErrorHandler);
=======

app.use('/', router);
>>>>>>> ee870907
<|MERGE_RESOLUTION|>--- conflicted
+++ resolved
@@ -5,14 +5,11 @@
 import cors from 'cors';
 import express, { Application } from 'express';
 
-<<<<<<< HEAD
+import { FRONTEND_ORIGIN } from './configs/environment';
+
+
 import { router } from './routes/index';
 import { ErrorHandler } from './middleware/errorHandler';
-=======
-import { FRONTEND_ORIGIN } from './configs/environment';
-
-import { router } from './routes/index';
->>>>>>> ee870907
 
 export const app: Application = express();
 
@@ -20,10 +17,6 @@
   origin: FRONTEND_ORIGIN,
   credentials: true,
 }));
-<<<<<<< HEAD
-app.use('/', router);
-app.use(ErrorHandler);
-=======
 
 app.use('/', router);
->>>>>>> ee870907
+app.use(ErrorHandler);