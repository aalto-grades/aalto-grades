--- conflicted
+++ resolved
@@ -9,13 +9,8 @@
 export const app: Application = express();
 
 app.use(cors({
-<<<<<<< HEAD
   origin: 'http://localhost:3005',
   credentials: true
 }));
-=======
-  origin: 'http://localhost:3005'
-}));
 
-app.use('/', router);
->>>>>>> d6549ab5
+app.use('/', router);