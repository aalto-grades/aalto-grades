// SPDX-FileCopyrightText: 2023 The Aalto Grades Developers
//
// SPDX-License-Identifier: MIT

export interface UserAttainmentGradeData {
  userId?: number,
<<<<<<< HEAD
  attainmentId: number,
  points: number
=======
  attainableId: number,
  grade: number
>>>>>>> e1f86b74
}

export interface StudentGrades {
  // Students ID (PK) in the database user table.
  id?: number,
  studentNumber: string,
  grades: Array<UserAttainmentGradeData>
}<|MERGE_RESOLUTION|>--- conflicted
+++ resolved
@@ -4,13 +4,8 @@
 
 export interface UserAttainmentGradeData {
   userId?: number,
-<<<<<<< HEAD
   attainmentId: number,
-  points: number
-=======
-  attainableId: number,
   grade: number
->>>>>>> e1f86b74
 }
 
 export interface StudentGrades {
