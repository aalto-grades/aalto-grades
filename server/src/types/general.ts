// SPDX-FileCopyrightText: 2023 The Aalto Grades Developers
//
// SPDX-License-Identifier: MIT

import {z} from 'zod';

<<<<<<< HEAD
import {CourseRoleType, SystemRole} from '@common/types';
import Course from '../database/models/course';
import CourseTranslation from '../database/models/courseTranslation';
import User from '../database/models/user';
=======
import {SystemRole} from '@/common/types';
>>>>>>> 31c3cf03

export const stringToIdSchema = z
  .string()
  .regex(/^\d+$/)
  .pipe(z.coerce.number().int().min(1));

export type JwtClaims = {role: SystemRole; id: number};

type UserWithRole = User & {CourseRole: {role: CourseRoleType}};
export type CourseFull = Course & {
  CourseTranslations: CourseTranslation[];
  Users: UserWithRole[];
};<|MERGE_RESOLUTION|>--- conflicted
+++ resolved
@@ -4,14 +4,10 @@
 
 import {z} from 'zod';
 
-<<<<<<< HEAD
-import {CourseRoleType, SystemRole} from '@common/types';
+import {CourseRoleType, SystemRole} from '@/common/types';
 import Course from '../database/models/course';
 import CourseTranslation from '../database/models/courseTranslation';
 import User from '../database/models/user';
-=======
-import {SystemRole} from '@/common/types';
->>>>>>> 31c3cf03
 
 export const stringToIdSchema = z
   .string()
