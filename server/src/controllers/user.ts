--- conflicted
+++ resolved
@@ -28,7 +28,6 @@
 ): Promise<void> => {
   const user = await adminOrOwner(req);
 
-<<<<<<< HEAD
   const inChargeCourses: Array<CourseFull> = (await Course.findAll({
     include: [
       {
@@ -43,34 +42,6 @@
       },
     ],
   })) as Array<CourseFull>;
-
-  interface CourseInstanceWithCourseFull extends CourseInstance {
-    Course: CourseFull;
-  }
-
-  const instanceRoleCourses: Array<CourseInstanceWithCourseFull> =
-    (await CourseInstance.findAll({
-      include: [
-        {
-          model: User,
-          where: {
-            id: user.id,
-          },
-        },
-        {
-          model: Course,
-          include: [
-            {
-              model: CourseTranslation,
-            },
-            {
-              as: 'Users',
-              model: User,
-            },
-          ],
-        },
-      ],
-    })) as Array<CourseInstanceWithCourseFull>;
 
   const inCourses: Array<CourseFull> = (await Course.findAll({
     include: [
@@ -90,53 +61,43 @@
       },
     ],
   })) as Array<CourseFull>;
-=======
-  const inChargeCourses = (await Course.findAll({
-    include: [{model: CourseTranslation}, {model: User, where: {id: user.id}}],
-  })) as CourseFull[];
 
   const courseData: CourseData[] = [];
->>>>>>> b53a2c89
   for (const course of inChargeCourses) {
+    courseData.push(parseCourseFull(course));
+  }
+
+  for (const course of inCourses) {
+    if (courseData.find((courseIn: CourseData) => courseIn.id === course.id))
+      continue;
     courseData.push(parseCourseFull(course));
   }
 
   res.json(courseData);
 };
 
-<<<<<<< HEAD
-  for (const course of inCourses) {
-    if (courses.find((courseData: CourseData) => courseData.id === course.id))
-      continue;
-    courses.push(parseCourseFull(course));
-  }
 
-  res.status(HttpCode.Ok).send({
-    data: courses,
-  });
-}
 
-export async function getUserInfo(req: Request, res: Response): Promise<void> {
-  const user: User = await adminOrOwner(req);
+// export async function getUserInfo(req: Request, res: Response): Promise<void> {
+//   const user: User = await adminOrOwner(req);
 
-  const userData: UserData = {
-    id: user.id,
-    studentNumber: user.studentNumber,
-    name: user.name,
-    email: user.email,
-  };
+//   const userData: UserData = {
+//     id: user.id,
+//     studentNumber: user.studentNumber,
+//     name: user.name,
+//     email: user.email,
+//   };
 
-  res.status(HttpCode.Ok).send({
-    data: userData,
-  });
-}
-=======
+//   res.status(HttpCode.Ok).send({
+//     data: userData,
+//   });
+// }
+
 export const addIdpUser = async (
   req: Request<ParamsDictionary, unknown, AddIdpUser>,
   res: Response
 ): Promise<void> => {
   const email = req.body.email;
->>>>>>> b53a2c89
 
   const userAlreadyExists = await User.findIdpUserByEmail(email);
   if (userAlreadyExists) {
