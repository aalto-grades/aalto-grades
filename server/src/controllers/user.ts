--- conflicted
+++ resolved
@@ -3,11 +3,6 @@
 // SPDX-License-Identifier: MIT
 
 import { Request, Response } from 'express';
-<<<<<<< HEAD
-import { CourseData } from './course';
-
-export interface TeacherCourses {
-=======
 import models from '../database/models';
 import CourseInstance from '../database/models/courseInstance';
 import CourseTranslation from '../database/models/courseTranslation';
@@ -15,7 +10,6 @@
 import { courseService } from '../services';
 
 export interface TeacherCourseData {
->>>>>>> ed06e856
   current: Array<CourseData>,
   previous: Array<CourseData>
 }
