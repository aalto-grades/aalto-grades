--- conflicted
+++ resolved
@@ -62,13 +62,9 @@
   };
 }
 
-<<<<<<< HEAD
 export async function performSignup(
-  name: string, email: string, plainPassword: PlainPassword, studentId: string
+  name: string, email: string, plainPassword: PlainPassword, studentId: string | undefined
 ): Promise<number> {
-=======
-export async function performSignup(name: string, email: string, plainPassword: PlainPassword, studentId: string | undefined): Promise<number> {
->>>>>>> e83ce1b5
   const exists: User | null = await User.findOne({
     where: {
       email: email,
@@ -96,7 +92,7 @@
   name: string,
   password: PlainPassword,
   email: string,
-  studentID: string,
+  studentID: string | undefined,
   role: UserRole,
 }
 
@@ -104,7 +100,7 @@
   name: yup.string().required(),
   password: yup.string().required(),
   email: yup.string().required(),
-  studentID: yup.string().required(),
+  studentID: yup.string().notRequired(),
   role: yup.string().oneOf([
     UserRole.Admin,
     UserRole.Assistant,
@@ -121,11 +117,7 @@
 export async function authLogin(req: Request, res: Response, next: NextFunction): Promise<void> {
   passport.authenticate(
     'login',
-    async (
-      err: unknown,
-      loginResult: LoginResult | boolean,
-      options: IVerifyOptions | null | undefined
-    ) => {
+    async (err: unknown, loginResult: LoginResult | boolean) => {
       try {
         if (err) {
           return next(err);
@@ -133,7 +125,7 @@
         if (loginResult == false || loginResult == true) {
           return res.status(401).send({
             success: false,
-            message: options ? options.message : 'unknown error',
+            message: 'incorrect email or password',
           });
         }
 
@@ -160,7 +152,9 @@
             });
             return res.send({
               success: true,
-              role: loginResult.role,
+              data: {
+                role: loginResult.role,
+              }
             });
           }
         );
@@ -184,7 +178,7 @@
   if (!(await signupSchema.isValid(req.body))) {
     res.status(400).send({
       success: false,
-      error: 'Invalid signup request format',
+      error: 'invalid signup request format',
     });
     return;
   }
@@ -207,19 +201,26 @@
       httpOnly: true,
       secure: !TEST_ENV,
       sameSite: 'none',
-      maxAge: JWT_COOKIE_EXPIRY_MS // one day
+      maxAge: JWT_COOKIE_EXPIRY_MS
     });
     res.send({
       success: true,
-      role: req.body.role,
-      id,
+      data: {
+        role: req.body.role,
+        id
+      }
     });
   } catch (error) {
-    // 403 or 400 or 500? The Promise architecture with appropriate rejections should
-    // carry this info
-    res.status(400).send({
+    if (error instanceof UserExists) {
+      res.status(409).send({
+        success: false,
+        error: 'user account with the specified email already exists',
+      });
+      return;
+    }
+    res.status(500).send({
       success: false,
-      error: error instanceof Error ? error.message : 'unknown error',
+      error: 'internal server error',
     });
   }
 }
@@ -227,7 +228,7 @@
 export async function authSelfInfo(req: Request, res: Response): Promise<void> {
   if (!req.user) {
     res.status(401);
-    res.send({ success: false, error: 'unauthorized' });
+    res.send({ success: false, error: 'login required' });
     return;
   }
   const user: JwtClaims = req.user as JwtClaims;
@@ -247,11 +248,7 @@
     async (
       email: string,
       password: string,
-      done: (
-        error: unknown | null,
-        user?: LoginResult | false,
-        options?: IVerifyOptions
-      ) => void
+      done: (error: unknown | null, user?: LoginResult | false, options?: IVerifyOptions) => void
     ) => {
       try {
         const role: LoginResult = await validateLogin(email, password);
