// SPDX-FileCopyrightText: 2022 The Aalto Grades Developers
//
// SPDX-License-Identifier: MIT

import argon from 'argon2';
import { NextFunction, Request, Response } from 'express';
import jwt from 'jsonwebtoken';
import passport from 'passport';
import { Strategy as JWTStrategy, VerifiedCallback } from 'passport-jwt';
import { IVerifyOptions, Strategy as LocalStrategy } from 'passport-local';
import * as yup from 'yup';

import { JWT_COOKIE_EXPIRY_MS, JWT_EXPIRY_SECONDS } from '../configs/constants';
import { JWT_SECRET, NODE_ENV } from '../configs/environment';

import User from '../database/models/user';

import { ApiError } from '../types/error';
import { JwtClaims, SystemRole } from '../types/general';
import { HttpCode } from '../types/httpCode';
import { findUserById } from './utils/user';

type PlainPassword = string;

interface LoginResult {
  id: number,
  name: string,
  role: SystemRole
}

interface SignupRequest {
  name: string,
  password: PlainPassword,
  email: string,
  studentID: string | undefined,
  role: SystemRole | undefined
}

export async function validateLogin(email: string, password: PlainPassword): Promise<LoginResult> {
  const user: User | null = await User.findByEmail(email);

  if (user === null) {
    throw new ApiError('invalid credentials', HttpCode.Unauthorized);
  }

  const match: boolean = await argon.verify(user.password.trim(), password);

  if (!match) {
    throw new ApiError('invalid credentials', HttpCode.Unauthorized);
  }

  return {
    id: user.id,
    role: user.role as SystemRole,
    name: user.name ?? '-'
  };
}

<<<<<<< HEAD
export async function performSignup(
  name: string, email: string, plainPassword: PlainPassword, studentNumber: string | undefined
): Promise<number> {
  const exists: User | null = await User.findByEmail(email);

  if (exists) {
    throw new ApiError('user account with the specified email already exists', HttpCode.Conflict);
  }

  const newUser: User = await User.create({
    name: name,
    email: email,
    password: await argon.hash(plainPassword.trim()),
    studentNumber: studentNumber,
  });

  return newUser.id;
}

interface SignupRequest {
  name: string,
  password: PlainPassword,
  email: string,
  studentNumber: string | undefined,
  role: UserRole,
}

const signupSchema: yup.AnyObjectSchema = yup.object().shape({
  name: yup.string().required(),
  password: yup.string().required(),
  email: yup.string().email().required(),
  studentNumber: yup.string().notRequired(),
  role: yup.string().oneOf(Object.values(UserRole)).required(),
});

export interface JwtClaims {
  role: UserRole,
  id: number,
}

=======
>>>>>>> 4d67b5eb
export async function authLogin(req: Request, res: Response, next: NextFunction): Promise<void> {
  passport.authenticate(
    'login',
    async (error: unknown, loginResult: LoginResult | boolean) => {
      if (error) {
        return next(error);
      }
      if (typeof loginResult === 'boolean') {
        return res.status(HttpCode.Unauthorized).send({
          success: false,
          errors: ['incorrect email or password']
        });
      }

      req.login(
        loginResult,
        { session: false },
        async (error: unknown) => {
          if (error) {
            return next(error);
          }

          const body: JwtClaims = {
            id: loginResult.id,
            role: loginResult.role
          };

          const token: string = jwt.sign(body, JWT_SECRET, {
            expiresIn: JWT_EXPIRY_SECONDS,
          });

          res.cookie('jwt', token, {
            httpOnly: true,
            secure: NODE_ENV !== 'test',
            sameSite: 'none',
            maxAge: JWT_COOKIE_EXPIRY_MS,
          });

          return res.send({
            success: true,
            data: {
              id: loginResult.id,
              role: loginResult.role as string,
              name: loginResult.name
            }
          });
        }
      );
    }
  )(req, res, next);
}

export async function authLogout(_req: Request, res: Response): Promise<void> {
  res.clearCookie('jwt', {
    httpOnly: true,
  });

  res.send({
    success: true,
    data: {}
  });
}

export async function authSignup(req: Request, res: Response): Promise<void> {
  const requestSchema: yup.AnyObjectSchema = yup.object().shape({
    name: yup.string().required(),
    password: yup.string().required(),
    email: yup.string().email().required(),
    studentID: yup.string().notRequired(),
    role: yup.string()
      .transform((value: string, originalValue: string) => {
        return originalValue ? originalValue.toUpperCase() : value;
      })
      .oneOf(Object.values(SystemRole))
      .notRequired()
  });

  const request: SignupRequest = await requestSchema.validate(req.body, { abortEarly: false });

  const exists: User | null = await User.findByEmail(request.email);

  if (exists) {
    throw new ApiError('user account with the specified email already exists', HttpCode.Conflict);
  }

  const newUser: User = await User.create({
    name: request.name,
    email: request.email,
    password: await argon.hash(request.password.trim()),
    studentId: request.studentID,
    role: request.role ?? SystemRole.User
  });

<<<<<<< HEAD
  // TODO signup
  const id: number = await performSignup(
    request.name, request.email, request.password, request.studentNumber
  );
=======
>>>>>>> 4d67b5eb
  const body: JwtClaims = {
    role: newUser.role as SystemRole,
    id: newUser.id
  };

  const token: string = jwt.sign(body, JWT_SECRET, {
    expiresIn: JWT_EXPIRY_SECONDS,
  });

  res.cookie('jwt', token, {
    httpOnly: true,
    secure: NODE_ENV !== 'test',
    sameSite: 'none',
    maxAge: JWT_COOKIE_EXPIRY_MS
  });

  res.send({
    success: true,
    data: {
      id: newUser.id,
      role: newUser.role,
      name: newUser.name
    }
  });
}

export async function authSelfInfo(req: Request, res: Response): Promise<void> {
  const user: JwtClaims = req.user as JwtClaims;

  const userFromDb: User = await findUserById(user.id, HttpCode.NotFound);

  res.send({
    success: true,
    data: {
      id: userFromDb.id,
      role: userFromDb.role,
      name: userFromDb.name
    }
  });
}

passport.use(
  'login',
  new LocalStrategy(
    {
      usernameField: 'email',
      passwordField: 'password'
    },
    async (
      email: string,
      password: string,
      done: (error: unknown | null, user?: LoginResult | false, options?: IVerifyOptions) => void
    ) => {
      try {
        const role: LoginResult = await validateLogin(email, password);
        return done(null, role, { message: 'success' });
      } catch (error: unknown) {
        if (error instanceof ApiError) {
          return done(null, false, { message: error.message });
        }
        return done(error);
      }
    }
  ),
);

passport.use(
  'jwt',
  new JWTStrategy(
    {
      secretOrKey: JWT_SECRET,
      jwtFromRequest: (req: Request): string | null => {
        return (req && req.cookies) ? req.cookies['jwt'] : null;
      }
    },
    async (token: JwtClaims, done: VerifiedCallback): Promise<void> => {
      try {
        return done(null, token);
      } catch(error: unknown) {
        return done(error, false);
      }
    }
  )
);<|MERGE_RESOLUTION|>--- conflicted
+++ resolved
@@ -56,7 +56,6 @@
   };
 }
 
-<<<<<<< HEAD
 export async function performSignup(
   name: string, email: string, plainPassword: PlainPassword, studentNumber: string | undefined
 ): Promise<number> {
@@ -97,8 +96,6 @@
   id: number,
 }
 
-=======
->>>>>>> 4d67b5eb
 export async function authLogin(req: Request, res: Response, next: NextFunction): Promise<void> {
   passport.authenticate(
     'login',
@@ -192,13 +189,11 @@
     role: request.role ?? SystemRole.User
   });
 
-<<<<<<< HEAD
   // TODO signup
   const id: number = await performSignup(
     request.name, request.email, request.password, request.studentNumber
   );
-=======
->>>>>>> 4d67b5eb
+ 
   const body: JwtClaims = {
     role: newUser.role as SystemRole,
     id: newUser.id
