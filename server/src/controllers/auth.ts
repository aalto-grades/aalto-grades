// SPDX-FileCopyrightText: 2022 The Aalto Grades Developers
//
// SPDX-License-Identifier: MIT

import {
  HttpCode,
  LoginResult,
  PlainPassword,
  SignupRequest,
  SystemRole,
} from 'aalto-grades-common/types';
import argon from 'argon2';
import {NextFunction, Request, Response} from 'express';
import jwt from 'jsonwebtoken';
import passport from 'passport';
import {
  Profile,
  Strategy as SamlStrategy,
  VerifiedCallback as SamlVerifiedCallback,
} from '@node-saml/passport-saml';
import {Strategy as JWTStrategy, VerifiedCallback} from 'passport-jwt';
import {IVerifyOptions, Strategy as LocalStrategy} from 'passport-local';
import * as yup from 'yup';
import {readFileSync} from 'fs';

import {JWT_COOKIE_EXPIRY_MS, JWT_EXPIRY_SECONDS} from '../configs/constants';
import {
  JWT_SECRET,
  NODE_ENV,
  SAML_CALLBACK,
  SAML_ENCRYPT_PVK,
  SAML_ENTITY,
  SAML_ENTRYPOINT,
  SAML_IDP_CERT,
  SAML_PRIVATE_KEY,
  SAML_SP_CERT_PATH,
<<<<<<< HEAD
=======
  SAML_METADATA_URL,
>>>>>>> 524b04df
} from '../configs/environment';

import User from '../database/models/user';

import {ApiError, JwtClaims} from '../types';
import {findUserById} from './utils/user';
import {getIdpSignCert} from './utils/saml';

export async function authSelfInfo(req: Request, res: Response): Promise<void> {
  const user: JwtClaims = req.user as JwtClaims;

  const userFromDb: User = await findUserById(user.id, HttpCode.NotFound);

  const auth: LoginResult = {
    id: userFromDb.id,
    role: userFromDb.role as SystemRole,
    name: userFromDb.name,
  };

  res.send({
    data: auth,
  });
}

export async function validateLogin(
  email: string,
  password: PlainPassword
): Promise<LoginResult> {
  const user: User | null = await User.findByEmail(email);

  if (user === null) {
    throw new ApiError('invalid credentials', HttpCode.Unauthorized);
  }

  const match: boolean = await argon.verify(user.password.trim(), password);

  if (!match) {
    throw new ApiError('invalid credentials', HttpCode.Unauthorized);
  }

  return {
    id: user.id,
    role: user.role as SystemRole,
    name: user.name ?? '-',
  };
}

export async function authLogin(
  req: Request,
  res: Response,
  next: NextFunction
): Promise<void> {
  passport.authenticate(
    'login',
    async (error: unknown, loginResult: LoginResult | boolean) => {
      if (error) {
        return next(error);
      }
      if (typeof loginResult === 'boolean') {
        return res.status(HttpCode.Unauthorized).send({
          success: false,
          errors: ['incorrect email or password'],
        });
      }

      req.login(loginResult, {session: false}, async (error: unknown) => {
        if (error) {
          return next(error);
        }

        const body: JwtClaims = {
          id: loginResult.id,
          role: loginResult.role,
        };

        const token: string = jwt.sign(body, JWT_SECRET, {
          expiresIn: JWT_EXPIRY_SECONDS,
        });

        res.cookie('jwt', token, {
          httpOnly: true,
          secure: NODE_ENV !== 'test',
          sameSite: 'none',
          maxAge: JWT_COOKIE_EXPIRY_MS,
        });

        return res.send({
          data: loginResult,
        });
      });
    }
  )(req, res, next);
}

export async function authLogout(_req: Request, res: Response): Promise<void> {
  res.clearCookie('jwt', {
    httpOnly: true,
  });

  res.send({
    data: {},
  });
}

export async function authSignup(req: Request, res: Response): Promise<void> {
  const requestSchema: yup.AnyObjectSchema = yup.object().shape({
    name: yup.string().required(),
    password: yup.string().required(),
    email: yup.string().email().required(),
    studentID: yup.string().notRequired(),
    role: yup
      .string()
      .transform((value: string, originalValue: string) => {
        return originalValue ? originalValue.toUpperCase() : value;
      })
      .oneOf(Object.values(SystemRole))
      .notRequired(),
  });

  const request: SignupRequest = await requestSchema.validate(req.body, {
    abortEarly: false,
  });

  const exists: User | null = await User.findByEmail(request.email);

  if (exists) {
    throw new ApiError(
      'user account with the specified email already exists',
      HttpCode.Conflict
    );
  }

  const newUser: User = await User.create({
    name: request.name,
    email: request.email,
    password: await argon.hash(request.password.trim()),
    studentNumber: request.studentNumber,
    role: request.role ?? SystemRole.User,
  });

  const body: JwtClaims = {
    role: newUser.role as SystemRole,
    id: newUser.id,
  };

  const token: string = jwt.sign(body, JWT_SECRET, {
    expiresIn: JWT_EXPIRY_SECONDS,
  });

  res.cookie('jwt', token, {
    httpOnly: true,
    secure: NODE_ENV !== 'test',
    sameSite: 'none',
    maxAge: JWT_COOKIE_EXPIRY_MS,
  });

  const auth: LoginResult = {
    id: newUser.id,
    role: newUser.role as SystemRole,
    name: newUser.name,
  };

  res.send({
    data: auth,
  });
}

export async function authSamlLogin(
  req: Request,
  res: Response,
  next: NextFunction
): Promise<void> {
  passport.authenticate(
    'saml',
    async (error: Error | null, loginResult: LoginResult | undefined) => {
      if (error) {
        return next(error);
      }
      if (loginResult === undefined) {
        return res.status(HttpCode.Unauthorized).send({
          success: false,
          errors: ['Authentication failed'],
        });
      }

      req.login(loginResult, {session: false}, async (error: unknown) => {
        if (error) {
          return next(error);
        }

        const body: JwtClaims = {
          id: loginResult.id,
          role: loginResult.role,
        };

        const token: string = jwt.sign(body, JWT_SECRET, {
          expiresIn: JWT_EXPIRY_SECONDS,
        });

        res.cookie('jwt', token, {
          httpOnly: true,
          secure: NODE_ENV !== 'test',
          sameSite: 'none',
          maxAge: JWT_COOKIE_EXPIRY_MS,
        });

<<<<<<< HEAD
        return res.send({
          data: loginResult,
        });
=======
        return res.redirect('/');
>>>>>>> 524b04df
      });
    }
  )(req, res, next);
}

// should be put to a seperate file
<<<<<<< HEAD
const samlStrategy = new SamlStrategy(
  {
    callbackUrl: SAML_CALLBACK,
    entryPoint: SAML_ENTRYPOINT,
    issuer: SAML_ENTITY,
    cert: SAML_IDP_CERT, //IdP public key in .pem format
    decryptionPvk: SAML_ENCRYPT_PVK,
    privateKey: SAML_PRIVATE_KEY, //SP private key in .pem format
    signatureAlgorithm: 'sha256',
    // more settings might be needed by the Identity Provider
  },
  // should work with users that have email registered
  async (
    request: Request,
    profile: Profile | null,
    done: SamlVerifiedCallback
  ) => {
    // for signon
    try {
      // profile.eduPersonPrincipalName
      if (!profile || !profile.eduPersonPrincipalName)
        throw new ApiError('No username in profile', HttpCode.Unauthorized);
      const eduUser = profile.eduPersonPrincipalName as string;
      // TODO: Change checking email to something like edu username
      let user: User | null = await User.findByEduUser(eduUser);
      if (!user) {
        user = await User.create({
          name: profile.nameID, // TODO: need to figure out the actual attributes in assertion
          email: profile.mail,
          studentNumber: profile.ID,
          eduUser: profile.nameID,
          role: SystemRole.User,
        });
      }
      // TODO: how to assign roles to user?
      return done(null, {
        id: user.id,
        role: user.role as SystemRole,
        name: user.name ?? '-',
      });
    } catch (err: unknown) {
      return done(err as Error);
    }
  },
  (req: Request, profile: Profile | null, done: SamlVerifiedCallback) => {
    // for logout
    try {
      return done(null, {profile});
    } catch (err: unknown) {
      return done(err as Error);
    }
  }
);

export async function samlMetadata(req: Request, res: Response): Promise<void> {
  console.log(process.cwd());
  res.type('application/xml');
  res.status(200);
  res.send(
    samlStrategy.generateServiceProviderMetadata(
=======
async function getSamlStrategy(): Promise<SamlStrategy> {
  return new SamlStrategy(
    {
      callbackUrl: SAML_CALLBACK,
      entryPoint: SAML_ENTRYPOINT,
      issuer: SAML_ENTITY,
      cert: (await getIdpSignCert(SAML_METADATA_URL)) || SAML_IDP_CERT, //IdP public key in .pem format
      decryptionPvk: SAML_ENCRYPT_PVK,
      privateKey: SAML_PRIVATE_KEY, //SP private key in .pem format
      signatureAlgorithm: 'sha256',
      identifierFormat: null,
      passReqToCallback: true, // This is required when using typescript apparently...
    },
    async (
      _req: Request,
      profile: Profile | null,
      done: SamlVerifiedCallback
    ) => {
      // for signon
      try {
        const eduUser = profile?.['urn:oid:1.3.6.1.4.1.5923.1.1.1.6'] as string;
        const email = profile?.['urn:oid:0.9.2342.19200300.100.1.3'] as string;
        const name = profile?.['urn:oid:2.16.840.1.113730.3.1.241'] as string;
        if (!email)
          throw new ApiError('No email in assertion', HttpCode.Unauthorized);
        const user: User | null = await User.findIdpUserByEmail(email);
        if (!user) {
          throw new ApiError(
            'User not authorized, please ask admin for permissions',
            HttpCode.Unauthorized
          );
        }
        if (!user.eduUser) {
          user.update({
            eduUser: eduUser,
          });
        }
        // for now if teacher email is added by admin we allow the teacher to signin
        return done(null, {
          id: user.id,
          role: user.role as SystemRole,
          name: user.name ?? name ?? '-',
        });
      } catch (err: unknown) {
        return done(err as Error);
      }
    },
    (_req: Request, profile: Profile | null, done: SamlVerifiedCallback) => {
      // for logout
      try {
        return done(null, {profile});
      } catch (err: unknown) {
        return done(err as Error);
      }
    }
  );
}

export async function samlMetadata(req: Request, res: Response): Promise<void> {
  res.type('application/xml');
  res.status(200);
  res.send(
    (await getSamlStrategy()).generateServiceProviderMetadata(
>>>>>>> 524b04df
      readFileSync(SAML_SP_CERT_PATH, 'utf8'),
      readFileSync(SAML_SP_CERT_PATH, 'utf8')
    )
  );
}

passport.use(
  'login',
  new LocalStrategy(
    {
      usernameField: 'email',
      passwordField: 'password',
    },
    async (
      email: string,
      password: string,
      done: (
        error: unknown | null,
        user?: LoginResult | false,
        options?: IVerifyOptions
      ) => void
    ) => {
      try {
        const role: LoginResult = await validateLogin(email, password);
        return done(null, role, {message: 'success'});
      } catch (error: unknown) {
        if (error instanceof ApiError) {
          return done(null, false, {message: error.message});
        }
        return done(error);
      }
    }
  )
);

passport.use(
  'jwt',
  new JWTStrategy(
    {
      secretOrKey: JWT_SECRET,
      jwtFromRequest: (req: Request): string | null => {
        return req && req.cookies ? req.cookies['jwt'] : null;
      },
    },
    async (token: JwtClaims, done: VerifiedCallback): Promise<void> => {
      try {
        return done(null, token);
      } catch (error: unknown) {
        return done(error, false);
      }
    }
  )
);

<<<<<<< HEAD
passport.use('saml', samlStrategy);
=======
async function useSamlStrategy(): Promise<void> {
  passport.use('saml', await getSamlStrategy());
}

useSamlStrategy();
>>>>>>> 524b04df
<|MERGE_RESOLUTION|>--- conflicted
+++ resolved
@@ -34,10 +34,7 @@
   SAML_IDP_CERT,
   SAML_PRIVATE_KEY,
   SAML_SP_CERT_PATH,
-<<<<<<< HEAD
-=======
   SAML_METADATA_URL,
->>>>>>> 524b04df
 } from '../configs/environment';
 
 import User from '../database/models/user';
@@ -244,81 +241,13 @@
           maxAge: JWT_COOKIE_EXPIRY_MS,
         });
 
-<<<<<<< HEAD
-        return res.send({
-          data: loginResult,
-        });
-=======
         return res.redirect('/');
->>>>>>> 524b04df
       });
     }
   )(req, res, next);
 }
 
 // should be put to a seperate file
-<<<<<<< HEAD
-const samlStrategy = new SamlStrategy(
-  {
-    callbackUrl: SAML_CALLBACK,
-    entryPoint: SAML_ENTRYPOINT,
-    issuer: SAML_ENTITY,
-    cert: SAML_IDP_CERT, //IdP public key in .pem format
-    decryptionPvk: SAML_ENCRYPT_PVK,
-    privateKey: SAML_PRIVATE_KEY, //SP private key in .pem format
-    signatureAlgorithm: 'sha256',
-    // more settings might be needed by the Identity Provider
-  },
-  // should work with users that have email registered
-  async (
-    request: Request,
-    profile: Profile | null,
-    done: SamlVerifiedCallback
-  ) => {
-    // for signon
-    try {
-      // profile.eduPersonPrincipalName
-      if (!profile || !profile.eduPersonPrincipalName)
-        throw new ApiError('No username in profile', HttpCode.Unauthorized);
-      const eduUser = profile.eduPersonPrincipalName as string;
-      // TODO: Change checking email to something like edu username
-      let user: User | null = await User.findByEduUser(eduUser);
-      if (!user) {
-        user = await User.create({
-          name: profile.nameID, // TODO: need to figure out the actual attributes in assertion
-          email: profile.mail,
-          studentNumber: profile.ID,
-          eduUser: profile.nameID,
-          role: SystemRole.User,
-        });
-      }
-      // TODO: how to assign roles to user?
-      return done(null, {
-        id: user.id,
-        role: user.role as SystemRole,
-        name: user.name ?? '-',
-      });
-    } catch (err: unknown) {
-      return done(err as Error);
-    }
-  },
-  (req: Request, profile: Profile | null, done: SamlVerifiedCallback) => {
-    // for logout
-    try {
-      return done(null, {profile});
-    } catch (err: unknown) {
-      return done(err as Error);
-    }
-  }
-);
-
-export async function samlMetadata(req: Request, res: Response): Promise<void> {
-  console.log(process.cwd());
-  res.type('application/xml');
-  res.status(200);
-  res.send(
-    samlStrategy.generateServiceProviderMetadata(
-=======
 async function getSamlStrategy(): Promise<SamlStrategy> {
   return new SamlStrategy(
     {
@@ -382,7 +311,6 @@
   res.status(200);
   res.send(
     (await getSamlStrategy()).generateServiceProviderMetadata(
->>>>>>> 524b04df
       readFileSync(SAML_SP_CERT_PATH, 'utf8'),
       readFileSync(SAML_SP_CERT_PATH, 'utf8')
     )
@@ -437,12 +365,8 @@
   )
 );
 
-<<<<<<< HEAD
-passport.use('saml', samlStrategy);
-=======
 async function useSamlStrategy(): Promise<void> {
   passport.use('saml', await getSamlStrategy());
 }
 
-useSamlStrategy();
->>>>>>> 524b04df
+useSamlStrategy();