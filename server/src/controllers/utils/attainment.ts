// SPDX-FileCopyrightText: 2023 The Aalto Grades Developers
//
// SPDX-License-Identifier: MIT

import Attainment from '../../database/models/attainment';

import { AttainmentData } from '../../types/attainment';
import { ApiError } from '../../types/error';
import { HttpCode } from '../../types/httpCode';

/**
 * Finds an attainment by its ID.
 * @param {number} id - The ID of the attainment.
 * @param {HttpCode} errorCode - HTTP status code to return if the attainment was not found.
 * @returns {Promise<Attainment>} - The found attainment model object.
 * @throws {ApiError} - If the attainment is not found, it throws an error
 * with a message indicating the missing attainment with the specific ID.
 */
export async function findAttainmentById(id: number, errorCode: HttpCode): Promise<Attainment> {
  const attainment: Attainment | null = await Attainment.findByPk(id);
  if (!attainment) {
    throw new ApiError(`study attainment with ID ${id} not found`, errorCode);
  }
  return attainment;
}

/**
<<<<<<< HEAD
 * Finds all attainments for a specific course instance.
 * @param {number} courseId - The ID of the course.
 * @param {number} instanceId - The ID of the course instance.
 * @returns {Promise<Array<AttainmentData>>} - The resulting array of AttainmentData.
 * @throws {ApiError} - If no attainments were found, it throws an error
 * with a message indicating that the attainments were not found for the course instance.
 */
export async function findAllAttainmentsForInstance(
  courseId: number,
  instanceId: number
): Promise<Array<AttainmentData>> {
  const attainments: Array<Attainment> = await Attainment.findAll({
    where: {
      courseId: courseId,
      courseInstanceId: instanceId
    }
  });

  if (attainments.length === 0) {
    throw new ApiError('Attainments were not found ' +
      'for the specified course and instance', HttpCode.NotFound);
  }

  const attainmentData: Array<AttainmentData> = attainments.map((el: Attainment) => {
    return {
      id: el.id,
      courseId: el.courseId,
      courseInstanceId: el.courseInstanceId,
      parentId: el.attainmentId ?? undefined,
      tag: generateAttainmentTag(el.id, el.courseId, el.courseInstanceId),
      name: el.name,
      date: el.date,
      expiryDate: el.expiryDate
    };
  });

  return attainmentData;
}

/**
 * Create a tag for attainment based on its id's.
 * @param {number} attainmentId - The ID of the attainment.
 * @param {number} courseId - The ID of the course the attainment belongs to.
 * @param {number} courseInstanceId - The ID of the course instance the attainment belongs to.
 * @returns {string} - Generated tag.
 */
export function generateAttainmentTag(
  attainmentId: number,
  courseId: number,
  courseInstanceId: number
): string {
  return `C${courseId}I${courseInstanceId}A${attainmentId}`;
}

/**
=======
>>>>>>> 2e82d94d
 * Recursive function for creating a tree of descendant attainments.
 * @param {AttainmentData} attainment - The root attainment, based on which the tree is built.
 * @param {Array<AttainmentData>} allAttainments - Array of attainments, containing the children.
 * @param {boolean} [onlyChildren] - Flag for only including the immediate child attainments.
 * @returns {void} - Void, as the object passed in attainment parameter is modified.
 */
export function generateAttainmentTree(
  attainment: AttainmentData,
  allAttainments: Array<AttainmentData>,
  onlyChildren?: boolean
): void {
  const children: Array<AttainmentData> = allAttainments.filter(
    (el: AttainmentData) => el.parentId === attainment.id);
  if (children.length > 0) {
    attainment.subAttainments = children;
    if (!onlyChildren) {
      attainment.subAttainments.forEach((el: AttainmentData) => {
        generateAttainmentTree(el, allAttainments);
      });
    }
  }
}<|MERGE_RESOLUTION|>--- conflicted
+++ resolved
@@ -25,7 +25,6 @@
 }
 
 /**
-<<<<<<< HEAD
  * Finds all attainments for a specific course instance.
  * @param {number} courseId - The ID of the course.
  * @param {number} instanceId - The ID of the course instance.
@@ -55,7 +54,7 @@
       courseId: el.courseId,
       courseInstanceId: el.courseInstanceId,
       parentId: el.attainmentId ?? undefined,
-      tag: generateAttainmentTag(el.id, el.courseId, el.courseInstanceId),
+      tag: el.tag,
       name: el.name,
       date: el.date,
       expiryDate: el.expiryDate
@@ -66,23 +65,6 @@
 }
 
 /**
- * Create a tag for attainment based on its id's.
- * @param {number} attainmentId - The ID of the attainment.
- * @param {number} courseId - The ID of the course the attainment belongs to.
- * @param {number} courseInstanceId - The ID of the course instance the attainment belongs to.
- * @returns {string} - Generated tag.
- */
-export function generateAttainmentTag(
-  attainmentId: number,
-  courseId: number,
-  courseInstanceId: number
-): string {
-  return `C${courseId}I${courseInstanceId}A${attainmentId}`;
-}
-
-/**
-=======
->>>>>>> 2e82d94d
  * Recursive function for creating a tree of descendant attainments.
  * @param {AttainmentData} attainment - The root attainment, based on which the tree is built.
  * @param {Array<AttainmentData>} allAttainments - Array of attainments, containing the children.
