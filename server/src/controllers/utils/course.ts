--- conflicted
+++ resolved
@@ -28,9 +28,8 @@
  */
 export const findCourseFullById = async (
   courseId: number,
-<<<<<<< HEAD
-  errorCode: HttpCode
-): Promise<CourseFull> {
+  errorCode?: HttpCode
+): Promise<CourseFull> => {
   const course: CourseFull | null = (await Course.findByPk(courseId, {
     include: [
       {
@@ -46,13 +45,6 @@
       },
     ],
   })) as CourseFull;
-=======
-  errorCode?: HttpCode
-): Promise<CourseFull> => {
-  const course = (await Course.findByPk(courseId, {
-    include: [{model: CourseTranslation}, {model: User}],
-  })) as CourseFull | null;
->>>>>>> b53a2c89
 
   if (course === null) {
     throw new ApiError(
@@ -73,7 +65,6 @@
     gradingScale: course.gradingScale,
     languageOfInstruction: course.languageOfInstruction as Language,
     teachersInCharge: [],
-<<<<<<< HEAD
     assistants: [],
     department: {
       en: '',
@@ -85,10 +76,6 @@
       fi: '',
       sv: '',
     },
-=======
-    department: {en: '', fi: '', sv: ''},
-    name: {en: '', fi: '', sv: ''},
->>>>>>> b53a2c89
   };
 
   for (const translation of course.CourseTranslations) {
