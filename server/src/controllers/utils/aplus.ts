--- conflicted
+++ resolved
@@ -2,15 +2,9 @@
 //
 // SPDX-License-Identifier: MIT
 
-<<<<<<< HEAD
-import axios, {type AxiosResponse} from 'axios';
+import axios from 'axios';
 import type {Request} from 'express';
-import {z} from 'zod';
-=======
-import axios from 'axios';
-import {Request} from 'express';
-import {ZodSchema, z} from 'zod';
->>>>>>> 6967a5f7
+import {type ZodSchema, z} from 'zod';
 
 import {type AplusGradeSourceData, HttpCode} from '@/common/types';
 import {findAndValidateCourseId} from './course';
@@ -164,13 +158,6 @@
   schema: ZodSchema<T>
 ): Promise<T> => {
   httpLogger.http(`Calling A+ With "GET ${url}"`);
-<<<<<<< HEAD
-  return axios.get<T>(url, {
-    timeout: AXIOS_TIMEOUT,
-    validateStatus: (status: number) => status === 200,
-    headers: {Authorization: `Token ${aplusToken}`},
-  });
-=======
 
   const result = schema.safeParse(
     (
@@ -191,5 +178,4 @@
   }
 
   return result.data;
->>>>>>> 6967a5f7
 };