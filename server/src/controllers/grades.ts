--- conflicted
+++ resolved
@@ -2,13 +2,9 @@
 //
 // SPDX-License-Identifier: MIT
 
-<<<<<<< HEAD
 import {
   AttainmentGradeData, FinalGrade, Formula, HttpCode, Status
 } from 'aalto-grades-common/types';
-=======
-import { AttainmentGradeData, FinalGrade, Formula, Status } from 'aalto-grades-common/types';
->>>>>>> 34eeb7f0
 import { parse, Parser } from 'csv-parse';
 import { stringify } from 'csv-stringify';
 import { NextFunction, Request, Response } from 'express';
