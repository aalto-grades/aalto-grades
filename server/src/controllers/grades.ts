// SPDX-FileCopyrightText: 2023 The Aalto Grades Developers
//
// SPDX-License-Identifier: MIT

import {
  AttainmentGradeData, FinalGrade, Formula, GradeOption, HttpCode, Status
} from 'aalto-grades-common/types';
import { parse, Parser } from 'csv-parse';
import { stringify } from 'csv-stringify';
import { NextFunction, Request, Response } from 'express';
import { Includeable, Op, QueryTypes, Transaction } from 'sequelize';
import * as yup from 'yup';

import { sequelize } from '../database';
import AssessmentModel from '../database/models/assessmentModel';
import Attainment from '../database/models/attainment';
import AttainmentGrade from '../database/models/attainmentGrade';
import Course from '../database/models/course';
import CourseInstance from '../database/models/courseInstance';
import User from '../database/models/user';

import { getFormulaImplementation } from '../formulas';
import {
  ApiError, AttainmentGradeModelData, CalculationResult, FormulaNode,
  JwtClaims, StudentGrades, idSchema
} from '../types';
import { validateAssessmentModelPath } from './utils/assessmentModel';
import { findAttainmentGradeById } from './utils/attainment';
import { findUserById, isTeacherInChargeOrAdmin } from './utils/user';

async function studentNumbersExist(studentNumbers: Array<string>): Promise<void> {
  const foundStudentNumbers: Array<string> = (await User.findAll({
    attributes: ['studentNumber'],
    where: {
      studentNumber: {
        [Op.in]: studentNumbers
      }
    }
  })).map((student: User) => student.studentNumber);

  if (foundStudentNumbers.length !== studentNumbers.length) {
    const errors: Array<string> = [];

    for (const studentNumber of studentNumbers) {
      if (!foundStudentNumbers.includes(studentNumber)) {
        errors.push(`user with student number ${studentNumber} not found`);
      }
    }

    throw new ApiError(errors, HttpCode.UnprocessableEntity);
  }
}

export async function getCsvTemplate(req: Request, res: Response): Promise<void> {
  const [course, assessmentModel]: [Course, AssessmentModel] =
    await validateAssessmentModelPath(
      req.params.courseId, req.params.assessmentModelId
    );

  await isTeacherInChargeOrAdmin(req.user as JwtClaims, course.id, HttpCode.Forbidden);

  const attainmentNames: Array<string> = (await Attainment.findAll({
    attributes: ['name'],
    where: {
      assessmentModelId: assessmentModel.id
    }
  })).map((attainment: { name: string }) => attainment.name);

  if (attainmentNames.length === 0) {
    throw new ApiError(
      `no attainments found for assessment model with ID ${assessmentModel.id}, `
      + 'add attainments to the assessment model to generate a template',
      HttpCode.NotFound
    );
  }

  const template: Array<Array<string>> = [
    ['StudentNumber', ...attainmentNames]
  ];

  stringify(
    template,
    {
      delimiter: ','
    },
    (_err: unknown, data: string) => {
      res
        .status(HttpCode.Ok)
        .setHeader('Content-Type', 'text/csv')
        .attachment(`course_${course.courseCode}_grading_template.csv`)
        .send(data);
      return;
    }
  );
}

/**
 * The final grade for a student in a form returned by a database query.
 */
interface FinalGradeRaw extends AttainmentGrade {
  Attainment: {
    AssessmentModel: {
      Course: {
        maxCredits: number
      }
    }
  },
  User: {
    id: number,
    studentNumber: string
  }
}

async function getFinalGradesFor(
  assessmentModelId: number,
  studentNumbers: Array<string>,
  skipErrorOnEmpty: boolean = false
): Promise<Array<FinalGradeRaw>> {

  // Prepare base query options for User.
  const userQueryOptions: Includeable = {
    model: User,
    attributes: ['id', 'studentNumber']
  };

  // Conditionally add a where clause if student numbers are included in the
  // function call
  if (studentNumbers.length !== 0) {
    userQueryOptions.where = {
      studentNumber: {
        [Op.in]: studentNumbers
      }
    };
  }

  const finalGrades: Array<FinalGradeRaw> = await AttainmentGrade.findAll({
    include: [
      {
        model: Attainment,
        where: {
          assessmentModelId: assessmentModelId,
          parentId: null
        },
        include: [
          {
            model: AssessmentModel,
            include: [
              {
                model: Course,
                attributes: ['maxCredits']
              }
            ]
          }
        ]
      },
      userQueryOptions
    ]
  }) as Array<FinalGradeRaw>;

  if (finalGrades.length === 0 && !skipErrorOnEmpty) {
    throw new ApiError(
      'no grades found, make sure grades have been ' +
      'uploaded/calculated before requesting course results',
      HttpCode.NotFound
    );
  }

  return finalGrades;
}

interface InstanceWithUsers extends CourseInstance {
  Users: Array<User>
}

async function filterByInstanceAndStudentNumber(
  instanceId: number,
  studentNumbersFiltered: Array<string> | undefined
): Promise<Array<string> | undefined> {
  const studentsFromInstance: InstanceWithUsers | null = await CourseInstance.findOne({
    attributes: ['id'],
    where: {
      id: instanceId
    },
    include: [
      {
        model: User,
        attributes: ['studentNumber']
      }
    ]
  }) as InstanceWithUsers;

  if (studentsFromInstance) {
    const studentNumbersFromInstance: Array<string> =
      studentsFromInstance.Users.map((user: User) => user.studentNumber);

    if (studentNumbersFiltered) {
      // Intersection of both student numbers from query params and on the course instance.
      return studentNumbersFiltered.filter(
        (value: string) => studentNumbersFromInstance.includes(value)
      );
    } else {
      // Only student numbers from instance.
      return studentNumbersFromInstance;
    }
  }

  return studentNumbersFiltered;
}

/**
 * Get grading data formatted to Sisu compatible format for exporting grades to Sisu.
 * Documentation and requirements for Sisu CSV file structure available at
 * https://wiki.aalto.fi/display/SISEN/Assessment+of+implementations
 * @param {Request} req - The HTTP request.
 * @param {Response} res - The HTTP response containing the CSV file.
 * @returns {Promise<void>} - A Promise that resolves when the function has completed its execution.
 * @throws {ApiError} - If course and/or course instance not found, instance does not belong to
 * the course, or no course results found/calculated before calling the endpoint.
*/
export async function getSisuFormattedGradingCSV(req: Request, res: Response): Promise<void> {
  const urlParams: yup.AnyObjectSchema = yup.object({
    assessmentDate: yup
      .date()
      .notRequired(),
    completionLanguage: yup
      .string()
      .transform((value: string, originalValue: string) => {
        return originalValue ? originalValue.toLowerCase() : value;
      })
      // All Sisu accepted language codes.
      .oneOf(['fi', 'sv', 'en', 'es', 'ja', 'zh', 'pt', 'fr', 'de', 'ru'])
      .notRequired(),
    studentNumbers: yup
      .array()
      .json()
      .of(yup.string())
      .notRequired(),
    instanceId: yup
      .number()
      .min(1)
      .notRequired()
  });

  const { assessmentDate, completionLanguage, studentNumbers, instanceId }: {
    assessmentDate?: Date,
    completionLanguage?: string,
    studentNumbers?: Array<string>,
    instanceId?: number
  } = await urlParams.validate(req.query, { abortEarly: false });

  const [course, assessmentModel]: [Course, AssessmentModel] =
    await validateAssessmentModelPath(
      req.params.courseId, req.params.assessmentModelId
    );

  await isTeacherInChargeOrAdmin(req.user as JwtClaims, course.id, HttpCode.Forbidden);

  // Include students from a particular instance if an ID is provided.
  const studentNumbersFiltered: Array<string> | undefined =
    instanceId
      ? await filterByInstanceAndStudentNumber(instanceId, studentNumbers)
      : studentNumbers;

  if (studentNumbersFiltered)
    studentNumbersExist(studentNumbersFiltered);

  /**
   * TODO:
   * - only one grade per user per instance is allowed
   */

  const finalGrades: Array<FinalGradeRaw> = await getFinalGradesFor(
    assessmentModel.id, studentNumbersFiltered ?? []
  );

  interface SisuCsvFormat {
    studentNumber: string,
    grade: string,
    credits: number,
    assessmentDate: string,
    completionLanguage: string,
    comment: string
  }

  const courseResults: Array<SisuCsvFormat> = [];

  for (const finalGrade of finalGrades) {
    const existingResult: SisuCsvFormat | undefined = courseResults.find(
      (value: SisuCsvFormat) => value.studentNumber === finalGrade.User.studentNumber
    );

    if (existingResult) {
      if (finalGrade.grade > Number(existingResult.grade)) {
        existingResult.grade = String(finalGrade.grade);
      }
    } else {
      courseResults.push({
        studentNumber: finalGrade.User.studentNumber,
        grade: String(finalGrade.grade),
        credits: finalGrade.Attainment.AssessmentModel.Course.maxCredits,
        // Assesment date must be in form dd.mm.yyyy.
        assessmentDate: (
          assessmentDate ? new Date(assessmentDate) : new Date(Date.now())
        ).toLocaleDateString('fi-FI'),
        completionLanguage: completionLanguage ?? 'en',
        // Comment column is required, but can be empty.
        comment: ''
      });
    }
  }

  stringify(
    courseResults,
    {
      header: true,
      delimiter: ',' // NOTE, accepted delimiters in Sisu are semicolon ; and comma ,
    },
    (_err: unknown, data: string) => {
      res
        .status(HttpCode.Ok)
        .setHeader('Content-Type', 'text/csv')
        .attachment(
          `final_grades_course_${course.courseCode}_${(new Date()).toLocaleDateString('fi-FI')}.csv`
        )
        .send(data);
      return;
    });
}

/**
 * Get course instance final grading data in JSON format.
 * @param {Request} req - The HTTP request.
 * @param {Response} res - The HTTP response containing the CSV file.
 * @returns {Promise<void>} - A Promise that resolves when the function has completed its execution.
 * @throws {ApiError} - If course and/or course instance not found, instance does not belong to
 * the course, or no course results found/calculated before calling the endpoint.
*/
export async function getFinalGrades(req: Request, res: Response): Promise<void> {
  const urlParams: yup.AnyObjectSchema = yup.object({
    studentNumbers: yup
      .array()
      .json()
      .of(yup.string())
      .notRequired(),
    instanceId: yup
      .number()
      .min(1)
      .notRequired()
  });

  const { studentNumbers, instanceId }: {
    studentNumbers?: Array<string>,
    instanceId?: number
  } = await urlParams.validate(req.query, { abortEarly: false });

  const [course, assessmentModel]: [Course, AssessmentModel] =
    await validateAssessmentModelPath(
      req.params.courseId, req.params.assessmentModelId
    );

  await isTeacherInChargeOrAdmin(req.user as JwtClaims, course.id, HttpCode.Forbidden);

  interface IdAndStudentNumber {
    userId: number,
    studentNumber: string
  }

  // Raw query to enable distinct selection of students who have at least one
  // grade for any attainment in an assessment model.
  let students: Array<IdAndStudentNumber> =
    (await sequelize.query(
      `SELECT DISTINCT "user".id AS id, student_number
       FROM attainment_grade
       INNER JOIN attainment ON attainment.id = attainment_grade.attainment_id
       INNER JOIN "user" ON "user".id = attainment_grade.user_id
       WHERE attainment.assessment_model_id = :assessmentModelId`,
      {
        replacements: { assessmentModelId: assessmentModel.id },
        type: QueryTypes.SELECT
      }
      // eslint-disable-next-line @typescript-eslint/no-explicit-any
    )).map((value: any) => {
      return {
        userId: value.id,
        studentNumber: value.student_number
      };
    });

  // Include students from a particular instance if an ID provided.
  const filter: Array<string> | undefined =
    instanceId
      ? await filterByInstanceAndStudentNumber(instanceId, studentNumbers)
      : studentNumbers;

  if (filter) {
    await studentNumbersExist(filter);

    students = students.filter(
      (student: IdAndStudentNumber) => {
        return (filter as Array<string>).includes(student.studentNumber);
      }
    );
  }

  const finalGrades: Array<FinalGrade> = [];

  const rawFinalGrades: Array<FinalGradeRaw> = await getFinalGradesFor(
    assessmentModel.id,
    students.map((student: IdAndStudentNumber) => student.studentNumber),
    students.length > 0
  );

  for (const student of students) {
    finalGrades.push({
      userId: student.userId,
      studentNumber: student.studentNumber,
      credits: course.maxCredits,
      grades: rawFinalGrades
        .filter((grade: FinalGradeRaw) => grade.User.id === student.userId)
        .map((grade: FinalGradeRaw) => {
          return {
            gradeId: grade.id,
            graderId: grade.graderId,
            grade: grade.grade,
            status: grade.status as Status,
            manual: grade.manual,
            date: grade.date
          };
        })
    });
  }

  res.status(HttpCode.Ok).json({
    data: finalGrades
  });
}

export async function getGradeTreeOfUser(req: Request, res: Response): Promise<void> {

  const userId: number =
    (await idSchema.validate({ id: req.params.userId }, { abortEarly: false })).id;

  const [course, assessmentModel]: [Course, AssessmentModel] =
    await validateAssessmentModelPath(
      req.params.courseId, req.params.assessmentModelId
    );

  await isTeacherInChargeOrAdmin(req.user as JwtClaims, course.id, HttpCode.Forbidden);
  await findUserById(userId, HttpCode.NotFound);

  interface AttainmentWithUserGrade extends Attainment {
    AttainmentGrades: Array<AttainmentGrade>
  }

  const userGrades: Array<AttainmentWithUserGrade> = await Attainment.findAll({
    where: {
      assessmentModelId: assessmentModel.id
    },
    include: [{
      model: AttainmentGrade,
      required: false,
      where: {
        userId
      }
    }]
  }) as Array<AttainmentWithUserGrade>;

  function generateAttainmentTreeWithUserGrades(id?: number): AttainmentGradeData {

    const root: AttainmentWithUserGrade | undefined = userGrades.find(
      (attainment: AttainmentWithUserGrade) => {
        return id ? (attainment.id === id) : (!attainment.parentId);
      }
    );

    if (!root) {
      throw new ApiError(
        `failed to find attainment with id ${id} in grade tree generation`,
        HttpCode.InternalServerError
      );
    }

    const children: Array<AttainmentWithUserGrade> = userGrades.filter(
      (attainment: AttainmentWithUserGrade) => attainment.parentId === root.id
    );

    return {
      attainmentId: root.id,
      attainmentName: root.name,
      grades: root.AttainmentGrades.map(
        (option: AttainmentGrade): GradeOption => {
          return {
            gradeId: option.id,
            graderId: option.graderId,
            grade: option.grade,
            status: option.status as Status,
            manual: option.manual,
            date: option.date,
            expiryDate: option.expiryDate
          };
        }
      ),
      subAttainments: children.map((attainment: AttainmentWithUserGrade) => {
        return generateAttainmentTreeWithUserGrades(attainment.id);
      })
    };
  }

  res.status(HttpCode.Ok).json({
    data: generateAttainmentTreeWithUserGrades()
  });
}

/**
 * Parse and extract attainment IDs from the CSV file header.
 * Correct format: "StudentNumber,exam,exercise,project,..."
 * @param {Array<string>} header - Header part of the CSV file.
 * @param {number} assessmentModelId - ID of the assessment model grades are
 * being added to.
 * @returns {Promise<Array<number>>} - Array containing the IDs of attainments.
 * @throws {ApiError} - If first column not "StudentNumber" (case-insensitive)
 * header array is empty or any of the attainment names are malformed or missing.
 */
export async function parseHeaderFromCsv(
  header: Array<string>, assessmentModelId: number
): Promise<Array<number>> {
  const errors: Array<string> = [];

  // Remove first input "StudentNumber". Avoid using shift(), which will have
  // side-effects outside this function.
  const attainmentNames: Array<string> = header.slice(1);

  if (attainmentNames.length === 0) {
    throw new ApiError(
      'No attainments found from the header, please upload valid CSV.',
      HttpCode.BadRequest
    );
  }

  interface IdAndName {
    id: number,
    name: string
  }

  const attainments: Array<IdAndName> = await Attainment.findAll({
    attributes: ['id', 'name'],
    where: {
      [Op.and]: [
        {
          assessmentModelId: assessmentModelId
        },
        {
          name: {
            [Op.in]: attainmentNames
          }
        }
      ]
    }
  });

  if (attainmentNames.length > attainments.length) {
    for (const attainmentName of attainmentNames) {
      if (!attainments.find((attainment: IdAndName) => attainment.name === attainmentName)) {
        errors.push(
          'Header attainment data parsing failed at column '
            + `${attainmentNames.indexOf(attainmentName) + 2}. `
            + `Could not find an attainment with name ${attainmentName} in `
            + `assessment model with ID ${assessmentModelId}.`
        );
      }
    }
  }

  const attainmentIds: Array<number> = attainments.map((attainment: IdAndName) => {
    return attainment.id;
  });

  // If any column parsing fails, throw error with invalid column info.
  if (errors.length > 0) {
    throw new ApiError(errors, HttpCode.BadRequest);
  }
  return attainmentIds;
}

/**
 * Parses student grading data from a CSV file and creates an array of Student objects.
 * @param {Array<Array<string>>} studentGradingData - Body part of the CSV file.
 * @param {Array<number>} attainmentIds - Array of attainment ID corresponding to each grade column.
 * @returns {Array<Student>} - Array of Student objects containing their student number and
 * an array of their grades.
 * @throws {ApiError} - If there is an error in the CSV file (e.g. incorrect data type in a cell).
 * Collects all errors found to an array, does not throw error immediately on first incorrect value.
*/
export function parseGradesFromCsv(
  studentGradingData: Array<Array<string>>, attainmentIds: Array<number>
): Array<StudentGrades> {
  const students: Array<StudentGrades> = [];
  const errors: Array<string> = [];

  /**
   * currentRow and currentColumn are user facing row and column numbers of the
   * uploaded CSV file. They are the index of the row and column plus 1,
   * so the first row and column in the CSV file will have the index 0 but the
   * number 1. See an example of row and column numbers below.
   *
   *        | column 1      | column 2 | column 3 |
   *  ---------------------------------------------
   *  row 1:| StudentNumber | exercise | exam     |
   *  row 2:| 812472        | 12       | 32       |
   *  row 3:| 545761        | 0        | 15       |
   *  ...
   *  row n:| ...
   *
   * currentRow is incremented after a row has been parsed, currentColumn is
   * incremented after a column of a row has been parsed and is reset to 2
   * when the current row has been fully parsed.
   *
   * Row and column 1 are handled separately.
   */
  let currentRow: number = 2;
  let currentColumn: number = 2;

  for (const row of studentGradingData) {
    const studentNumber: string = row[0];
    const gradingData: Array<string> = row.slice(1);

    const student: StudentGrades = {
      studentNumber,
      grades: [],
    };

    for (let i: number = 0; i < attainmentIds.length; i++) {

      if (isNaN(Number(gradingData[i]))) {
        errors.push(
          `CSV file row ${currentRow} column ${currentColumn}` +
          ` expected number, received "${gradingData[i]}"`
        );
      } else {
        const grade: AttainmentGradeModelData = {
          attainmentId: attainmentIds[i],
          grade: parseInt(gradingData[i], 10),
          manual: true,
          // TODO: Determine status based on whether the uploaded grade is
          // larger than min required
          status: Status.Pass
        };
        student.grades.push(grade);
      }
      ++currentColumn;
    }
    // Reset column number to 2 for parsing the next row.
    currentColumn = 2;
    ++currentRow;
    students.push(student);
  }

  // If any row parsing fails, throw error with invalid row info.
  if (errors.length > 0) {
    throw new ApiError(errors, HttpCode.BadRequest);
  }
  return students;
}

/**
 * Asynchronously adds grades from a CSV file to the database.
 * @param {Request} req - The HTTP request containing the CSV file.
 * @param {Response} res - The HTTP response to be sent to the client.
 * @param {NextFunction} next - The next middleware function to be executed in the pipeline.
 * @returns {Promise<void>} - A Promise that resolves when the function has completed its execution.
 * @throws {ApiError} - If CSV file loading fails, parsing the header or body of the CSV fails, or
 * the CSV file contains attainments which don't belong to the specified course or course instance.
 */
export async function addGrades(req: Request, res: Response, next: NextFunction): Promise<void> {
  /** TODO: Check grading points are not higher than max points of the attainment. */

  const grader: JwtClaims = req.user as JwtClaims;

  // Validation path parameters.
  const [course, assessmentModel]: [Course, AssessmentModel] =
    await validateAssessmentModelPath(
      req.params.courseId, req.params.assessmentModelId
    );

  await isTeacherInChargeOrAdmin(grader, course.id, HttpCode.Forbidden);

  if (!req?.file) {
    throw new ApiError(
      'CSV file not found in the request. To upload CSV file, set input field name as "csv_data"',
      HttpCode.BadRequest
    );
  }

  // Convert CSV to string for the parser.
  const data: string = req.file.buffer.toString();

  // Array for collecting CSV row data.
  const studentGradingData: Array<Array<string>> = [];

  // TODO: should user be allowed to define delimiter in the request.
  const parser: Parser = parse({
    delimiter: ','
  });

  parser
    .on('readable', function (): void {
      let row: Array<string>;
      while ((row = parser.read()) !== null) {
        studentGradingData.push(row);
      }
    })
    .on('error', next) // Stream causes uncaught exception, pass error manually to the errorHandler.
    .on('end', async (): Promise<void> => {
      try {
        // Header having colum information, e.g., "StudentNumber,exam,exercise,project,..."
        const header: Array<string> = studentGradingData.shift() as Array<string>;

        // Parse header and grades separately. Always first parse header before
        // parsing the grades as the grade parser needs the attainment id array.
        const attainmentIds: Array<number> = await parseHeaderFromCsv(
          header, assessmentModel.id
        );

        let parsedStudentData: Array<StudentGrades> = parseGradesFromCsv(
          studentGradingData, attainmentIds
        );

        // Check all users (students) exists in db, create new users if needed.
        const studentNumbers: Array<string> = parsedStudentData.map(
          (student: StudentGrades) => student.studentNumber
        );

        let students: Array<User> = await User.findAll({
          attributes: ['id', 'studentNumber'],
          where: {
            studentNumber: {
              [Op.in]: studentNumbers
            }
          }
        });

        const foundStudents: Array<string> = students.map(
          (student: User) => student.studentNumber
        );
        const nonExistingStudents: Array<string> = studentNumbers.filter(
          (id: string) => !foundStudents.includes(id)
        );

        await sequelize.transaction(async (t: Transaction) => {
          // Create new users (students) if any found from the CSV.
          if (nonExistingStudents.length > 0) {
            const newUsers: Array<User> = await User.bulkCreate(
              nonExistingStudents.map((studentNumber: string) => {
                return {
                  studentNumber: studentNumber
                };
              }), { transaction: t }
            );
            students = students.concat(newUsers);
          }
        });

        // At this point all students confirmed to exist in the database.

        // Add users' database IDs to parsedStudentData based on student number.
        parsedStudentData = parsedStudentData.map(
          (student: StudentGrades): StudentGrades => {
            const matchingUser: User = students.find(
              (user: User) => user.dataValues.studentNumber === student.studentNumber
            ) as User;

            return {
              ...student,
              id: matchingUser.id
            };
          });

        // Use studentsWithId to update attainments by flatmapping each
        // students grades into a one array of all the grades.
        const preparedBulkCreate: Array<AttainmentGradeModelData> = parsedStudentData.flatMap(
          (student: StudentGrades): Array<AttainmentGradeModelData> => {
            const studentGradingData: Array<AttainmentGradeModelData> = student.grades.map(
              (grade: AttainmentGradeModelData): AttainmentGradeModelData => {
                return {
                  userId: student.id as number,
                  graderId: grader.id,
                  ...grade
                };
              });
            return studentGradingData;
          });

        // TODO: Optimize if datasets are big.
        await AttainmentGrade.bulkCreate(
          preparedBulkCreate, { updateOnDuplicate: ['grade', 'graderId'] }
        );

        // After this point all the students' attainment grades have been created or
        // updated in the database.

        res.status(HttpCode.Ok).json({
          data: {}
        });
        return;
      } catch (err: unknown) {
        next(err);
      }
    });

  // Write stringified CSV data to the csv-parser's stream.
  parser.write(data);

  // Close the readable stream once data reading finished.
  parser.end();
}

export async function calculateGrades(
  req: Request,
  res: Response
): Promise<void> {
  const requestSchema: yup.AnyObjectSchema = yup.object().shape({
    studentNumbers: yup
      .array()
      .of(yup.string())
      .notRequired(),
    instanceId: yup
      .number()
      .min(1)
      .notRequired()
  }).test(
    (value: {
      studentNumbers?: yup.Maybe<Array<string | undefined> | undefined>,
      instanceId?: yup.Maybe<number | undefined>
    }) => {
      if (!value.instanceId && !value.studentNumbers) {
        throw new ApiError(
          'You must provide at least one of: instanceId or list of student numbers',
          HttpCode.BadRequest
        );
      }
      return true;
    }
  );

  const { studentNumbers, instanceId }: {
    studentNumbers?: Array<string>,
    instanceId?: number
  } = await requestSchema.validate(req.body, { abortEarly: false });

  let studentNumbersFiltered: Array<string> | undefined = studentNumbers;
  const grader: JwtClaims = req.user as JwtClaims;

  const [course, assessmentModel]: [Course, AssessmentModel] =
    await validateAssessmentModelPath(
      req.params.courseId, req.params.assessmentModelId
    );

  await isTeacherInChargeOrAdmin(grader, course.id, HttpCode.Forbidden);

  // Include students from particular instance (belonging to the assessment model) if ID provided.
  if (instanceId) {
    studentNumbersFiltered = await filterByInstanceAndStudentNumber(
      instanceId, studentNumbersFiltered
    );
  }

  if (studentNumbersFiltered && studentNumbersFiltered.length !== 0) {
    // Ensure that all students to be included in the calculation exist in the database.
    studentNumbersExist(studentNumbersFiltered);
  } else {
    throw new ApiError(
      `No student numbers found from instance ID ${instanceId}`, HttpCode.NotFound
    );
  }

  /*
   * Get all the attainments in this assessment model.
   */

  const attainments: Array<Attainment> = await Attainment.findAll({
    raw: true,
    where: {
      assessmentModelId: assessmentModel.id
    }
  });

  /*
   * Then we need to find the formulas used to calculate the grade of each
   * attainment.
   *
   * For each attainment, we will construct a formula node object containing:
   *   - The formula implementation storing the actual formula function as well
   *     as the Yup schema for validating its parameters.
   *   - The formula nodes of the subattainments of this attainment.
   *   - The formula parameters needed for calculating the grade of this
   *     attainment's parent attainment.
   */

  /*
   * Stores the formula nodes of each attainment.
   * Attainment ID -> Formula node of the given attainment.
   */
  const formulaNodesByAttainmentId: Map<number, FormulaNode> = new Map();

  /*
   * First find the formula implementation and formula parameters for the parent
   * attainment's formula.
   */
  for (const attainment of attainments) {
    const formula: Formula = attainment.formula;

    formulaNodesByAttainmentId.set(attainment.id, {
      formulaImplementation: getFormulaImplementation(formula as Formula),
      subFormulaNodes: [],
      formulaParams: attainment.formulaParams,
      attainmentId: attainment.id,
      attainmentName: attainment.name
    });
  }

  /*
   * Then we will find the formula nodes of each attainment's subattainments.
   * This will construct a tree structure, and a reference to the root of this
   * tree is stored in the rootFormulaNode variable.
   */
  let rootFormulaNode: FormulaNode | null = null;

  /*
   * Local utility function to get a formula node from formulaNodesByAttainmentId
   * as type FormulaNode, or throw an error if the formula node is undefined.
   */
  function getFormulaNode(attainmentId: number): FormulaNode {
    const formulaNode: FormulaNode | undefined = formulaNodesByAttainmentId.get(attainmentId);

    if (!formulaNode) {
      throw new ApiError(
        `found undefined formula node for attainment with ID ${attainmentId}`,
        HttpCode.InternalServerError
      );
    }

    return formulaNode;
  }

  for (const attainment of attainments) {
    const formulaNode: FormulaNode = getFormulaNode(attainment.id);

    /*
     * Check whether this attainment is the root attainment. The root attainment
     * has no parent.
     */
    if (attainment.parentId === null) {
      /*
       * This attainment is the root attainment. Store a reference to its formula
       * node in the rootFormulaNode variable.
       */

      // There should only be one root attainment.
      if (rootFormulaNode) {
        throw new ApiError(
          'duplicate root attainment',
          HttpCode.InternalServerError
        );
      }

      rootFormulaNode = formulaNode;
    } else {
      /*
       * This attainment is not the root attainment. So we will get its parent
       * attainment's formula node and add this attainment's formula node to
       * the parent's list of sub formula nodes.
       */

      const parentFormulaNode: FormulaNode = getFormulaNode(attainment.parentId);
      parentFormulaNode.subFormulaNodes.push(formulaNode);
    }
  }

  /*
   * If rootFormulaNode is still null, then no root attainment was found. This
   * is a conflict, and we are unable to calculate the grades of this course
   * instance.
   */
  if (!rootFormulaNode) {
    throw new ApiError(
      'no root attainment found for this assessment model; maybe there is a cycle',
      HttpCode.Conflict
    );
  }

  /*
   * Now we know which formula to use to calculate the grade of each attainment
   * as well as their parameters.
   *
   * Next we need to find the grades already manually specified by a teacher to
   * use as a basis to calculate grades.
   */

  /*
   * Stores the grades of each student for each attainment which were manually
   * specified by a teacher.
   */
  const unorganizedManualGrades: Array<AttainmentGrade> = await AttainmentGrade.findAll({
    where: {
      manual: true
    },
    include: [
      {
        model: Attainment,
        required: true,
        attributes: [],
        where: {
          assessmentModelId: assessmentModel.id
        },
      },
      {
        model: User,
        required: true,
        attributes: [],
        where: {
          studentNumber: {
            [Op.in]: studentNumbersFiltered
          }
        }
      }
    ],
    attributes: ['grade', 'attainmentId', 'userId'],
  });

  /*
   * Next we'll organize the manual grades by user ID.
   */

  /*
   * Store the manul grades of all attainments per student. Stores all the
   * same information as unorganizedManualGrades.
   * User ID -> Formula node -> Manual grade.
   */
  const organizedManualGrades: Map<number, Map<FormulaNode, number>> = new Map();

  for (const manualGrade of unorganizedManualGrades) {
    let userManualGrades: Map<FormulaNode, number> | undefined =
      organizedManualGrades.get(manualGrade.userId);

    if (!userManualGrades) {
      userManualGrades = new Map();
      organizedManualGrades.set(manualGrade.userId, userManualGrades);
    }

    /*
     * If a student has multiple manual grades for the same attainment, consider
     * the best one.
     * TODO: Should there be an option not to consider the best grade?
     */
    const key: FormulaNode = getFormulaNode(manualGrade.attainmentId);
    const existingGrade: number | undefined = userManualGrades.get(key);

    if (!existingGrade || manualGrade.grade > existingGrade) {
      // No existing grade or the new grade is better.
      userManualGrades.set(key, manualGrade.grade);
    }
  }

  /*
   * Finally we're ready to calculate the grades of each student starting from
   * the root attainment.
   */

  const calculatedGrades: Array<AttainmentGradeModelData> = [];

  /*
   * Recursively calculates the grade for a particular attainment by its formula
   * node.
   */
  function calculateFormulaNode(
    userId: number,
    formulaNode: FormulaNode,
    manualGrades: Map<FormulaNode, number>
  ): CalculationResult {
    /*
     * If a teacher has manually specified a grade for this attainment,
     * the manually specified grade will be used.
     *
     * A grade has to be manually specified when using the 'Manual' formula
     * and a grade may be manually specified for overriding grade calculation
     * functions in special cases.
     */
    const manualGrade: number | undefined = manualGrades.get(formulaNode);
    if (manualGrade) {
      return {
        attainmentName: formulaNode.attainmentName,
        status: Status.Pass,
        grade: manualGrade
      };
    }

    /*
     * A teacher has not manually specified a grade for this attainment, therefore
     * the grade will be calculated based on the given formula and the grades
     * from this attainment's subattainments.
     */

    // Inputs for the formula of this attainment.
    const subGrades: Array<CalculationResult> = [];

    // First, recursively calculate the grades the subattainments.
    for (const subFormulaNode of formulaNode.subFormulaNodes) {
      subGrades.push(calculateFormulaNode(userId, subFormulaNode, manualGrades));
    }

    // Then, calculate the grade of this attainment using the formula specified
    // for this attainment and the grades of the subattainments.
    const calculated: CalculationResult =
      formulaNode.formulaImplementation.formulaFunction(
        formulaNode.attainmentName, formulaNode.formulaParams, subGrades
      );

    calculatedGrades.push(
      {
        userId: userId,
        attainmentId: formulaNode.attainmentId,
        graderId: grader.id,
        grade: calculated.grade,
        status: calculated.status,
        manual: false
      }
    );

    return calculated;
  }

  for (const [userId, manualGrades] of organizedManualGrades) {
    calculateFormulaNode(userId, rootFormulaNode, manualGrades);
  }

  await sequelize.transaction(async (transaction: Transaction) => {
    await AttainmentGrade.bulkCreate(calculatedGrades,
      { transaction }
    );
  });

  res.status(HttpCode.Ok).json({
    data: {}
  });
<<<<<<< HEAD
=======
}

interface AttainmentWithUserGrade extends Attainment {
  AttainmentGrades: Array<AttainmentGrade>
}

function generateAttainmentTreeWithUserGrades(
  root: AttainmentGradeData,
  allAttainments: Array<AttainmentWithUserGrade>
): void {
  const children: Array<AttainmentWithUserGrade> = allAttainments.filter(
    (el: AttainmentWithUserGrade) => el.parentId === root.attainmentId
  );

  if (children.length > 0) {
    root.subAttainments = children.map((el: AttainmentWithUserGrade) => {
      return {
        attainmentId: el.id,
        gradeId: el.AttainmentGrades[0]?.id,
        name: el.name,
        grade: el.AttainmentGrades[0]?.grade,
        manual: el.AttainmentGrades[0]?.manual,
        status: el.AttainmentGrades[0]?.status as Status,
        subAttainments: []
      };
    });

    root.subAttainments.forEach((el: AttainmentGradeData) => {
      generateAttainmentTreeWithUserGrades(el, allAttainments);
    });
  }
}

export async function getGradeTreeOfUser(req: Request, res: Response): Promise<void> {
  const userId: number =
  (await idSchema.validate({ id: req.params.userId }, { abortEarly: false })).id;

  const [course, assessmentModel]: [Course, AssessmentModel] =
    await validateAssessmentModelPath(
      req.params.courseId, req.params.assessmentModelId
    );

  await isTeacherInChargeOrAdmin(req.user as JwtClaims, course.id, HttpCode.Forbidden);
  await findUserById(userId, HttpCode.NotFound);

  const userGrades: Array<AttainmentWithUserGrade> = await Attainment.findAll({
    where: {
      assessmentModelId: assessmentModel.id
    },
    include: [{
      model: AttainmentGrade,
      required: false,
      where: {
        userId
      }
    }]
  }) as Array<AttainmentWithUserGrade>;

  const parent: Array<AttainmentWithUserGrade> =
    userGrades.filter((attainment: AttainmentWithUserGrade) => !attainment.parentId);

  const root: AttainmentGradeData = {
    attainmentId: parent[0].id,
    gradeId: parent[0].AttainmentGrades[0]?.id ?? null,
    name: parent[0].name,
    grade: parent[0].AttainmentGrades[0]?.grade ?? null,
    manual: parent[0].AttainmentGrades[0]?.manual ?? null,
    status: parent[0].AttainmentGrades[0]?.status as Status ?? null,
    subAttainments: []
  };

  generateAttainmentTreeWithUserGrades(root, userGrades);

  res.status(HttpCode.Ok).json({
    data: root
  });
}

export async function editUserGrade(req: Request, res: Response): Promise<void> {
  const requestSchema: yup.AnyObjectSchema = yup.object().shape({
    grade: yup.number().min(0).notRequired(),
    status: yup.string()
      .oneOf(Object.values(Status))
      .notRequired(),
    date: yup.date().notRequired(),
    expiryDate: yup.date().notRequired(),
    comment: yup.string().min(1).notRequired(),
  });

  await requestSchema.validate(req.body, { abortEarly: false });

  const grade: number | undefined = req.body.grade;
  const status: Status | undefined = req.body.status;
  const date: Date | undefined = req.body.date;
  const expiryDate: Date | undefined = req.body.expiryDate;
  const comment: string | undefined = req.body.comment;

  const gradeId: number =
    (await idSchema.validate({ id: req.params.gradeId }, { abortEarly: false })).id;

  const grader: JwtClaims = req.user as JwtClaims;

  const [course]: [Course, AssessmentModel] =
    await validateAssessmentModelPath(
      req.params.courseId, req.params.assessmentModelId
    );

  await isTeacherInChargeOrAdmin(grader, course.id, HttpCode.Forbidden);

  const gradeData: AttainmentGrade = await findAttainmentGradeById(gradeId, HttpCode.NotFound);

  await gradeData.set({
    grade: grade ?? gradeData.grade,
    status: status ?? gradeData.status,
    date: date ?? gradeData.date,
    expiryDate: expiryDate ?? gradeData.expiryDate,
    comment: comment ?? gradeData.comment,
    manual: true,
    graderId: grader.id
  }).save();

  res.status(HttpCode.Ok).json({
    data: {}
  });
>>>>>>> 6cf44109
}<|MERGE_RESOLUTION|>--- conflicted
+++ resolved
@@ -1142,84 +1142,6 @@
   res.status(HttpCode.Ok).json({
     data: {}
   });
-<<<<<<< HEAD
-=======
-}
-
-interface AttainmentWithUserGrade extends Attainment {
-  AttainmentGrades: Array<AttainmentGrade>
-}
-
-function generateAttainmentTreeWithUserGrades(
-  root: AttainmentGradeData,
-  allAttainments: Array<AttainmentWithUserGrade>
-): void {
-  const children: Array<AttainmentWithUserGrade> = allAttainments.filter(
-    (el: AttainmentWithUserGrade) => el.parentId === root.attainmentId
-  );
-
-  if (children.length > 0) {
-    root.subAttainments = children.map((el: AttainmentWithUserGrade) => {
-      return {
-        attainmentId: el.id,
-        gradeId: el.AttainmentGrades[0]?.id,
-        name: el.name,
-        grade: el.AttainmentGrades[0]?.grade,
-        manual: el.AttainmentGrades[0]?.manual,
-        status: el.AttainmentGrades[0]?.status as Status,
-        subAttainments: []
-      };
-    });
-
-    root.subAttainments.forEach((el: AttainmentGradeData) => {
-      generateAttainmentTreeWithUserGrades(el, allAttainments);
-    });
-  }
-}
-
-export async function getGradeTreeOfUser(req: Request, res: Response): Promise<void> {
-  const userId: number =
-  (await idSchema.validate({ id: req.params.userId }, { abortEarly: false })).id;
-
-  const [course, assessmentModel]: [Course, AssessmentModel] =
-    await validateAssessmentModelPath(
-      req.params.courseId, req.params.assessmentModelId
-    );
-
-  await isTeacherInChargeOrAdmin(req.user as JwtClaims, course.id, HttpCode.Forbidden);
-  await findUserById(userId, HttpCode.NotFound);
-
-  const userGrades: Array<AttainmentWithUserGrade> = await Attainment.findAll({
-    where: {
-      assessmentModelId: assessmentModel.id
-    },
-    include: [{
-      model: AttainmentGrade,
-      required: false,
-      where: {
-        userId
-      }
-    }]
-  }) as Array<AttainmentWithUserGrade>;
-
-  const parent: Array<AttainmentWithUserGrade> =
-    userGrades.filter((attainment: AttainmentWithUserGrade) => !attainment.parentId);
-
-  const root: AttainmentGradeData = {
-    attainmentId: parent[0].id,
-    gradeId: parent[0].AttainmentGrades[0]?.id ?? null,
-    name: parent[0].name,
-    grade: parent[0].AttainmentGrades[0]?.grade ?? null,
-    manual: parent[0].AttainmentGrades[0]?.manual ?? null,
-    status: parent[0].AttainmentGrades[0]?.status as Status ?? null,
-    subAttainments: []
-  };
-
-  generateAttainmentTreeWithUserGrades(root, userGrades);
-
-  res.status(HttpCode.Ok).json({
-    data: root
-  });
 }
 
 export async function editUserGrade(req: Request, res: Response): Promise<void> {
@@ -1268,5 +1190,4 @@
   res.status(HttpCode.Ok).json({
     data: {}
   });
->>>>>>> 6cf44109
 }