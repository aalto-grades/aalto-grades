// SPDX-FileCopyrightText: 2023 The Aalto Grades Developers
//
// SPDX-License-Identifier: MIT

import { parse, Parser } from 'csv-parse';
import { stringify } from 'csv-stringify';
import { NextFunction, Request, Response } from 'express';
import { Op, Transaction } from 'sequelize';
import * as yup from 'yup';

import { sequelize } from '../database';
import AssessmentModel from '../database/models/assessmentModel';
import Attainment from '../database/models/attainment';
import AttainmentGrade from '../database/models/attainmentGrade';
import Course from '../database/models/course';
import User from '../database/models/user';

import { AttainmentGradeData, Formula, Status } from 'aalto-grades-common/types';
import { getFormulaImplementation } from '../formulas';
import { ApiError } from '../types/error';
import { CalculationResult, FormulaNode } from '../types/formulas';
import { JwtClaims } from '../types/general';
import { StudentGrades } from '../types/grades';
import { HttpCode } from '../types/httpCode';
<<<<<<< HEAD
import { validateAssessmentModelPath } from './utils/assessmentModel';
=======
import { validateCourseAndAssessmentModel } from './utils/assessmentModel';
import { isTeacherInChargeOrAdmin } from './utils/user';
>>>>>>> 8db8e081

async function studentNumbersExist(studentNumbers: Array<string>): Promise<void> {
  const foundStudentNumbers: Array<string> = (await User.findAll({
    attributes: ['studentNumber'],
    where: {
      studentNumber: {
        [Op.in]: studentNumbers
      }
    }
  })).map((student: User) => student.studentNumber);

  if (foundStudentNumbers.length !== studentNumbers.length) {
    const errors: Array<string> = [];

    for (const studentNumber of studentNumbers) {
      if (!foundStudentNumbers.includes(studentNumber)) {
        errors.push(`user with student number ${studentNumber} not found`);
      }
    }

    throw new ApiError(errors, HttpCode.UnprocessableEntity);
  }
}

export async function getCsvTemplate(req: Request, res: Response): Promise<void> {
  const [course, assessmentModel]: [Course, AssessmentModel] =
    await validateAssessmentModelPath(
      req.params.courseId, req.params.assessmentModelId
    );

  await isTeacherInChargeOrAdmin(req.user as JwtClaims, course.id, HttpCode.Forbidden);

  const attainmentTags: Array<string> = (await Attainment.findAll({
    attributes: ['tag'],
    where: {
      assessmentModelId: assessmentModel.id
    }
  })).map((attainment: { tag: string }) => attainment.tag);

  if (attainmentTags.length === 0) {
    throw new ApiError(
      `no attainments found for assessment model with ID ${assessmentModel.id}, `
        + 'add attainments to the assessment model to generate a template',
      HttpCode.NotFound
    );
  }

  const template: Array<Array<string>> = [
    ['StudentNo', ...attainmentTags]
  ];

  stringify(
    template,
    {
      delimiter: ','
    },
    (_err: unknown, data: string) => {
      res
        .status(HttpCode.Ok)
        .setHeader('Content-Type', 'text/csv')
        .attachment(`course_${course.courseCode}_grading_template.csv`)
        .send(data);
      return;
    }
  );
}

/**
 * Parse and extract attainment IDs from the CSV file header.
 * Correct format: "StudentNumber,exam,exercise,project,..."
 * @param {Array<string>} header - Header part of the CSV file.
 * @param {number} assessmentModelId - ID of the assessment model grades are
 * being added to.
 * @returns {Promise<Array<number>>} - Array containing the IDs of attainments.
 * @throws {ApiError} - If first column not "StudentNumber" (case-insensitive)
 * header array is empty or any of the attainment tags malformed or missing.
 */
export async function parseHeaderFromCsv(
  header: Array<string>, assessmentModelId: number
): Promise<Array<number>> {
  const errors: Array<string> = [];

  // Remove first input "StudentNumber". Avoid using shift(), which will have
  // side-effects outside this function.
  const attainmentTags: Array<string> = header.slice(1);

  if (attainmentTags.length === 0) {
    throw new ApiError(
      'No attainments found from the header, please upload valid CSV.',
      HttpCode.BadRequest
    );
  }

  interface IdAndTag {
    id: number,
    tag: string
  }

  const attainments: Array<IdAndTag> = await Attainment.findAll({
    attributes: ['id', 'tag'],
    where: {
      [Op.and]: [
        {
          assessmentModelId: assessmentModelId
        },
        {
          tag: {
            [Op.in]: attainmentTags
          }
        }
      ]
    }
  });

  if (attainmentTags.length > attainments.length) {
    for (const attainmentTag of attainmentTags) {
      if (!attainments.find((attainment: IdAndTag) => attainment.tag === attainmentTag)) {
        errors.push(
          'Header attainment data parsing failed at column '
            + `${attainmentTags.indexOf(attainmentTag) + 2}. `
            + `Could not find an attainment with tag ${attainmentTag} in `
            + `assessment model with ID ${assessmentModelId}.`
        );
      }
    }
  }

  const attainmentIds: Array<number> = attainments.map((attainment: IdAndTag) => {
    return attainment.id;
  });

  // If any column parsing fails, throw error with invalid column info.
  if (errors.length > 0) {
    throw new ApiError(errors, HttpCode.BadRequest);
  }
  return attainmentIds;
}

/**
 * Parses student grading data from a CSV file and creates an array of Student objects.
 * @param {Array<Array<string>>} studentGradingData - Body part of the CSV file.
 * @param {Array<number>} attainmentIds - Array of attainment ID corresponding to each grade column.
 * @returns {Array<Student>} - Array of Student objects containing their student number and
 * an array of their grades.
 * @throws {ApiError} - If there is an error in the CSV file (e.g. incorrect data type in a cell).
 * Collects all errors found to an array, does not throw error immediately on first incorrect value.
*/
export function parseGradesFromCsv(
  studentGradingData: Array<Array<string>>, attainmentIds: Array<number>
): Array<StudentGrades> {
  const students: Array<StudentGrades> = [];
  const errors: Array<string> = [];

  /**
   * currentRow and currentColumn are user facing row and column numbers of the
   * uploaded CSV file. They are the index of the row and column plus 1,
   * so the first row and column in the CSV file will have the index 0 but the
   * number 1. See an example of row and column numbers below.
   *
   *        | column 1      | column 2 | column 3 |
   *  ---------------------------------------------
   *  row 1:| StudentNumber | exercise | exam     |
   *  row 2:| 812472        | 12       | 32       |
   *  row 3:| 545761        | 0        | 15       |
   *  ...
   *  row n:| ...
   *
   * currentRow is incremented after a row has been parsed, currentColumn is
   * incremented after a column of a row has been parsed and is reset to 2
   * when the current row has been fully parsed.
   *
   * Row and column 1 are handled separately.
   */
  let currentRow: number = 2;
  let currentColumn: number = 2;

  for (const row of studentGradingData) {
    // TODO: validate with regex that valid student number?
    const studentNumber: string = row[0];
    const gradingData: Array<string> = row.slice(1);

    const student: StudentGrades = {
      studentNumber,
      grades: [],
    };

    for (let i: number = 0; i < attainmentIds.length; i++) {

      if (isNaN(Number(gradingData[i]))) {
        errors.push(
          `CSV file row ${currentRow} column ${currentColumn}` +
          ` expected number, received "${gradingData[i]}"`
        );
      } else {
        const grade: AttainmentGradeData = {
          attainmentId: attainmentIds[i],
          grade: parseInt(gradingData[i], 10),
          manual: true,
          status: Status.Pass // TODO: Allow specification?
        };
        student.grades.push(grade);
      }
      ++currentColumn;
    }
    // Reset column number to 2 for parsing the next row.
    currentColumn = 2;
    ++currentRow;
    students.push(student);
  }

  // If any row parsing fails, throw error with invalid row info.
  if (errors.length > 0) {
    throw new ApiError(errors, HttpCode.BadRequest);
  }
  return students;
}

/**
 * Asynchronously adds grades from a CSV file to the database.
 * @param {Request} req - The HTTP request containing the CSV file.
 * @param {Response} res - The HTTP response to be sent to the client.
 * @param {NextFunction} next - The next middleware function to be executed in the pipeline.
 * @returns {Promise<void>} - A Promise that resolves when the function has completed its execution.
 * @throws {ApiError} - If CSV file loading fails, parsing the header or body of the CSV fails, or
 * the CSV file contains attainments which don't belong to the specified course or course instance.
 */
export async function addGrades(req: Request, res: Response, next: NextFunction): Promise<void> {
  /** TODO: Check grading points are not higher than max points of the attainment. */

  const grader: JwtClaims = req.user as JwtClaims;

  // Validation path parameters.
  const [course, assessmentModel]: [Course, AssessmentModel] =
    await validateAssessmentModelPath(
      req.params.courseId, req.params.assessmentModelId
    );

  await isTeacherInChargeOrAdmin(grader, course.id, HttpCode.Forbidden);

  if (!req?.file) {
    throw new ApiError(
      'CSV file not found in the request. To upload CSV file, set input field name as "csv_data"',
      HttpCode.BadRequest
    );
  }

  // Convert CSV to string for the parser.
  const data: string = req.file.buffer.toString();

  // Array for collecting CSV row data.
  const studentGradingData: Array<Array<string>> = [];

  // TODO: should user be allowed to define delimiter in the request.
  const parser: Parser = parse({
    delimiter: ','
  });

  parser
    .on('readable', function (): void {
      let row: Array<string>;
      while ((row = parser.read()) !== null) {
        studentGradingData.push(row);
      }
    })
    .on('error', next) // Stream causes uncaught exception, pass error manually to the errorHandler.
    .on('end', async (): Promise<void> => {
      try {
        // Header having colum information, e.g., "StudentNumber,exam,exercise,project,..."
        const header: Array<string> = studentGradingData.shift() as Array<string>;

        // Parse header and grades separately. Always first parse header before
        // parsing the grades as the grade parser needs the attainment id array.
        const attainmentIds: Array<number> = await parseHeaderFromCsv(
          header, assessmentModel.id
        );

        let parsedStudentData: Array<StudentGrades> = parseGradesFromCsv(
          studentGradingData, attainmentIds
        );

        // Check all users (students) exists in db, create new users if needed.
        const studentNumbers: Array<string> = parsedStudentData.map(
          (student: StudentGrades) => student.studentNumber
        );

        let students: Array<User> = await User.findAll({
          attributes: ['id', 'studentNumber'],
          where: {
            studentNumber: {
              [Op.in]: studentNumbers
            }
          }
        });

        const foundStudents: Array<string> = students.map(
          (student: User) => student.studentNumber
        );
        const nonExistingStudents: Array<string> = studentNumbers.filter(
          (id: string) => !foundStudents.includes(id)
        );

        await sequelize.transaction(async (t: Transaction) => {
          // Create new users (students) if any found from the CSV.
          if (nonExistingStudents.length > 0) {
            const newUsers: Array<User> = await User.bulkCreate(
              nonExistingStudents.map((studentNumber: string) => {
                return {
                  studentNumber: studentNumber
                };
              }), { transaction: t }
            );
            students = students.concat(newUsers);
          }
        });

        // At this point all students confirmed to exist in the database.

        // Add users' database IDs to parsedStudentData based on student number.
        parsedStudentData = parsedStudentData.map(
          (student: StudentGrades): StudentGrades => {
            const matchingUser: User = students.find(
              (user: User) => user.dataValues.studentNumber === student.studentNumber
            ) as User;

            return {
              ...student,
              id: matchingUser.id
            };
          });

        // Use studentsWithId to update attainments by flatmapping each
        // students grades into a one array of all the grades.
        const preparedBulkCreate: Array<AttainmentGradeData> = parsedStudentData.flatMap(
          (student: StudentGrades): Array<AttainmentGradeData> => {
            const studentGradingData: Array<AttainmentGradeData> = student.grades.map(
              (grade: AttainmentGradeData): AttainmentGradeData => {
                return {
                  userId: student.id as number,
                  graderId: grader.id,
                  ...grade
                };
              });
            return studentGradingData;
          });

        // TODO: Optimize if datasets are big.
        await AttainmentGrade.bulkCreate(
          preparedBulkCreate, { updateOnDuplicate: ['grade', 'graderId'] }
        );

        // After this point all the students' attainment grades have been created or
        // updated in the database.

        res.status(HttpCode.Ok).json({
          success: true,
          data: {}
        });
        return;
      } catch (err: unknown) {
        next(err);
      }
    });

  // Write stringified CSV data to the csv-parser's stream.
  parser.write(data);

  // Close the readable stream once data reading finished.
  parser.end();
}

export async function calculateGrades(
  req: Request,
  res: Response
): Promise<void> {
  const requestSchema: yup.AnyObjectSchema = yup.object().shape({
    studentNumbers: yup.array().of(yup.string()).required()
  });

  await requestSchema.validate(req.body, { abortEarly: false });

  const [course, assessmentModel]: [Course, AssessmentModel] =
    await validateAssessmentModelPath(
      req.params.courseId, req.params.assessmentModelId
    );

  const grader: JwtClaims = req.user as JwtClaims;

  await isTeacherInChargeOrAdmin(grader, course.id, HttpCode.Forbidden);

  /*
   * First ensure that all students to be included in the calculation exist in
   * the database.
   */
  const studentNumbers: Array<string> = req.body.studentNumbers;
  await studentNumbersExist(studentNumbers);

  /*
   * Get all the attainments in this assessment model.
   */

  const attainments: Array<Attainment> = await Attainment.findAll({
    raw: true,
    where: {
      assessmentModelId: assessmentModel.id
    }
  });

  /*
   * Then we need to find the formulas used to calculate the grade of each
   * attainment.
   *
   * For each attainment, we will construct a formula node object containing:
   *   - The formula implementation storing the actual formula function as well
   *     as the Yup schema for validating its parameters.
   *   - The formula nodes of the subattainments of this attainment.
   *   - The formula parameters needed for calculating the grade of this
   *     attainment's parent attainment.
   */

  /*
   * Stores the formula nodes of each attainment.
   * Attainment ID -> Formula node of the given attainment.
   */
  const formulaNodesByAttainmentId: Map<number, FormulaNode> = new Map();

  /*
   * First find the formula implementation and formula parameters for the parent
   * attainment's formula.
   */
  for (const attainment of attainments) {
    const formula: Formula = attainment.formula;

    formulaNodesByAttainmentId.set(attainment.id, {
      formulaImplementation: getFormulaImplementation(formula as Formula),
      subFormulaNodes: [],
      formulaParams: attainment.formulaParams,
      attainmentId: attainment.id,
      attainmentTag: attainment.tag
    });
  }

  /*
   * Then we will find the formula nodes of each attainment's subattainments.
   * This will construct a tree structure, and a reference to the root of this
   * tree is stored in the rootFormulaNode variable.
   */
  let rootFormulaNode: FormulaNode | null = null;

  /*
   * Local utility function to get a formula node from formulaNodesByAttainmentId
   * as type FormulaNode, or throw an error if the formula node is undefined.
   */
  function getFormulaNode(attainmentId: number): FormulaNode {
    const formulaNode: FormulaNode | undefined = formulaNodesByAttainmentId.get(attainmentId);

    if (!formulaNode) {
      throw new ApiError(
        `found undefined formula node for attainment with ID ${attainmentId}`,
        HttpCode.InternalServerError
      );
    }

    return formulaNode;
  }

  for (const attainment of attainments) {
    const formulaNode: FormulaNode = getFormulaNode(attainment.id);

    /*
     * Check whether this attainment is the root attainment. The root attainment
     * has no parent.
     */
    if (attainment.parentId === null) {
      /*
       * This attainment is the root attainment. Store a reference to its formula
       * node in the rootFormulaNode variable.
       */

      // There should only be one root attainment.
      if (rootFormulaNode) {
        throw new ApiError(
          'duplicate root attainment',
          HttpCode.InternalServerError
        );
      }

      rootFormulaNode = formulaNode;
    } else {
      /*
       * This attainment is not the root attainment. So we will get its parent
       * attainment's formula node and add this attainment's formula node to
       * the parent's list of sub formula nodes.
       */

      const parentFormulaNode: FormulaNode = getFormulaNode(attainment.parentId);
      parentFormulaNode.subFormulaNodes.push(formulaNode);
    }
  }

  /*
   * If rootFormulaNode is still null, then no root attainment was found. This
   * is a conflict, and we are unable to calculate the grades of this course
   * instance.
   */
  if (!rootFormulaNode) {
    throw new ApiError(
      'no root attainment found for this assessment model; maybe there is a cycle',
      HttpCode.Conflict
    );
  }

  /*
   * Now we know which formula to use to calculate the grade of each attainment
   * as well as their parameters.
   *
   * Next we need to find the grades already manually specified by a teacher to
   * use as a basis to calculate grades.
   */

  /*
   * Stores the grades of each student for each attainment which were manually
   * specified by a teacher.
   */
  const unorganizedPresetGrades: Array<AttainmentGrade> = await AttainmentGrade.findAll({
    include: [
      {
        model: Attainment,
        required: true,
        attributes: [],
        where: {
          assessmentModelId: assessmentModel.id
        },
      },
      {
        model: User,
        required: true,
        attributes: [],
        where: {
          studentNumber: {
            [Op.in]: studentNumbers
          }
        }
      }
    ],
    attributes: ['grade', 'attainmentId', 'userId'],
  });

  /*
   * Next we'll organize the preset grades by user ID.
   */

  /*
   * Store the preset grades of all attainments per student. Stores all the
   * same information as unorganizedPresetGrades.
   * User ID -> Formula node -> Preset grade.
   */
  const organizedPresetGrades: Map<number, Map<FormulaNode, number>> = new Map();

  for (const presetGrade of unorganizedPresetGrades) {
    let userPresetGrades: Map<FormulaNode, number> | undefined =
      organizedPresetGrades.get(presetGrade.userId);

    if (!userPresetGrades) {
      userPresetGrades = new Map();
      organizedPresetGrades.set(presetGrade.userId, userPresetGrades);
    }

    userPresetGrades.set(
      getFormulaNode(presetGrade.attainmentId),
      presetGrade.grade
    );
  }

  /*
   * Finally we're ready to calculate the grades of each student starting from
   * the root attainment.
   */

  const calculatedGrades: Array<AttainmentGradeData> = [];

  /*
   * Recursively calculates the grade for a particular attainment by its formula
   * node.
   */
  function calculateFormulaNode(
    userId: number,
    formulaNode: FormulaNode,
    presetGrades: Map<FormulaNode, number>
  ): CalculationResult {
    /*
     * If a teacher has manually specified a grade for this attainment,
     * the manually specified grade will be used.
     *
     * A grade has to be manually specified when using the 'Manual' formula
     * and a grade may be manually specified for overriding grade calculation
     * functions in special cases.
     */
    const presetGrade: number | undefined = presetGrades.get(formulaNode);
    if (presetGrade) {
      return {
        attainmentTag: formulaNode.attainmentTag,
        status: Status.Pass,
        grade: presetGrade
      };
    }

    /*
     * A teacher has not manually specified a grade for this attainment, therefore
     * the grade will be calculated based on the given formula and the grades
     * from this attainment's subattainments.
     */

    // Inputs for the formula of this attainment.
    const subGrades: Array<CalculationResult> = [];

    // First, recursively calculate the grades the subattainments.
    for (const subFormulaNode of formulaNode.subFormulaNodes) {
      subGrades.push(calculateFormulaNode(userId, subFormulaNode, presetGrades));
    }

    // Then, calculate the grade of this attainment using the formula specified
    // for this attainment and the grades of the subattainments.
    const calculated: CalculationResult =
      formulaNode.formulaImplementation.formulaFunction(
        formulaNode.attainmentTag, formulaNode.formulaParams, subGrades
      );

    calculatedGrades.push(
      {
        userId: userId,
        attainmentId: formulaNode.attainmentId,
        graderId: grader.id,
        grade: calculated.grade,
        status: calculated.status,
        manual: false
      }
    );

    return calculated;
  }

  for (const [userId, presetGrades] of organizedPresetGrades) {
    calculateFormulaNode(userId, rootFormulaNode, presetGrades);
  }

  await sequelize.transaction(async (transaction: Transaction) => {
    await AttainmentGrade.bulkCreate(calculatedGrades,
      {
        updateOnDuplicate: ['grade', 'graderId', 'status'],
        transaction
      }
    );
  });

  res.status(HttpCode.Ok).json({
    success: true,
    data: {}
  });
}

/**
 * The final grade for a student in a form returned by a database query.
 */
interface FinalGradeRaw extends AttainmentGrade {
  Attainment: {
    AssessmentModel: {
      Course: {
        maxCredits: number
      }
    }
  },
  User: {
    studentNumber: string
  }
}

async function getFinalGradesFor(
  assessmentModelId: number,
  studentNumbers: Array<string>
): Promise<Array<FinalGradeRaw>> {
  const finalGrades: Array<FinalGradeRaw> = await AttainmentGrade.findAll({
    attributes: ['grade'],
    include: [
      {
        model: Attainment,
        where: {
          assessmentModelId: assessmentModelId,
          parentId: null
        },
        include: [
          {
            model: AssessmentModel,
            include: [
              {
                model: Course,
                attributes: ['maxCredits']
              }
            ]
          }
        ]
      },
      {
        model: User,
        attributes: ['studentNumber'],
        where: {
          studentNumber: {
            [Op.in]: studentNumbers
          }
        }
      }
    ]
  }) as Array<FinalGradeRaw>;

  if (finalGrades.length === 0) {
    throw new ApiError(
      'no grades found, make sure grades have been calculated before requesting course results',
      HttpCode.NotFound
    );
  }

  return finalGrades;
}

/**
 * Get grading data formatted to Sisu compatible format for exporting grades to Sisu.
 * Documentation and requirements for Sisu CSV file structure available at
 * https://wiki.aalto.fi/display/SISEN/Assessment+of+implementations
 * @param {Request} req - The HTTP request.
 * @param {Response} res - The HTTP response containing the CSV file.
 * @returns {Promise<void>} - A Promise that resolves when the function has completed its execution.
 * @throws {ApiError} - If course and/or course instance not found, instance does not belong to
 * the course, or no course results found/calculated before calling the endpoint.
*/
export async function getSisuFormattedGradingCSV(req: Request, res: Response): Promise<void> {
  const urlParams: yup.AnyObjectSchema = yup.object({
    assessmentDate: yup
      .date()
      .notRequired(),
    completionLanguage: yup
      .string()
      .transform((value: string, originalValue: string) => {
        return originalValue ? originalValue.toLowerCase() : value;
      })
      // All Sisu accepted language codes.
      .oneOf(['fi', 'sv', 'en', 'es', 'ja', 'zh', 'pt', 'fr', 'de', 'ru'])
      .notRequired(),
    studentNumbers: yup
      .array()
      .json()
      .of(yup.string())
      .notRequired()
  });

  const { assessmentDate, completionLanguage, studentNumbers }: {
    assessmentDate: Date | undefined,
    completionLanguage: string | undefined,
    studentNumbers: Array<string> | undefined
  } = await urlParams.validate(req.query, { abortEarly: false });

  const [course, assessmentModel]: [Course, AssessmentModel] =
    await validateAssessmentModelPath(
      req.params.courseId, req.params.assessmentModelId
    );

  await isTeacherInChargeOrAdmin(req.user as JwtClaims, course.id, HttpCode.Forbidden);

  if (studentNumbers)
    studentNumbersExist(studentNumbers);

  /**
   * TODO:
   * - only one grade per user per instance is allowed,
   *   what if grades are recalculated, should we keep track of old grades?
   */

  const finalGrades: Array<FinalGradeRaw> = await getFinalGradesFor(
    assessmentModel.id, studentNumbers ?? []
  );

  const courseResults: Array<{
    studentNumber: string,
    grade: string,
    credits: number,
    assessmentDate: string,
    completionLanguage: string,
    comment: string
  }> = finalGrades.map(
    (finalGrade: FinalGradeRaw) => {
      return {
        studentNumber: finalGrade.User.studentNumber,
        grade: String(finalGrade.grade),
        credits: finalGrade.Attainment.AssessmentModel.Course.maxCredits,
        // Assesment date must be in form dd.mm.yyyy.
        assessmentDate: (
          assessmentDate ? new Date(assessmentDate) : new Date(Date.now())
        ).toLocaleDateString('fi-FI'),
        completionLanguage: completionLanguage ?? 'en',
        // Comment column is required, but can be empty.
        comment: ''
      };
    }
  );

  stringify(
    courseResults,
    {
      header: true,
      delimiter: ',' // NOTE, accepted delimiters in Sisu are semicolon ; and comma ,
    },
    (_err: unknown, data: string) => {
      res
        .status(HttpCode.Ok)
        .setHeader('Content-Type', 'text/csv')
        .attachment(
          `final_grades_course_${course.courseCode}_${(new Date()).toLocaleDateString('fi-FI')}.csv`
        )
        .send(data);
      return;
    });
}

/**
 * Get course instance final grading data in JSON format.
 * @param {Request} req - The HTTP request.
 * @param {Response} res - The HTTP response containing the CSV file.
 * @returns {Promise<void>} - A Promise that resolves when the function has completed its execution.
 * @throws {ApiError} - If course and/or course instance not found, instance does not belong to
 * the course, or no course results found/calculated before calling the endpoint.
*/
export async function getFinalGrades(req: Request, res: Response): Promise<void> {
  const urlParams: yup.AnyObjectSchema = yup.object({
    studentNumbers: yup
      .array()
      .json()
      .of(yup.string())
      .notRequired()
  });

  const { studentNumbers }: {
    studentNumbers?: Array<string>
  } = await urlParams.validate(req.query, { abortEarly: false });

  const [course, assessmentModel]: [Course, AssessmentModel] =
    await validateAssessmentModelPath(
      req.params.courseId, req.params.assessmentModelId
    );

  await isTeacherInChargeOrAdmin(req.user as JwtClaims, course.id, HttpCode.Forbidden);

  if (studentNumbers)
    studentNumbersExist(studentNumbers);

  const finalGrades: Array<{
    studentNumber: string,
    grade: string,
    credits: number
  }> = (await getFinalGradesFor(
    assessmentModel.id, studentNumbers ?? []
  )).map(
    (finalGrade: FinalGradeRaw) => {
      return {
        studentNumber: finalGrade.User.studentNumber,
        grade: String(finalGrade.grade),
        credits: finalGrade.Attainment.AssessmentModel.Course.maxCredits
      };
    }
  );

  res.status(HttpCode.Ok).json({
    success: true,
    data: {
      finalGrades
    }
  });
}<|MERGE_RESOLUTION|>--- conflicted
+++ resolved
@@ -22,12 +22,9 @@
 import { JwtClaims } from '../types/general';
 import { StudentGrades } from '../types/grades';
 import { HttpCode } from '../types/httpCode';
-<<<<<<< HEAD
 import { validateAssessmentModelPath } from './utils/assessmentModel';
-=======
-import { validateCourseAndAssessmentModel } from './utils/assessmentModel';
 import { isTeacherInChargeOrAdmin } from './utils/user';
->>>>>>> 8db8e081
+
 
 async function studentNumbersExist(studentNumbers: Array<string>): Promise<void> {
   const foundStudentNumbers: Array<string> = (await User.findAll({
