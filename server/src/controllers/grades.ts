// SPDX-FileCopyrightText: 2023 The Aalto Grades Developers
//
// SPDX-License-Identifier: MIT

import {
  AttainmentGradeData, EditGrade, FinalGrade, Formula, GradeOption, HttpCode, Status
} from 'aalto-grades-common/types';
import { parse, Parser } from 'csv-parse';
import { stringify } from 'csv-stringify';
import { NextFunction, Request, Response } from 'express';
import { Includeable, Op, QueryTypes, Transaction } from 'sequelize';
import * as yup from 'yup';

import { sequelize } from '../database';
import AssessmentModel from '../database/models/assessmentModel';
import Attainment from '../database/models/attainment';
import AttainmentGrade from '../database/models/attainmentGrade';
import Course from '../database/models/course';
import CourseInstance from '../database/models/courseInstance';
import { toDateOnlyString } from './utils/date';
import User from '../database/models/user';

import { getFormulaImplementation } from '../formulas';
import {
  ApiError, AttainmentGradeModelData, CalculationResult, FormulaNode,
  JwtClaims, StudentGrades, idSchema
} from '../types';
import { validateAssessmentModelPath } from './utils/assessmentModel';
import { findAttainmentGradeById } from './utils/attainment';
import { findUserById, isTeacherInChargeOrAdmin } from './utils/user';

async function studentNumbersExist(studentNumbers: Array<string>): Promise<void> {
  const foundStudentNumbers: Array<string> = (await User.findAll({
    attributes: ['studentNumber'],
    where: {
      studentNumber: {
        [Op.in]: studentNumbers
      }
    }
  })).map((student: User) => student.studentNumber);

  if (foundStudentNumbers.length !== studentNumbers.length) {
    const errors: Array<string> = [];

    for (const studentNumber of studentNumbers) {
      if (!foundStudentNumbers.includes(studentNumber)) {
        errors.push(`user with student number ${studentNumber} not found`);
      }
    }

    throw new ApiError(errors, HttpCode.UnprocessableEntity);
  }
}

export async function getCsvTemplate(req: Request, res: Response): Promise<void> {
  const [course, assessmentModel]: [Course, AssessmentModel] =
    await validateAssessmentModelPath(
      req.params.courseId, req.params.assessmentModelId
    );

  await isTeacherInChargeOrAdmin(req.user as JwtClaims, course.id, HttpCode.Forbidden);

  const attainmentNames: Array<string> = (await Attainment.findAll({
    attributes: ['name'],
    where: {
      assessmentModelId: assessmentModel.id
    }
  })).map((attainment: { name: string }) => attainment.name);

  if (attainmentNames.length === 0) {
    throw new ApiError(
      `no attainments found for assessment model with ID ${assessmentModel.id}, `
      + 'add attainments to the assessment model to generate a template',
      HttpCode.NotFound
    );
  }

  const template: Array<Array<string>> = [
    ['StudentNumber', ...attainmentNames]
  ];

  stringify(
    template,
    {
      delimiter: ','
    },
    (_err: unknown, data: string) => {
      res
        .status(HttpCode.Ok)
        .setHeader('Content-Type', 'text/csv')
        .attachment(`course_${course.courseCode}_grading_template.csv`)
        .send(data);
      return;
    }
  );
}

/**
 * The final grade for a student in a form returned by a database query.
 */
interface FinalGradeRaw extends AttainmentGrade {
  Attainment: {
    AssessmentModel: {
      Course: {
        maxCredits: number
      }
    }
  },
  User: {
    id: number,
    studentNumber: string
  },
  grader: User
}

async function getFinalGradesFor(
  assessmentModelId: number,
  studentNumbers: Array<string>,
  skipErrorOnEmpty: boolean = false
): Promise<Array<FinalGradeRaw>> {

  // Prepare base query options for User.
  const userQueryOptions: Includeable = {
    model: User,
    attributes: ['id', 'studentNumber']
  };

  // Conditionally add a where clause if student numbers are included in the
  // function call
  if (studentNumbers.length !== 0) {
    userQueryOptions.where = {
      studentNumber: {
        [Op.in]: studentNumbers
      }
    };
  }

  const finalGrades: Array<FinalGradeRaw> = await AttainmentGrade.findAll({
    include: [
      {
        model: Attainment,
        where: {
          assessmentModelId: assessmentModelId,
          parentId: null
        },
        include: [
          {
            model: AssessmentModel,
            include: [
              {
                model: Course,
                attributes: ['maxCredits']
              }
            ]
          }
        ]
      },
      {
        model: User,
        required: true,
        as: 'grader',
        attributes: ['id', 'name']
      },
      userQueryOptions
    ],
    order: [
      ['id', 'ASC']
    ]
  }) as Array<FinalGradeRaw>;

  if (finalGrades.length === 0 && !skipErrorOnEmpty) {
    throw new ApiError(
      'no grades found, make sure grades have been ' +
      'uploaded/calculated before requesting course results',
      HttpCode.NotFound
    );
  }

  return finalGrades;
}

interface InstanceWithUsers extends CourseInstance {
  Users: Array<User>
}

async function filterByInstanceAndStudentNumber(
  instanceId: number,
  studentNumbersFiltered: Array<string> | undefined
): Promise<Array<string> | undefined> {
  const studentsFromInstance: InstanceWithUsers | null = await CourseInstance.findOne({
    attributes: ['id'],
    where: {
      id: instanceId
    },
    include: [
      {
        model: User,
        attributes: ['studentNumber']
      }
    ]
  }) as InstanceWithUsers;

  if (studentsFromInstance) {
    const studentNumbersFromInstance: Array<string> =
      studentsFromInstance.Users.map((user: User) => user.studentNumber);

    if (studentNumbersFiltered) {
      // Intersection of both student numbers from query params and on the course instance.
      return studentNumbersFiltered.filter(
        (value: string) => studentNumbersFromInstance.includes(value)
      );
    } else {
      // Only student numbers from instance.
      return studentNumbersFromInstance;
    }
  }

  return studentNumbersFiltered;
}

/**
 * Get grading data formatted to Sisu compatible format for exporting grades to Sisu.
 * Documentation and requirements for Sisu CSV file structure available at
 * https://wiki.aalto.fi/display/SISEN/Assessment+of+implementations
 * @param {Request} req - The HTTP request.
 * @param {Response} res - The HTTP response containing the CSV file.
 * @returns {Promise<void>} - A Promise that resolves when the function has completed its execution.
 * @throws {ApiError} - If course and/or course instance not found, instance does not belong to
 * the course, or no course results found/calculated before calling the endpoint.
*/
export async function getSisuFormattedGradingCSV(req: Request, res: Response): Promise<void> {
  const urlParams: yup.AnyObjectSchema = yup.object({
    assessmentDate: yup
      .date()
      .notRequired(),
    completionLanguage: yup
      .string()
      .transform((value: string, originalValue: string) => {
        return originalValue ? originalValue.toUpperCase() : value.toUpperCase();
      })
      // All Sisu accepted language codes.
      .oneOf(['FI', 'SV', 'EN', 'ES', 'JA', 'ZH', 'PT', 'FR', 'DE', 'RU'])
      .notRequired(),
    studentNumbers: yup
      .array()
      .json()
      .of(yup.string())
      .notRequired(),
    instanceId: yup
      .number()
      .min(1)
      .notRequired()
  });

  const { assessmentDate, completionLanguage, studentNumbers, instanceId }: {
    assessmentDate?: Date,
    completionLanguage?: string,
    studentNumbers?: Array<string>,
    instanceId?: number
  } = await urlParams.validate(req.query, { abortEarly: false });

  const sisuExportDate: Date = new Date;

  const [course, assessmentModel]: [Course, AssessmentModel] =
    await validateAssessmentModelPath(
      req.params.courseId, req.params.assessmentModelId
    );

  await isTeacherInChargeOrAdmin(req.user as JwtClaims, course.id, HttpCode.Forbidden);

  // Include students from a particular instance if an ID is provided.
  const studentNumbersFiltered: Array<string> | undefined =
    instanceId
      ? await filterByInstanceAndStudentNumber(instanceId, studentNumbers)
      : studentNumbers;

  if (studentNumbersFiltered)
    studentNumbersExist(studentNumbersFiltered);

  /**
   * TODO:
   * - only one grade per user per instance is allowed
   */

  const finalGrades: Array<FinalGradeRaw> = await getFinalGradesFor(
    assessmentModel.id, studentNumbersFiltered ?? []
  );

  interface SisuCsvFormat {
    studentNumber: string,
    grade: string,
    credits: number,
    assessmentDate: string,
    completionLanguage: string,
    comment: string
  }

  interface MarkSisuExport {
    id: number,
    userId: number
  }

  const courseResults: Array<SisuCsvFormat> = [];
  const exportedToSisu: Array<MarkSisuExport> = [];

  for (const finalGrade of finalGrades) {
    const existingResult: SisuCsvFormat | undefined = courseResults.find(
      (value: SisuCsvFormat) => value.studentNumber === finalGrade.User.studentNumber
    );

    if (existingResult) {
      if (finalGrade.grade > Number(existingResult.grade)) {
        existingResult.grade = String(finalGrade.grade);

        // There can be multiple grades, make sure only the exported grade is marked with timestamp.
        const userData: MarkSisuExport | undefined = exportedToSisu.find(
          (value: MarkSisuExport) => value.userId === finalGrade.User.id
        );

        if (userData) {
          userData.id = finalGrade.id;
        }
      }
    } else {
      exportedToSisu.push({
        id: finalGrade.id,
        userId: finalGrade.userId
      });
      courseResults.push({
        studentNumber: finalGrade.User.studentNumber,
        grade: String(finalGrade.grade),
        credits: finalGrade.Attainment.AssessmentModel.Course.maxCredits,
        // Assesment date must be in form dd.mm.yyyy.
        assessmentDate: (
          assessmentDate ? new Date(assessmentDate) : new Date(Date.now())
        ).toLocaleDateString('fi-FI'),
        completionLanguage: completionLanguage ?
          completionLanguage.toLowerCase() : course.languageOfInstruction.toLowerCase(),
        // Comment column is required, but can be empty.
        comment: finalGrade.comment
      });
    }
  }

  await AttainmentGrade.update({ sisuExportDate }, {
    where: {
      id: {
        [Op.or]: exportedToSisu.map((value: MarkSisuExport) => value.id)
      }
    }
  });

  stringify(
    courseResults,
    {
      header: true,
      delimiter: ',' // NOTE, accepted delimiters in Sisu are semicolon ; and comma ,
    },
    (_err: unknown, data: string) => {
      res
        .status(HttpCode.Ok)
        .setHeader('Content-Type', 'text/csv')
        .attachment(
          `final_grades_course_${course.courseCode}_${(new Date()).toLocaleDateString('fi-FI')}.csv`
        )
        .send(data);
      return;
    });
}

/**
 * Get course instance final grading data in JSON format.
 * @param {Request} req - The HTTP request.
 * @param {Response} res - The HTTP response containing the CSV file.
 * @returns {Promise<void>} - A Promise that resolves when the function has completed its execution.
 * @throws {ApiError} - If course and/or course instance not found, instance does not belong to
 * the course, or no course results found/calculated before calling the endpoint.
*/
export async function getFinalGrades(req: Request, res: Response): Promise<void> {
  const urlParams: yup.AnyObjectSchema = yup.object({
    studentNumbers: yup
      .array()
      .json()
      .of(yup.string())
      .notRequired(),
    instanceId: yup
      .number()
      .min(1)
      .notRequired()
  });

  const { studentNumbers, instanceId }: {
    studentNumbers?: Array<string>,
    instanceId?: number
  } = await urlParams.validate(req.query, { abortEarly: false });

  const [course, assessmentModel]: [Course, AssessmentModel] =
    await validateAssessmentModelPath(
      req.params.courseId, req.params.assessmentModelId
    );

  await isTeacherInChargeOrAdmin(req.user as JwtClaims, course.id, HttpCode.Forbidden);

  interface IdAndStudentNumber {
    userId: number,
    studentNumber: string
  }

  // Raw query to enable distinct selection of students who have at least one
  // grade for any attainment in an assessment model.
  let students: Array<IdAndStudentNumber> =
    (await sequelize.query(
      `SELECT DISTINCT "user".id AS id, student_number
       FROM attainment_grade
       INNER JOIN attainment ON attainment.id = attainment_grade.attainment_id
       INNER JOIN "user" ON "user".id = attainment_grade.user_id
       WHERE attainment.assessment_model_id = :assessmentModelId`,
      {
        replacements: { assessmentModelId: assessmentModel.id },
        type: QueryTypes.SELECT
      }
      // eslint-disable-next-line @typescript-eslint/no-explicit-any
    )).map((value: any) => {
      return {
        userId: value.id,
        studentNumber: value.student_number
      };
    });

  // Include students from a particular instance if an ID provided.
  const filter: Array<string> | undefined =
    instanceId
      ? await filterByInstanceAndStudentNumber(instanceId, studentNumbers)
      : studentNumbers;

  if (filter) {
    await studentNumbersExist(filter);

    students = students.filter(
      (student: IdAndStudentNumber) => {
        return (filter as Array<string>).includes(student.studentNumber);
      }
    );
  }

  const finalGrades: Array<FinalGrade> = [];

  const rawFinalGrades: Array<FinalGradeRaw> = await getFinalGradesFor(
    assessmentModel.id,
    students.map((student: IdAndStudentNumber) => student.studentNumber),
    students.length > 0
  );

  for (const student of students) {
    finalGrades.push({
      userId: student.userId,
      studentNumber: student.studentNumber,
      credits: course.maxCredits,
      grades: rawFinalGrades
        .filter((grade: FinalGradeRaw) => grade.User.id === student.userId)
        .map((grade: FinalGradeRaw): GradeOption => {
          return {
            gradeId: grade.id,
            grader: {
              id: grade.grader.id,
              name: grade.grader.name
            },
            grade: grade.grade,
            status: grade.status as Status,
            manual: grade.manual,
<<<<<<< HEAD
            date: grade.date,
            comment: grade.comment ?? '',
            exportedToSisu: grade.sisuExportDate
=======
            date: toDateOnlyString(grade.date),
            comment: grade.comment ?? ''
>>>>>>> c08a9603
          };
        })
    });
  }

  res.status(HttpCode.Ok).json({
    data: finalGrades
  });
}

export async function getGradeTreeOfUser(req: Request, res: Response): Promise<void> {

  const userId: number =
    (await idSchema.validate({ id: req.params.userId }, { abortEarly: false })).id;

  const [course, assessmentModel]: [Course, AssessmentModel] =
    await validateAssessmentModelPath(
      req.params.courseId, req.params.assessmentModelId
    );

  await isTeacherInChargeOrAdmin(req.user as JwtClaims, course.id, HttpCode.Forbidden);
  await findUserById(userId, HttpCode.NotFound);

  interface AttainmentWithUserGrade extends Attainment {
    AttainmentGrades: Array<AttainmentGrade>
  }

  const userGrades: Array<AttainmentWithUserGrade> = await Attainment.findAll({
    where: {
      assessmentModelId: assessmentModel.id
    },
    include: [{
      model: AttainmentGrade,
      required: false,
      where: {
        userId
      },
      include: [{
        model: User,
        required: true,
        as: 'grader',
        attributes: ['id', 'name']
      }]
    }]
  }) as Array<AttainmentWithUserGrade>;

  function generateAttainmentTreeWithUserGrades(id?: number): AttainmentGradeData {

    const root: AttainmentWithUserGrade | undefined = userGrades.find(
      (attainment: AttainmentWithUserGrade) => {
        return id ? (attainment.id === id) : (!attainment.parentId);
      }
    );

    if (!root) {
      throw new ApiError(
        `failed to find attainment with id ${id} in grade tree generation`,
        HttpCode.InternalServerError
      );
    }

    const children: Array<AttainmentWithUserGrade> = userGrades.filter(
      (attainment: AttainmentWithUserGrade) => attainment.parentId === root.id
    );

    return {
      attainmentId: root.id,
      attainmentName: root.name,
      grades: root.AttainmentGrades.map(
        (option: AttainmentGrade): GradeOption => {
          return {
            gradeId: option.id,
            grader: {
              id: option.grader?.id,
              name: option.grader?.name
            },
            grade: option.grade,
            status: option.status as Status,
            manual: option.manual,
<<<<<<< HEAD
            date: option.date,
            expiryDate: option.expiryDate,
            comment: option.comment ?? '',
            exportedToSisu: option.sisuExportDate
=======
            date: toDateOnlyString(option.date),
            expiryDate: toDateOnlyString(option.expiryDate),
            comment: option.comment ?? ''
>>>>>>> c08a9603
          };
        }
      ),
      subAttainments: children.map((attainment: AttainmentWithUserGrade) => {
        return generateAttainmentTreeWithUserGrades(attainment.id);
      })
    };
  }

  res.status(HttpCode.Ok).json({
    data: generateAttainmentTreeWithUserGrades()
  });
}

/**
 * Parse and extract attainment IDs from the CSV file header.
 * Correct format: "StudentNumber,exam,exercise,project,..."
 * @param {Array<string>} header - Header part of the CSV file.
 * @param {number} assessmentModelId - ID of the assessment model grades are
 * being added to.
 * @returns {Promise<Array<Attainment>>} - Array containing the attainments
 * from the header.
 * @throws {ApiError} - If first column not "StudentNumber" (case-insensitive)
 * header array is empty or any of the attainment names are malformed or missing.
 */
export async function parseHeaderFromCsv(
  header: Array<string>, assessmentModelId: number
): Promise<Array<Attainment>> {
  const errors: Array<string> = [];

  // Remove first input "StudentNumber". Avoid using shift(), which will have
  // side-effects outside this function.
  const attainmentNames: Array<string> = header.slice(1);

  if (attainmentNames.length === 0) {
    throw new ApiError(
      'No attainments found from the header, please upload valid CSV.',
      HttpCode.BadRequest
    );
  }

  const attainments: Array<Attainment> = await Attainment.findAll({
    where: {
      [Op.and]: [
        {
          assessmentModelId: assessmentModelId
        },
        {
          name: {
            [Op.in]: attainmentNames
          }
        }
      ]
    }
  });

  if (attainmentNames.length > attainments.length) {
    for (const attainmentName of attainmentNames) {
      if (!attainments.find((attainment: Attainment) => attainment.name === attainmentName)) {
        errors.push(
          'Header attainment data parsing failed at column '
            + `${attainmentNames.indexOf(attainmentName) + 2}. `
            + `Could not find an attainment with name ${attainmentName} in `
            + `assessment model with ID ${assessmentModelId}.`
        );
      }
    }
  }

  // If any column parsing fails, throw error with invalid column info.
  if (errors.length > 0) {
    throw new ApiError(errors, HttpCode.BadRequest);
  }
  return attainments;
}

/**
 * Parses student grading data from a CSV file and creates an array of Student objects.
 * @param {Array<Array<string>>} studentGradingData - Body part of the CSV file.
 * @param {Array<Attainment>} attainments - Array of attainments corresponding to each grade column.
 * @returns {Array<Student>} - Array of Student objects containing their student number and
 * an array of their grades.
 * @throws {ApiError} - If there is an error in the CSV file (e.g. incorrect data type in a cell).
 * Collects all errors found to an array, does not throw error immediately on first incorrect value.
*/
export function parseGradesFromCsv(
  studentGradingData: Array<Array<string>>, attainments: Array<Attainment>
): Array<StudentGrades> {
  const students: Array<StudentGrades> = [];
  const errors: Array<string> = [];

  /**
   * currentRow and currentColumn are user facing row and column numbers of the
   * uploaded CSV file. They are the index of the row and column plus 1,
   * so the first row and column in the CSV file will have the index 0 but the
   * number 1. See an example of row and column numbers below.
   *
   *        | column 1      | column 2 | column 3 |
   *  ---------------------------------------------
   *  row 1:| StudentNumber | exercise | exam     |
   *  row 2:| 812472        | 12       | 32       |
   *  row 3:| 545761        | 0        | 15       |
   *  ...
   *  row n:| ...
   *
   * currentRow is incremented after a row has been parsed, currentColumn is
   * incremented after a column of a row has been parsed and is reset to 2
   * when the current row has been fully parsed.
   *
   * Row and column 1 are handled separately.
   */
  let currentRow: number = 2;
  let currentColumn: number = 2;

  for (const row of studentGradingData) {
    const studentNumber: string = row[0];
    const gradingData: Array<string> = row.slice(1);

    const student: StudentGrades = {
      studentNumber,
      grades: [],
    };

    for (let i: number = 0; i < attainments.length; i++) {

      if (isNaN(Number(gradingData[i]))) {
        errors.push(
          `CSV file row ${currentRow} column ${currentColumn}` +
          ` expected number, received "${gradingData[i]}"`
        );
      } else {
        const gradeValue: number = parseFloat(gradingData[i]);
        const statusValue: Status =
          gradeValue >= attainments[i].formulaParams.minRequiredGrade
            ? Status.Pass : Status.Fail;

        const grade: AttainmentGradeModelData = {
          attainmentId: attainments[i].id,
          grade: gradeValue,
          manual: true,
          status: statusValue
        };
        student.grades.push(grade);
      }
      ++currentColumn;
    }
    // Reset column number to 2 for parsing the next row.
    currentColumn = 2;
    ++currentRow;
    students.push(student);
  }

  // If any row parsing fails, throw error with invalid row info.
  if (errors.length > 0) {
    throw new ApiError(errors, HttpCode.BadRequest);
  }
  return students;
}

/**
 * Asynchronously adds grades from a CSV file to the database.
 * @param {Request} req - The HTTP request containing the CSV file.
 * @param {Response} res - The HTTP response to be sent to the client.
 * @param {NextFunction} next - The next middleware function to be executed in the pipeline.
 * @returns {Promise<void>} - A Promise that resolves when the function has completed its execution.
 * @throws {ApiError} - If CSV file loading fails, parsing the header or body of the CSV fails, or
 * the CSV file contains attainments which don't belong to the specified course or course instance.
 */
export async function addGrades(req: Request, res: Response, next: NextFunction): Promise<void> {
  /** TODO: Check grading points are not higher than max points of the attainment. */

  const grader: JwtClaims = req.user as JwtClaims;

  // Validation path parameters.
  const [course, assessmentModel]: [Course, AssessmentModel] =
    await validateAssessmentModelPath(
      req.params.courseId, req.params.assessmentModelId
    );

  await isTeacherInChargeOrAdmin(grader, course.id, HttpCode.Forbidden);

  if (!req?.file) {
    throw new ApiError(
      'CSV file not found in the request. To upload CSV file, set input field name as "csv_data"',
      HttpCode.BadRequest
    );
  }

  // Convert CSV to string for the parser.
  const data: string = req.file.buffer.toString();

  // Array for collecting CSV row data.
  const studentGradingData: Array<Array<string>> = [];

  // TODO: should user be allowed to define delimiter in the request.
  const parser: Parser = parse({
    delimiter: ','
  });

  parser
    .on('readable', function (): void {
      let row: Array<string>;
      while ((row = parser.read()) !== null) {
        studentGradingData.push(row);
      }
    })
    .on('error', next) // Stream causes uncaught exception, pass error manually to the errorHandler.
    .on('end', async (): Promise<void> => {
      try {
        // Header having colum information, e.g., "StudentNumber,exam,exercise,project,..."
        const header: Array<string> = studentGradingData.shift() as Array<string>;

        // Parse header and grades separately. Always first parse header before
        // parsing the grades as the grade parser needs the attainment id array.
        const attainments: Array<Attainment> = await parseHeaderFromCsv(
          header, assessmentModel.id
        );

        let parsedStudentData: Array<StudentGrades> = parseGradesFromCsv(
          studentGradingData, attainments
        );

        // Check all users (students) exists in db, create new users if needed.
        const studentNumbers: Array<string> = parsedStudentData.map(
          (student: StudentGrades) => student.studentNumber
        );

        let students: Array<User> = await User.findAll({
          attributes: ['id', 'studentNumber'],
          where: {
            studentNumber: {
              [Op.in]: studentNumbers
            }
          }
        });

        const foundStudents: Array<string> = students.map(
          (student: User) => student.studentNumber
        );
        const nonExistingStudents: Array<string> = studentNumbers.filter(
          (id: string) => !foundStudents.includes(id)
        );

        await sequelize.transaction(async (t: Transaction) => {
          // Create new users (students) if any found from the CSV.
          if (nonExistingStudents.length > 0) {
            const newUsers: Array<User> = await User.bulkCreate(
              nonExistingStudents.map((studentNumber: string) => {
                return {
                  studentNumber: studentNumber
                };
              }), { transaction: t }
            );
            students = students.concat(newUsers);
          }
        });

        // At this point all students confirmed to exist in the database.

        // Add users' database IDs to parsedStudentData based on student number.
        parsedStudentData = parsedStudentData.map(
          (student: StudentGrades): StudentGrades => {
            const matchingUser: User = students.find(
              (user: User) => user.dataValues.studentNumber === student.studentNumber
            ) as User;

            return {
              ...student,
              id: matchingUser.id
            };
          });

        // Use studentsWithId to update attainments by flatmapping each
        // students grades into a one array of all the grades.
        const preparedBulkCreate: Array<AttainmentGradeModelData> = parsedStudentData.flatMap(
          (student: StudentGrades): Array<AttainmentGradeModelData> => {
            const studentGradingData: Array<AttainmentGradeModelData> = student.grades.map(
              (grade: AttainmentGradeModelData): AttainmentGradeModelData => {
                return {
                  userId: student.id as number,
                  graderId: grader.id,
                  ...grade
                };
              });
            return studentGradingData;
          });

        // TODO: Optimize if datasets are big.
        await AttainmentGrade.bulkCreate(
          preparedBulkCreate, { updateOnDuplicate: ['grade', 'graderId'] }
        );

        // After this point all the students' attainment grades have been created or
        // updated in the database.

        res.status(HttpCode.Ok).json({
          data: {}
        });
        return;
      } catch (err: unknown) {
        next(err);
      }
    });

  // Write stringified CSV data to the csv-parser's stream.
  parser.write(data);

  // Close the readable stream once data reading finished.
  parser.end();
}

export async function calculateGrades(
  req: Request,
  res: Response
): Promise<void> {
  const requestSchema: yup.AnyObjectSchema = yup.object().shape({
    studentNumbers: yup
      .array()
      .of(yup.string())
      .notRequired(),
    instanceId: yup
      .number()
      .min(1)
      .notRequired()
  }).test(
    (value: {
      studentNumbers?: yup.Maybe<Array<string | undefined> | undefined>,
      instanceId?: yup.Maybe<number | undefined>
    }) => {
      if (!value.instanceId && !value.studentNumbers) {
        throw new ApiError(
          'You must provide at least one of: instanceId or list of student numbers',
          HttpCode.BadRequest
        );
      }
      return true;
    }
  );

  const { studentNumbers, instanceId }: {
    studentNumbers?: Array<string>,
    instanceId?: number
  } = await requestSchema.validate(req.body, { abortEarly: false });

  let studentNumbersFiltered: Array<string> | undefined = studentNumbers;
  const grader: JwtClaims = req.user as JwtClaims;

  const [course, assessmentModel]: [Course, AssessmentModel] =
    await validateAssessmentModelPath(
      req.params.courseId, req.params.assessmentModelId
    );

  await isTeacherInChargeOrAdmin(grader, course.id, HttpCode.Forbidden);

  // Include students from particular instance (belonging to the assessment model) if ID provided.
  if (instanceId) {
    studentNumbersFiltered = await filterByInstanceAndStudentNumber(
      instanceId, studentNumbersFiltered
    );
  }

  if (studentNumbersFiltered && studentNumbersFiltered.length !== 0) {
    // Ensure that all students to be included in the calculation exist in the database.
    studentNumbersExist(studentNumbersFiltered);
  } else {
    throw new ApiError(
      `No student numbers found from instance ID ${instanceId}`, HttpCode.NotFound
    );
  }

  /*
   * Get all the attainments in this assessment model.
   */

  const attainments: Array<Attainment> = await Attainment.findAll({
    raw: true,
    where: {
      assessmentModelId: assessmentModel.id
    }
  });

  /*
   * Then we need to find the formulas used to calculate the grade of each
   * attainment.
   *
   * For each attainment, we will construct a formula node object containing:
   *   - The formula implementation storing the actual formula function as well
   *     as the Yup schema for validating its parameters.
   *   - The formula nodes of the subattainments of this attainment.
   *   - The formula parameters needed for calculating the grade of this
   *     attainment's parent attainment.
   */

  /*
   * Stores the formula nodes of each attainment.
   * Attainment ID -> Formula node of the given attainment.
   */
  const formulaNodesByAttainmentId: Map<number, FormulaNode> = new Map();

  /*
   * First find the formula implementation and formula parameters for the parent
   * attainment's formula.
   */
  for (const attainment of attainments) {
    const formula: Formula = attainment.formula;

    formulaNodesByAttainmentId.set(attainment.id, {
      formulaImplementation: getFormulaImplementation(formula as Formula),
      subFormulaNodes: [],
      formulaParams: attainment.formulaParams,
      attainmentId: attainment.id,
      attainmentName: attainment.name
    });
  }

  /*
   * Then we will find the formula nodes of each attainment's subattainments.
   * This will construct a tree structure, and a reference to the root of this
   * tree is stored in the rootFormulaNode variable.
   */
  let rootFormulaNode: FormulaNode | null = null;

  /*
   * Local utility function to get a formula node from formulaNodesByAttainmentId
   * as type FormulaNode, or throw an error if the formula node is undefined.
   */
  function getFormulaNode(attainmentId: number): FormulaNode {
    const formulaNode: FormulaNode | undefined = formulaNodesByAttainmentId.get(attainmentId);

    if (!formulaNode) {
      throw new ApiError(
        `found undefined formula node for attainment with ID ${attainmentId}`,
        HttpCode.InternalServerError
      );
    }

    return formulaNode;
  }

  for (const attainment of attainments) {
    const formulaNode: FormulaNode = getFormulaNode(attainment.id);

    /*
     * Check whether this attainment is the root attainment. The root attainment
     * has no parent.
     */
    if (attainment.parentId === null) {
      /*
       * This attainment is the root attainment. Store a reference to its formula
       * node in the rootFormulaNode variable.
       */

      // There should only be one root attainment.
      if (rootFormulaNode) {
        throw new ApiError(
          'duplicate root attainment',
          HttpCode.InternalServerError
        );
      }

      rootFormulaNode = formulaNode;
    } else {
      /*
       * This attainment is not the root attainment. So we will get its parent
       * attainment's formula node and add this attainment's formula node to
       * the parent's list of sub formula nodes.
       */

      const parentFormulaNode: FormulaNode = getFormulaNode(attainment.parentId);
      parentFormulaNode.subFormulaNodes.push(formulaNode);
    }
  }

  /*
   * If rootFormulaNode is still null, then no root attainment was found. This
   * is a conflict, and we are unable to calculate the grades of this course
   * instance.
   */
  if (!rootFormulaNode) {
    throw new ApiError(
      'no root attainment found for this assessment model; maybe there is a cycle',
      HttpCode.Conflict
    );
  }

  /*
   * Now we know which formula to use to calculate the grade of each attainment
   * as well as their parameters.
   *
   * Next we need to find the grades already manually specified by a teacher to
   * use as a basis to calculate grades.
   */

  /*
   * Stores the grades of each student for each attainment which were manually
   * specified by a teacher.
   */
  const unorganizedManualGrades: Array<AttainmentGrade> = await AttainmentGrade.findAll({
    where: {
      manual: true
    },
    include: [
      {
        model: Attainment,
        required: true,
        attributes: [],
        where: {
          assessmentModelId: assessmentModel.id
        },
      },
      {
        model: User,
        required: true,
        attributes: [],
        where: {
          studentNumber: {
            [Op.in]: studentNumbersFiltered
          }
        }
      }
    ],
    attributes: ['grade', 'attainmentId', 'userId'],
  });

  /*
   * Next we'll organize the manual grades by user ID.
   */

  /*
   * Store the manul grades of all attainments per student. Stores all the
   * same information as unorganizedManualGrades.
   * User ID -> Formula node -> Manual grade.
   */
  const organizedManualGrades: Map<number, Map<FormulaNode, number>> = new Map();

  for (const manualGrade of unorganizedManualGrades) {
    let userManualGrades: Map<FormulaNode, number> | undefined =
      organizedManualGrades.get(manualGrade.userId);

    if (!userManualGrades) {
      userManualGrades = new Map();
      organizedManualGrades.set(manualGrade.userId, userManualGrades);
    }

    /*
     * If a student has multiple manual grades for the same attainment, consider
     * the best one.
     * TODO: Should there be an option not to consider the best grade?
     */
    const key: FormulaNode = getFormulaNode(manualGrade.attainmentId);
    const existingGrade: number | undefined = userManualGrades.get(key);

    if (!existingGrade || manualGrade.grade > existingGrade) {
      // No existing grade or the new grade is better.
      userManualGrades.set(key, manualGrade.grade);
    }
  }

  /*
   * Finally we're ready to calculate the grades of each student starting from
   * the root attainment.
   */

  const calculatedGrades: Array<AttainmentGradeModelData> = [];

  /*
   * Recursively calculates the grade for a particular attainment by its formula
   * node.
   */
  function calculateFormulaNode(
    userId: number,
    formulaNode: FormulaNode,
    manualGrades: Map<FormulaNode, number>
  ): CalculationResult {
    /*
     * If a teacher has manually specified a grade for this attainment,
     * the manually specified grade will be used.
     *
     * A grade has to be manually specified when using the 'Manual' formula
     * and a grade may be manually specified for overriding grade calculation
     * functions in special cases.
     */
    const manualGrade: number | undefined = manualGrades.get(formulaNode);
    if (manualGrade) {
      return {
        attainmentName: formulaNode.attainmentName,
        status: Status.Pass,
        grade: manualGrade
      };
    }

    /*
     * A teacher has not manually specified a grade for this attainment, therefore
     * the grade will be calculated based on the given formula and the grades
     * from this attainment's subattainments.
     */

    // Inputs for the formula of this attainment.
    const subGrades: Array<CalculationResult> = [];

    // First, recursively calculate the grades the subattainments.
    for (const subFormulaNode of formulaNode.subFormulaNodes) {
      subGrades.push(calculateFormulaNode(userId, subFormulaNode, manualGrades));
    }

    // Then, calculate the grade of this attainment using the formula specified
    // for this attainment and the grades of the subattainments.
    const calculated: CalculationResult =
      formulaNode.formulaImplementation.formulaFunction(
        formulaNode.attainmentName, formulaNode.formulaParams, subGrades
      );

    calculatedGrades.push(
      {
        userId: userId,
        attainmentId: formulaNode.attainmentId,
        graderId: grader.id,
        grade: calculated.grade,
        status: calculated.status,
        manual: false
      }
    );

    return calculated;
  }

  for (const [userId, manualGrades] of organizedManualGrades) {
    calculateFormulaNode(userId, rootFormulaNode, manualGrades);
  }

  await sequelize.transaction(async (transaction: Transaction) => {
    await AttainmentGrade.bulkCreate(calculatedGrades,
      { transaction }
    );
  });

  res.status(HttpCode.Ok).json({
    data: {}
  });
}

export async function editUserGrade(req: Request, res: Response): Promise<void> {
  const requestSchema: yup.AnyObjectSchema = yup.object().shape({
    grade: yup.number().min(0).notRequired(),
    status: yup.string()
      .oneOf(Object.values(Status))
      .notRequired(),
    date: yup.date().notRequired(),
    expiryDate: yup.date().notRequired(),
    comment: yup.string().notRequired()
  });

  const { grade, status, date, expiryDate, comment }: EditGrade =
    await requestSchema.validate(req.body, { abortEarly: false });

  const gradeId: number =
    (await idSchema.validate({ id: req.params.gradeId }, { abortEarly: false })).id;

  const grader: JwtClaims = req.user as JwtClaims;

  const [course]: [Course, AssessmentModel] =
    await validateAssessmentModelPath(
      req.params.courseId, req.params.assessmentModelId
    );

  await isTeacherInChargeOrAdmin(grader, course.id, HttpCode.Forbidden);

  const gradeData: AttainmentGrade = await findAttainmentGradeById(gradeId, HttpCode.NotFound);

  await gradeData.set({
    grade: grade ?? gradeData.grade,
    status: status ?? gradeData.status,
    date: date ?? gradeData.date,
    expiryDate: expiryDate ?? gradeData.expiryDate,
    comment: (comment && comment.length > 0) ? comment : gradeData.comment,
    manual: true,
    graderId: grader.id
  }).save();

  res.status(HttpCode.Ok).json({
    data: {}
  });
}<|MERGE_RESOLUTION|>--- conflicted
+++ resolved
@@ -468,14 +468,9 @@
             grade: grade.grade,
             status: grade.status as Status,
             manual: grade.manual,
-<<<<<<< HEAD
-            date: grade.date,
-            comment: grade.comment ?? '',
             exportedToSisu: grade.sisuExportDate
-=======
             date: toDateOnlyString(grade.date),
             comment: grade.comment ?? ''
->>>>>>> c08a9603
           };
         })
     });
@@ -555,16 +550,10 @@
             grade: option.grade,
             status: option.status as Status,
             manual: option.manual,
-<<<<<<< HEAD
-            date: option.date,
-            expiryDate: option.expiryDate,
-            comment: option.comment ?? '',
             exportedToSisu: option.sisuExportDate
-=======
             date: toDateOnlyString(option.date),
             expiryDate: toDateOnlyString(option.expiryDate),
             comment: option.comment ?? ''
->>>>>>> c08a9603
           };
         }
       ),
