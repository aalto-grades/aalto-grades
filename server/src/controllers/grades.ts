--- conflicted
+++ resolved
@@ -89,816 +89,6 @@
       return;
     }
   );
-}
-
-/**
- * The final grade for a student in a form returned by a database query.
- */
-interface FinalGradeRaw extends AttainmentGrade {
-  Attainment: {
-    AssessmentModel: {
-      Course: {
-        maxCredits: number
-      }
-    }
-  },
-  User: {
-    studentNumber: string
-  }
-}
-
-async function getFinalGradesFor(
-  assessmentModelId: number,
-  studentNumbers: Array<string>
-): Promise<Array<FinalGradeRaw>> {
-  const finalGrades: Array<FinalGradeRaw> = await AttainmentGrade.findAll({
-    attributes: ['grade'],
-    include: [
-      {
-        model: Attainment,
-        where: {
-          assessmentModelId: assessmentModelId,
-          parentId: null
-        },
-        include: [
-          {
-            model: AssessmentModel,
-            include: [
-              {
-                model: Course,
-                attributes: ['maxCredits']
-              }
-            ]
-          }
-        ]
-      },
-      {
-        model: User,
-        attributes: ['studentNumber'],
-        where: {
-          studentNumber: {
-            [Op.in]: studentNumbers
-          }
-        }
-      }
-    ]
-  }) as Array<FinalGradeRaw>;
-
-  if (finalGrades.length === 0) {
-    throw new ApiError(
-      'no grades found, make sure grades have been calculated before requesting course results',
-      HttpCode.NotFound
-    );
-  }
-
-  return finalGrades;
-}
-
-/**
- * Get grading data formatted to Sisu compatible format for exporting grades to Sisu.
- * Documentation and requirements for Sisu CSV file structure available at
- * https://wiki.aalto.fi/display/SISEN/Assessment+of+implementations
- * @param {Request} req - The HTTP request.
- * @param {Response} res - The HTTP response containing the CSV file.
- * @returns {Promise<void>} - A Promise that resolves when the function has completed its execution.
- * @throws {ApiError} - If course and/or course instance not found, instance does not belong to
- * the course, or no course results found/calculated before calling the endpoint.
-*/
-export async function getSisuFormattedGradingCSV(req: Request, res: Response): Promise<void> {
-  const urlParams: yup.AnyObjectSchema = yup.object({
-    assessmentDate: yup
-      .date()
-      .notRequired(),
-    completionLanguage: yup
-      .string()
-      .transform((value: string, originalValue: string) => {
-        return originalValue ? originalValue.toLowerCase() : value;
-      })
-      // All Sisu accepted language codes.
-      .oneOf(['fi', 'sv', 'en', 'es', 'ja', 'zh', 'pt', 'fr', 'de', 'ru'])
-      .notRequired(),
-    studentNumbers: yup
-      .array()
-      .json()
-      .of(yup.string())
-      .notRequired()
-  });
-
-  const { assessmentDate, completionLanguage, studentNumbers }: {
-    assessmentDate: Date | undefined,
-    completionLanguage: string | undefined,
-    studentNumbers: Array<string> | undefined
-  } = await urlParams.validate(req.query, { abortEarly: false });
-
-  const [course, assessmentModel]: [Course, AssessmentModel] =
-    await validateAssessmentModelPath(
-      req.params.courseId, req.params.assessmentModelId
-    );
-
-  await isTeacherInChargeOrAdmin(req.user as JwtClaims, course.id, HttpCode.Forbidden);
-
-  if (studentNumbers)
-    studentNumbersExist(studentNumbers);
-
-  /**
-   * TODO:
-   * - only one grade per user per instance is allowed,
-   *   what if grades are recalculated, should we keep track of old grades?
-   */
-
-  const finalGrades: Array<FinalGradeRaw> = await getFinalGradesFor(
-    assessmentModel.id, studentNumbers ?? []
-  );
-
-  const courseResults: Array<{
-    studentNumber: string,
-    grade: string,
-    credits: number,
-    assessmentDate: string,
-    completionLanguage: string,
-    comment: string
-  }> = finalGrades.map(
-    (finalGrade: FinalGradeRaw) => {
-      return {
-        studentNumber: finalGrade.User.studentNumber,
-        grade: String(finalGrade.grade),
-        credits: finalGrade.Attainment.AssessmentModel.Course.maxCredits,
-        // Assesment date must be in form dd.mm.yyyy.
-        assessmentDate: (
-          assessmentDate ? new Date(assessmentDate) : new Date(Date.now())
-        ).toLocaleDateString('fi-FI'),
-        completionLanguage: completionLanguage ?? 'en',
-        // Comment column is required, but can be empty.
-        comment: ''
-      };
-    }
-  );
-
-  stringify(
-    courseResults,
-    {
-      header: true,
-      delimiter: ',' // NOTE, accepted delimiters in Sisu are semicolon ; and comma ,
-    },
-    (_err: unknown, data: string) => {
-      res
-        .status(HttpCode.Ok)
-        .setHeader('Content-Type', 'text/csv')
-        .attachment(
-          `final_grades_course_${course.courseCode}_${(new Date()).toLocaleDateString('fi-FI')}.csv`
-        )
-        .send(data);
-      return;
-    });
-}
-
-/**
- * Get course instance final grading data in JSON format.
- * @param {Request} req - The HTTP request.
- * @param {Response} res - The HTTP response containing the CSV file.
- * @returns {Promise<void>} - A Promise that resolves when the function has completed its execution.
- * @throws {ApiError} - If course and/or course instance not found, instance does not belong to
- * the course, or no course results found/calculated before calling the endpoint.
-*/
-export async function getFinalGrades(req: Request, res: Response): Promise<void> {
-  const urlParams: yup.AnyObjectSchema = yup.object({
-    studentNumbers: yup
-      .array()
-      .json()
-      .of(yup.string())
-      .notRequired()
-  });
-
-  const { studentNumbers }: {
-    studentNumbers?: Array<string>
-  } = await urlParams.validate(req.query, { abortEarly: false });
-
-  const [course, assessmentModel]: [Course, AssessmentModel] =
-    await validateAssessmentModelPath(
-      req.params.courseId, req.params.assessmentModelId
-    );
-
-  await isTeacherInChargeOrAdmin(req.user as JwtClaims, course.id, HttpCode.Forbidden);
-
-  if (studentNumbers)
-    studentNumbersExist(studentNumbers);
-
-  const finalGrades: Array<{
-    studentNumber: string,
-    grade: string,
-    credits: number
-  }> = (await getFinalGradesFor(
-    assessmentModel.id, studentNumbers ?? []
-  )).map(
-    (finalGrade: FinalGradeRaw) => {
-      return {
-        studentNumber: finalGrade.User.studentNumber,
-        grade: String(finalGrade.grade),
-        credits: finalGrade.Attainment.AssessmentModel.Course.maxCredits
-      };
-    }
-  );
-
-  res.status(HttpCode.Ok).json({
-    success: true,
-    data: {
-      finalGrades
-    }
-  });
-}
-
-/**
- * Parse and extract attainment IDs from the CSV file header.
- * Correct format: "StudentNumber,exam,exercise,project,..."
- * @param {Array<string>} header - Header part of the CSV file.
- * @param {number} assessmentModelId - ID of the assessment model grades are
- * being added to.
- * @returns {Promise<Array<number>>} - Array containing the IDs of attainments.
- * @throws {ApiError} - If first column not "StudentNumber" (case-insensitive)
- * header array is empty or any of the attainment tags malformed or missing.
- */
-export async function parseHeaderFromCsv(
-  header: Array<string>, assessmentModelId: number
-): Promise<Array<number>> {
-  const errors: Array<string> = [];
-
-  // Remove first input "StudentNumber". Avoid using shift(), which will have
-  // side-effects outside this function.
-  const attainmentTags: Array<string> = header.slice(1);
-
-  if (attainmentTags.length === 0) {
-    throw new ApiError(
-      'No attainments found from the header, please upload valid CSV.',
-      HttpCode.BadRequest
-    );
-  }
-
-  interface IdAndTag {
-    id: number,
-    tag: string
-  }
-
-  const attainments: Array<IdAndTag> = await Attainment.findAll({
-    attributes: ['id', 'tag'],
-    where: {
-      [Op.and]: [
-        {
-          assessmentModelId: assessmentModelId
-        },
-        {
-          tag: {
-            [Op.in]: attainmentTags
-          }
-        }
-      ]
-    }
-  });
-
-  if (attainmentTags.length > attainments.length) {
-    for (const attainmentTag of attainmentTags) {
-      if (!attainments.find((attainment: IdAndTag) => attainment.tag === attainmentTag)) {
-        errors.push(
-          'Header attainment data parsing failed at column '
-            + `${attainmentTags.indexOf(attainmentTag) + 2}. `
-            + `Could not find an attainment with tag ${attainmentTag} in `
-            + `assessment model with ID ${assessmentModelId}.`
-        );
-      }
-    }
-  }
-
-  const attainmentIds: Array<number> = attainments.map((attainment: IdAndTag) => {
-    return attainment.id;
-  });
-
-  // If any column parsing fails, throw error with invalid column info.
-  if (errors.length > 0) {
-    throw new ApiError(errors, HttpCode.BadRequest);
-  }
-  return attainmentIds;
-}
-
-/**
- * Parses student grading data from a CSV file and creates an array of Student objects.
- * @param {Array<Array<string>>} studentGradingData - Body part of the CSV file.
- * @param {Array<number>} attainmentIds - Array of attainment ID corresponding to each grade column.
- * @returns {Array<Student>} - Array of Student objects containing their student number and
- * an array of their grades.
- * @throws {ApiError} - If there is an error in the CSV file (e.g. incorrect data type in a cell).
- * Collects all errors found to an array, does not throw error immediately on first incorrect value.
-*/
-export function parseGradesFromCsv(
-  studentGradingData: Array<Array<string>>, attainmentIds: Array<number>
-): Array<StudentGrades> {
-  const students: Array<StudentGrades> = [];
-  const errors: Array<string> = [];
-
-  /**
-   * currentRow and currentColumn are user facing row and column numbers of the
-   * uploaded CSV file. They are the index of the row and column plus 1,
-   * so the first row and column in the CSV file will have the index 0 but the
-   * number 1. See an example of row and column numbers below.
-   *
-   *        | column 1      | column 2 | column 3 |
-   *  ---------------------------------------------
-   *  row 1:| StudentNumber | exercise | exam     |
-   *  row 2:| 812472        | 12       | 32       |
-   *  row 3:| 545761        | 0        | 15       |
-   *  ...
-   *  row n:| ...
-   *
-   * currentRow is incremented after a row has been parsed, currentColumn is
-   * incremented after a column of a row has been parsed and is reset to 2
-   * when the current row has been fully parsed.
-   *
-   * Row and column 1 are handled separately.
-   */
-  let currentRow: number = 2;
-  let currentColumn: number = 2;
-
-  for (const row of studentGradingData) {
-    // TODO: validate with regex that valid student number?
-    const studentNumber: string = row[0];
-    const gradingData: Array<string> = row.slice(1);
-
-    const student: StudentGrades = {
-      studentNumber,
-      grades: [],
-    };
-
-    for (let i: number = 0; i < attainmentIds.length; i++) {
-
-      if (isNaN(Number(gradingData[i]))) {
-        errors.push(
-          `CSV file row ${currentRow} column ${currentColumn}` +
-          ` expected number, received "${gradingData[i]}"`
-        );
-      } else {
-        const grade: AttainmentGradeData = {
-          attainmentId: attainmentIds[i],
-          grade: parseInt(gradingData[i], 10),
-          manual: true,
-          status: Status.Pass // TODO: Allow specification?
-        };
-        student.grades.push(grade);
-      }
-      ++currentColumn;
-    }
-    // Reset column number to 2 for parsing the next row.
-    currentColumn = 2;
-    ++currentRow;
-    students.push(student);
-  }
-
-  // If any row parsing fails, throw error with invalid row info.
-  if (errors.length > 0) {
-    throw new ApiError(errors, HttpCode.BadRequest);
-  }
-  return students;
-}
-
-/**
- * Asynchronously adds grades from a CSV file to the database.
- * @param {Request} req - The HTTP request containing the CSV file.
- * @param {Response} res - The HTTP response to be sent to the client.
- * @param {NextFunction} next - The next middleware function to be executed in the pipeline.
- * @returns {Promise<void>} - A Promise that resolves when the function has completed its execution.
- * @throws {ApiError} - If CSV file loading fails, parsing the header or body of the CSV fails, or
- * the CSV file contains attainments which don't belong to the specified course or course instance.
- */
-export async function addGrades(req: Request, res: Response, next: NextFunction): Promise<void> {
-  /** TODO: Check grading points are not higher than max points of the attainment. */
-
-  const grader: JwtClaims = req.user as JwtClaims;
-
-  // Validation path parameters.
-  const [course, assessmentModel]: [Course, AssessmentModel] =
-    await validateAssessmentModelPath(
-      req.params.courseId, req.params.assessmentModelId
-    );
-
-  await isTeacherInChargeOrAdmin(grader, course.id, HttpCode.Forbidden);
-
-  if (!req?.file) {
-    throw new ApiError(
-      'CSV file not found in the request. To upload CSV file, set input field name as "csv_data"',
-      HttpCode.BadRequest
-    );
-  }
-
-  // Convert CSV to string for the parser.
-  const data: string = req.file.buffer.toString();
-
-  // Array for collecting CSV row data.
-  const studentGradingData: Array<Array<string>> = [];
-
-  // TODO: should user be allowed to define delimiter in the request.
-  const parser: Parser = parse({
-    delimiter: ','
-  });
-
-  parser
-    .on('readable', function (): void {
-      let row: Array<string>;
-      while ((row = parser.read()) !== null) {
-        studentGradingData.push(row);
-      }
-    })
-    .on('error', next) // Stream causes uncaught exception, pass error manually to the errorHandler.
-    .on('end', async (): Promise<void> => {
-      try {
-        // Header having colum information, e.g., "StudentNumber,exam,exercise,project,..."
-        const header: Array<string> = studentGradingData.shift() as Array<string>;
-
-        // Parse header and grades separately. Always first parse header before
-        // parsing the grades as the grade parser needs the attainment id array.
-        const attainmentIds: Array<number> = await parseHeaderFromCsv(
-          header, assessmentModel.id
-        );
-
-        let parsedStudentData: Array<StudentGrades> = parseGradesFromCsv(
-          studentGradingData, attainmentIds
-        );
-
-        // Check all users (students) exists in db, create new users if needed.
-        const studentNumbers: Array<string> = parsedStudentData.map(
-          (student: StudentGrades) => student.studentNumber
-        );
-
-        let students: Array<User> = await User.findAll({
-          attributes: ['id', 'studentNumber'],
-          where: {
-            studentNumber: {
-              [Op.in]: studentNumbers
-            }
-          }
-        });
-
-        const foundStudents: Array<string> = students.map(
-          (student: User) => student.studentNumber
-        );
-        const nonExistingStudents: Array<string> = studentNumbers.filter(
-          (id: string) => !foundStudents.includes(id)
-        );
-
-        await sequelize.transaction(async (t: Transaction) => {
-          // Create new users (students) if any found from the CSV.
-          if (nonExistingStudents.length > 0) {
-            const newUsers: Array<User> = await User.bulkCreate(
-              nonExistingStudents.map((studentNumber: string) => {
-                return {
-                  studentNumber: studentNumber
-                };
-              }), { transaction: t }
-            );
-            students = students.concat(newUsers);
-          }
-        });
-
-        // At this point all students confirmed to exist in the database.
-
-        // Add users' database IDs to parsedStudentData based on student number.
-        parsedStudentData = parsedStudentData.map(
-          (student: StudentGrades): StudentGrades => {
-            const matchingUser: User = students.find(
-              (user: User) => user.dataValues.studentNumber === student.studentNumber
-            ) as User;
-
-            return {
-              ...student,
-              id: matchingUser.id
-            };
-          });
-
-        // Use studentsWithId to update attainments by flatmapping each
-        // students grades into a one array of all the grades.
-        const preparedBulkCreate: Array<AttainmentGradeData> = parsedStudentData.flatMap(
-          (student: StudentGrades): Array<AttainmentGradeData> => {
-            const studentGradingData: Array<AttainmentGradeData> = student.grades.map(
-              (grade: AttainmentGradeData): AttainmentGradeData => {
-                return {
-                  userId: student.id as number,
-                  graderId: grader.id,
-                  ...grade
-                };
-              });
-            return studentGradingData;
-          });
-
-        // TODO: Optimize if datasets are big.
-        await AttainmentGrade.bulkCreate(
-          preparedBulkCreate, { updateOnDuplicate: ['grade', 'graderId'] }
-        );
-
-        // After this point all the students' attainment grades have been created or
-        // updated in the database.
-
-        res.status(HttpCode.Ok).json({
-          success: true,
-          data: {}
-        });
-        return;
-      } catch (err: unknown) {
-        next(err);
-      }
-    });
-
-  // Write stringified CSV data to the csv-parser's stream.
-  parser.write(data);
-
-  // Close the readable stream once data reading finished.
-  parser.end();
-}
-
-export async function calculateGrades(
-  req: Request,
-  res: Response
-): Promise<void> {
-  const requestSchema: yup.AnyObjectSchema = yup.object().shape({
-    studentNumbers: yup.array().of(yup.string()).required()
-  });
-
-  await requestSchema.validate(req.body, { abortEarly: false });
-
-  const [course, assessmentModel]: [Course, AssessmentModel] =
-    await validateAssessmentModelPath(
-      req.params.courseId, req.params.assessmentModelId
-    );
-
-  const grader: JwtClaims = req.user as JwtClaims;
-
-  await isTeacherInChargeOrAdmin(grader, course.id, HttpCode.Forbidden);
-
-  /*
-   * First ensure that all students to be included in the calculation exist in
-   * the database.
-   */
-  const studentNumbers: Array<string> = req.body.studentNumbers;
-  await studentNumbersExist(studentNumbers);
-
-  /*
-   * Get all the attainments in this assessment model.
-   */
-
-  const attainments: Array<Attainment> = await Attainment.findAll({
-    raw: true,
-    where: {
-      assessmentModelId: assessmentModel.id
-    }
-  });
-
-  /*
-   * Then we need to find the formulas used to calculate the grade of each
-   * attainment.
-   *
-   * For each attainment, we will construct a formula node object containing:
-   *   - The formula implementation storing the actual formula function as well
-   *     as the Yup schema for validating its parameters.
-   *   - The formula nodes of the subattainments of this attainment.
-   *   - The formula parameters needed for calculating the grade of this
-   *     attainment's parent attainment.
-   */
-
-  /*
-   * Stores the formula nodes of each attainment.
-   * Attainment ID -> Formula node of the given attainment.
-   */
-  const formulaNodesByAttainmentId: Map<number, FormulaNode> = new Map();
-
-  /*
-   * First find the formula implementation and formula parameters for the parent
-   * attainment's formula.
-   */
-  for (const attainment of attainments) {
-    const formula: Formula = attainment.formula;
-
-    formulaNodesByAttainmentId.set(attainment.id, {
-      formulaImplementation: getFormulaImplementation(formula as Formula),
-      subFormulaNodes: [],
-      formulaParams: attainment.formulaParams,
-      attainmentId: attainment.id,
-      attainmentTag: attainment.tag
-    });
-  }
-
-  /*
-   * Then we will find the formula nodes of each attainment's subattainments.
-   * This will construct a tree structure, and a reference to the root of this
-   * tree is stored in the rootFormulaNode variable.
-   */
-  let rootFormulaNode: FormulaNode | null = null;
-
-  /*
-   * Local utility function to get a formula node from formulaNodesByAttainmentId
-   * as type FormulaNode, or throw an error if the formula node is undefined.
-   */
-  function getFormulaNode(attainmentId: number): FormulaNode {
-    const formulaNode: FormulaNode | undefined = formulaNodesByAttainmentId.get(attainmentId);
-
-    if (!formulaNode) {
-      throw new ApiError(
-        `found undefined formula node for attainment with ID ${attainmentId}`,
-        HttpCode.InternalServerError
-      );
-    }
-
-    return formulaNode;
-  }
-
-  for (const attainment of attainments) {
-    const formulaNode: FormulaNode = getFormulaNode(attainment.id);
-
-    /*
-     * Check whether this attainment is the root attainment. The root attainment
-     * has no parent.
-     */
-    if (attainment.parentId === null) {
-      /*
-       * This attainment is the root attainment. Store a reference to its formula
-       * node in the rootFormulaNode variable.
-       */
-
-      // There should only be one root attainment.
-      if (rootFormulaNode) {
-        throw new ApiError(
-          'duplicate root attainment',
-          HttpCode.InternalServerError
-        );
-      }
-
-      rootFormulaNode = formulaNode;
-    } else {
-      /*
-       * This attainment is not the root attainment. So we will get its parent
-       * attainment's formula node and add this attainment's formula node to
-       * the parent's list of sub formula nodes.
-       */
-
-      const parentFormulaNode: FormulaNode = getFormulaNode(attainment.parentId);
-      parentFormulaNode.subFormulaNodes.push(formulaNode);
-    }
-  }
-
-  /*
-   * If rootFormulaNode is still null, then no root attainment was found. This
-   * is a conflict, and we are unable to calculate the grades of this course
-   * instance.
-   */
-  if (!rootFormulaNode) {
-    throw new ApiError(
-      'no root attainment found for this assessment model; maybe there is a cycle',
-      HttpCode.Conflict
-    );
-  }
-
-  /*
-   * Now we know which formula to use to calculate the grade of each attainment
-   * as well as their parameters.
-   *
-   * Next we need to find the grades already manually specified by a teacher to
-   * use as a basis to calculate grades.
-   */
-
-  /*
-   * Stores the grades of each student for each attainment which were manually
-   * specified by a teacher.
-   */
-  const unorganizedPresetGrades: Array<AttainmentGrade> = await AttainmentGrade.findAll({
-    include: [
-      {
-        model: Attainment,
-        required: true,
-        attributes: [],
-        where: {
-          assessmentModelId: assessmentModel.id
-        },
-      },
-      {
-        model: User,
-        required: true,
-        attributes: [],
-        where: {
-          studentNumber: {
-            [Op.in]: studentNumbers
-          }
-        }
-      }
-    ],
-    attributes: ['grade', 'attainmentId', 'userId'],
-  });
-
-  /*
-   * Next we'll organize the preset grades by user ID.
-   */
-
-  /*
-   * Store the preset grades of all attainments per student. Stores all the
-   * same information as unorganizedPresetGrades.
-   * User ID -> Formula node -> Preset grade.
-   */
-  const organizedPresetGrades: Map<number, Map<FormulaNode, number>> = new Map();
-
-  for (const presetGrade of unorganizedPresetGrades) {
-    let userPresetGrades: Map<FormulaNode, number> | undefined =
-      organizedPresetGrades.get(presetGrade.userId);
-
-    if (!userPresetGrades) {
-      userPresetGrades = new Map();
-      organizedPresetGrades.set(presetGrade.userId, userPresetGrades);
-    }
-
-    userPresetGrades.set(
-      getFormulaNode(presetGrade.attainmentId),
-      presetGrade.grade
-    );
-  }
-
-  /*
-   * Finally we're ready to calculate the grades of each student starting from
-   * the root attainment.
-   */
-
-  const calculatedGrades: Array<AttainmentGradeData> = [];
-
-  /*
-   * Recursively calculates the grade for a particular attainment by its formula
-   * node.
-   */
-  function calculateFormulaNode(
-    userId: number,
-    formulaNode: FormulaNode,
-    presetGrades: Map<FormulaNode, number>
-  ): CalculationResult {
-    /*
-     * If a teacher has manually specified a grade for this attainment,
-     * the manually specified grade will be used.
-     *
-     * A grade has to be manually specified when using the 'Manual' formula
-     * and a grade may be manually specified for overriding grade calculation
-     * functions in special cases.
-     */
-    const presetGrade: number | undefined = presetGrades.get(formulaNode);
-    if (presetGrade) {
-      return {
-        attainmentTag: formulaNode.attainmentTag,
-        status: Status.Pass,
-        grade: presetGrade
-      };
-    }
-
-    /*
-     * A teacher has not manually specified a grade for this attainment, therefore
-     * the grade will be calculated based on the given formula and the grades
-     * from this attainment's subattainments.
-     */
-
-    // Inputs for the formula of this attainment.
-    const subGrades: Array<CalculationResult> = [];
-
-    // First, recursively calculate the grades the subattainments.
-    for (const subFormulaNode of formulaNode.subFormulaNodes) {
-      subGrades.push(calculateFormulaNode(userId, subFormulaNode, presetGrades));
-    }
-
-    // Then, calculate the grade of this attainment using the formula specified
-    // for this attainment and the grades of the subattainments.
-    const calculated: CalculationResult =
-      formulaNode.formulaImplementation.formulaFunction(
-        formulaNode.attainmentTag, formulaNode.formulaParams, subGrades
-      );
-
-    calculatedGrades.push(
-      {
-        userId: userId,
-        attainmentId: formulaNode.attainmentId,
-        graderId: grader.id,
-        grade: calculated.grade,
-        status: calculated.status,
-        manual: false
-      }
-    );
-
-    return calculated;
-  }
-
-  for (const [userId, presetGrades] of organizedPresetGrades) {
-    calculateFormulaNode(userId, rootFormulaNode, presetGrades);
-  }
-
-  await sequelize.transaction(async (transaction: Transaction) => {
-    await AttainmentGrade.bulkCreate(calculatedGrades,
-      {
-        updateOnDuplicate: ['grade', 'graderId', 'status'],
-        transaction
-      }
-    );
-  });
-
-  res.status(HttpCode.Ok).json({
-    success: true,
-    data: {}
-  });
-<<<<<<< HEAD
 }
 
 /**
@@ -1167,6 +357,597 @@
       finalGrades
     }
   });
-=======
->>>>>>> 0fb0bfd8
+}
+
+/**
+ * Parse and extract attainment IDs from the CSV file header.
+ * Correct format: "StudentNumber,exam,exercise,project,..."
+ * @param {Array<string>} header - Header part of the CSV file.
+ * @param {number} assessmentModelId - ID of the assessment model grades are
+ * being added to.
+ * @returns {Promise<Array<number>>} - Array containing the IDs of attainments.
+ * @throws {ApiError} - If first column not "StudentNumber" (case-insensitive)
+ * header array is empty or any of the attainment tags malformed or missing.
+ */
+export async function parseHeaderFromCsv(
+  header: Array<string>, assessmentModelId: number
+): Promise<Array<number>> {
+  const errors: Array<string> = [];
+
+  // Remove first input "StudentNumber". Avoid using shift(), which will have
+  // side-effects outside this function.
+  const attainmentTags: Array<string> = header.slice(1);
+
+  if (attainmentTags.length === 0) {
+    throw new ApiError(
+      'No attainments found from the header, please upload valid CSV.',
+      HttpCode.BadRequest
+    );
+  }
+
+  interface IdAndTag {
+    id: number,
+    tag: string
+  }
+
+  const attainments: Array<IdAndTag> = await Attainment.findAll({
+    attributes: ['id', 'tag'],
+    where: {
+      [Op.and]: [
+        {
+          assessmentModelId: assessmentModelId
+        },
+        {
+          tag: {
+            [Op.in]: attainmentTags
+          }
+        }
+      ]
+    }
+  });
+
+  if (attainmentTags.length > attainments.length) {
+    for (const attainmentTag of attainmentTags) {
+      if (!attainments.find((attainment: IdAndTag) => attainment.tag === attainmentTag)) {
+        errors.push(
+          'Header attainment data parsing failed at column '
+            + `${attainmentTags.indexOf(attainmentTag) + 2}. `
+            + `Could not find an attainment with tag ${attainmentTag} in `
+            + `assessment model with ID ${assessmentModelId}.`
+        );
+      }
+    }
+  }
+
+  const attainmentIds: Array<number> = attainments.map((attainment: IdAndTag) => {
+    return attainment.id;
+  });
+
+  // If any column parsing fails, throw error with invalid column info.
+  if (errors.length > 0) {
+    throw new ApiError(errors, HttpCode.BadRequest);
+  }
+  return attainmentIds;
+}
+
+/**
+ * Parses student grading data from a CSV file and creates an array of Student objects.
+ * @param {Array<Array<string>>} studentGradingData - Body part of the CSV file.
+ * @param {Array<number>} attainmentIds - Array of attainment ID corresponding to each grade column.
+ * @returns {Array<Student>} - Array of Student objects containing their student number and
+ * an array of their grades.
+ * @throws {ApiError} - If there is an error in the CSV file (e.g. incorrect data type in a cell).
+ * Collects all errors found to an array, does not throw error immediately on first incorrect value.
+*/
+export function parseGradesFromCsv(
+  studentGradingData: Array<Array<string>>, attainmentIds: Array<number>
+): Array<StudentGrades> {
+  const students: Array<StudentGrades> = [];
+  const errors: Array<string> = [];
+
+  /**
+   * currentRow and currentColumn are user facing row and column numbers of the
+   * uploaded CSV file. They are the index of the row and column plus 1,
+   * so the first row and column in the CSV file will have the index 0 but the
+   * number 1. See an example of row and column numbers below.
+   *
+   *        | column 1      | column 2 | column 3 |
+   *  ---------------------------------------------
+   *  row 1:| StudentNumber | exercise | exam     |
+   *  row 2:| 812472        | 12       | 32       |
+   *  row 3:| 545761        | 0        | 15       |
+   *  ...
+   *  row n:| ...
+   *
+   * currentRow is incremented after a row has been parsed, currentColumn is
+   * incremented after a column of a row has been parsed and is reset to 2
+   * when the current row has been fully parsed.
+   *
+   * Row and column 1 are handled separately.
+   */
+  let currentRow: number = 2;
+  let currentColumn: number = 2;
+
+  for (const row of studentGradingData) {
+    // TODO: validate with regex that valid student number?
+    const studentNumber: string = row[0];
+    const gradingData: Array<string> = row.slice(1);
+
+    const student: StudentGrades = {
+      studentNumber,
+      grades: [],
+    };
+
+    for (let i: number = 0; i < attainmentIds.length; i++) {
+
+      if (isNaN(Number(gradingData[i]))) {
+        errors.push(
+          `CSV file row ${currentRow} column ${currentColumn}` +
+          ` expected number, received "${gradingData[i]}"`
+        );
+      } else {
+        const grade: AttainmentGradeData = {
+          attainmentId: attainmentIds[i],
+          grade: parseInt(gradingData[i], 10),
+          manual: true,
+          status: Status.Pass // TODO: Allow specification?
+        };
+        student.grades.push(grade);
+      }
+      ++currentColumn;
+    }
+    // Reset column number to 2 for parsing the next row.
+    currentColumn = 2;
+    ++currentRow;
+    students.push(student);
+  }
+
+  // If any row parsing fails, throw error with invalid row info.
+  if (errors.length > 0) {
+    throw new ApiError(errors, HttpCode.BadRequest);
+  }
+  return students;
+}
+
+/**
+ * Asynchronously adds grades from a CSV file to the database.
+ * @param {Request} req - The HTTP request containing the CSV file.
+ * @param {Response} res - The HTTP response to be sent to the client.
+ * @param {NextFunction} next - The next middleware function to be executed in the pipeline.
+ * @returns {Promise<void>} - A Promise that resolves when the function has completed its execution.
+ * @throws {ApiError} - If CSV file loading fails, parsing the header or body of the CSV fails, or
+ * the CSV file contains attainments which don't belong to the specified course or course instance.
+ */
+export async function addGrades(req: Request, res: Response, next: NextFunction): Promise<void> {
+  /** TODO: Check grading points are not higher than max points of the attainment. */
+
+  const grader: JwtClaims = req.user as JwtClaims;
+
+  // Validation path parameters.
+  const [course, assessmentModel]: [Course, AssessmentModel] =
+    await validateAssessmentModelPath(
+      req.params.courseId, req.params.assessmentModelId
+    );
+
+  await isTeacherInChargeOrAdmin(grader, course.id, HttpCode.Forbidden);
+
+  if (!req?.file) {
+    throw new ApiError(
+      'CSV file not found in the request. To upload CSV file, set input field name as "csv_data"',
+      HttpCode.BadRequest
+    );
+  }
+
+  // Convert CSV to string for the parser.
+  const data: string = req.file.buffer.toString();
+
+  // Array for collecting CSV row data.
+  const studentGradingData: Array<Array<string>> = [];
+
+  // TODO: should user be allowed to define delimiter in the request.
+  const parser: Parser = parse({
+    delimiter: ','
+  });
+
+  parser
+    .on('readable', function (): void {
+      let row: Array<string>;
+      while ((row = parser.read()) !== null) {
+        studentGradingData.push(row);
+      }
+    })
+    .on('error', next) // Stream causes uncaught exception, pass error manually to the errorHandler.
+    .on('end', async (): Promise<void> => {
+      try {
+        // Header having colum information, e.g., "StudentNumber,exam,exercise,project,..."
+        const header: Array<string> = studentGradingData.shift() as Array<string>;
+
+        // Parse header and grades separately. Always first parse header before
+        // parsing the grades as the grade parser needs the attainment id array.
+        const attainmentIds: Array<number> = await parseHeaderFromCsv(
+          header, assessmentModel.id
+        );
+
+        let parsedStudentData: Array<StudentGrades> = parseGradesFromCsv(
+          studentGradingData, attainmentIds
+        );
+
+        // Check all users (students) exists in db, create new users if needed.
+        const studentNumbers: Array<string> = parsedStudentData.map(
+          (student: StudentGrades) => student.studentNumber
+        );
+
+        let students: Array<User> = await User.findAll({
+          attributes: ['id', 'studentNumber'],
+          where: {
+            studentNumber: {
+              [Op.in]: studentNumbers
+            }
+          }
+        });
+
+        const foundStudents: Array<string> = students.map(
+          (student: User) => student.studentNumber
+        );
+        const nonExistingStudents: Array<string> = studentNumbers.filter(
+          (id: string) => !foundStudents.includes(id)
+        );
+
+        await sequelize.transaction(async (t: Transaction) => {
+          // Create new users (students) if any found from the CSV.
+          if (nonExistingStudents.length > 0) {
+            const newUsers: Array<User> = await User.bulkCreate(
+              nonExistingStudents.map((studentNumber: string) => {
+                return {
+                  studentNumber: studentNumber
+                };
+              }), { transaction: t }
+            );
+            students = students.concat(newUsers);
+          }
+        });
+
+        // At this point all students confirmed to exist in the database.
+
+        // Add users' database IDs to parsedStudentData based on student number.
+        parsedStudentData = parsedStudentData.map(
+          (student: StudentGrades): StudentGrades => {
+            const matchingUser: User = students.find(
+              (user: User) => user.dataValues.studentNumber === student.studentNumber
+            ) as User;
+
+            return {
+              ...student,
+              id: matchingUser.id
+            };
+          });
+
+        // Use studentsWithId to update attainments by flatmapping each
+        // students grades into a one array of all the grades.
+        const preparedBulkCreate: Array<AttainmentGradeData> = parsedStudentData.flatMap(
+          (student: StudentGrades): Array<AttainmentGradeData> => {
+            const studentGradingData: Array<AttainmentGradeData> = student.grades.map(
+              (grade: AttainmentGradeData): AttainmentGradeData => {
+                return {
+                  userId: student.id as number,
+                  graderId: grader.id,
+                  ...grade
+                };
+              });
+            return studentGradingData;
+          });
+
+        // TODO: Optimize if datasets are big.
+        await AttainmentGrade.bulkCreate(
+          preparedBulkCreate, { updateOnDuplicate: ['grade', 'graderId'] }
+        );
+
+        // After this point all the students' attainment grades have been created or
+        // updated in the database.
+
+        res.status(HttpCode.Ok).json({
+          success: true,
+          data: {}
+        });
+        return;
+      } catch (err: unknown) {
+        next(err);
+      }
+    });
+
+  // Write stringified CSV data to the csv-parser's stream.
+  parser.write(data);
+
+  // Close the readable stream once data reading finished.
+  parser.end();
+}
+
+export async function calculateGrades(
+  req: Request,
+  res: Response
+): Promise<void> {
+  const requestSchema: yup.AnyObjectSchema = yup.object().shape({
+    studentNumbers: yup.array().of(yup.string()).required()
+  });
+
+  await requestSchema.validate(req.body, { abortEarly: false });
+
+  const [course, assessmentModel]: [Course, AssessmentModel] =
+    await validateAssessmentModelPath(
+      req.params.courseId, req.params.assessmentModelId
+    );
+
+  const grader: JwtClaims = req.user as JwtClaims;
+
+  await isTeacherInChargeOrAdmin(grader, course.id, HttpCode.Forbidden);
+
+  /*
+   * First ensure that all students to be included in the calculation exist in
+   * the database.
+   */
+  const studentNumbers: Array<string> = req.body.studentNumbers;
+  await studentNumbersExist(studentNumbers);
+
+  /*
+   * Get all the attainments in this assessment model.
+   */
+
+  const attainments: Array<Attainment> = await Attainment.findAll({
+    raw: true,
+    where: {
+      assessmentModelId: assessmentModel.id
+    }
+  });
+
+  /*
+   * Then we need to find the formulas used to calculate the grade of each
+   * attainment.
+   *
+   * For each attainment, we will construct a formula node object containing:
+   *   - The formula implementation storing the actual formula function as well
+   *     as the Yup schema for validating its parameters.
+   *   - The formula nodes of the subattainments of this attainment.
+   *   - The formula parameters needed for calculating the grade of this
+   *     attainment's parent attainment.
+   */
+
+  /*
+   * Stores the formula nodes of each attainment.
+   * Attainment ID -> Formula node of the given attainment.
+   */
+  const formulaNodesByAttainmentId: Map<number, FormulaNode> = new Map();
+
+  /*
+   * First find the formula implementation and formula parameters for the parent
+   * attainment's formula.
+   */
+  for (const attainment of attainments) {
+    const formula: Formula = attainment.formula;
+
+    formulaNodesByAttainmentId.set(attainment.id, {
+      formulaImplementation: getFormulaImplementation(formula as Formula),
+      subFormulaNodes: [],
+      formulaParams: attainment.formulaParams,
+      attainmentId: attainment.id,
+      attainmentTag: attainment.tag
+    });
+  }
+
+  /*
+   * Then we will find the formula nodes of each attainment's subattainments.
+   * This will construct a tree structure, and a reference to the root of this
+   * tree is stored in the rootFormulaNode variable.
+   */
+  let rootFormulaNode: FormulaNode | null = null;
+
+  /*
+   * Local utility function to get a formula node from formulaNodesByAttainmentId
+   * as type FormulaNode, or throw an error if the formula node is undefined.
+   */
+  function getFormulaNode(attainmentId: number): FormulaNode {
+    const formulaNode: FormulaNode | undefined = formulaNodesByAttainmentId.get(attainmentId);
+
+    if (!formulaNode) {
+      throw new ApiError(
+        `found undefined formula node for attainment with ID ${attainmentId}`,
+        HttpCode.InternalServerError
+      );
+    }
+
+    return formulaNode;
+  }
+
+  for (const attainment of attainments) {
+    const formulaNode: FormulaNode = getFormulaNode(attainment.id);
+
+    /*
+     * Check whether this attainment is the root attainment. The root attainment
+     * has no parent.
+     */
+    if (attainment.parentId === null) {
+      /*
+       * This attainment is the root attainment. Store a reference to its formula
+       * node in the rootFormulaNode variable.
+       */
+
+      // There should only be one root attainment.
+      if (rootFormulaNode) {
+        throw new ApiError(
+          'duplicate root attainment',
+          HttpCode.InternalServerError
+        );
+      }
+
+      rootFormulaNode = formulaNode;
+    } else {
+      /*
+       * This attainment is not the root attainment. So we will get its parent
+       * attainment's formula node and add this attainment's formula node to
+       * the parent's list of sub formula nodes.
+       */
+
+      const parentFormulaNode: FormulaNode = getFormulaNode(attainment.parentId);
+      parentFormulaNode.subFormulaNodes.push(formulaNode);
+    }
+  }
+
+  /*
+   * If rootFormulaNode is still null, then no root attainment was found. This
+   * is a conflict, and we are unable to calculate the grades of this course
+   * instance.
+   */
+  if (!rootFormulaNode) {
+    throw new ApiError(
+      'no root attainment found for this assessment model; maybe there is a cycle',
+      HttpCode.Conflict
+    );
+  }
+
+  /*
+   * Now we know which formula to use to calculate the grade of each attainment
+   * as well as their parameters.
+   *
+   * Next we need to find the grades already manually specified by a teacher to
+   * use as a basis to calculate grades.
+   */
+
+  /*
+   * Stores the grades of each student for each attainment which were manually
+   * specified by a teacher.
+   */
+  const unorganizedPresetGrades: Array<AttainmentGrade> = await AttainmentGrade.findAll({
+    include: [
+      {
+        model: Attainment,
+        required: true,
+        attributes: [],
+        where: {
+          assessmentModelId: assessmentModel.id
+        },
+      },
+      {
+        model: User,
+        required: true,
+        attributes: [],
+        where: {
+          studentNumber: {
+            [Op.in]: studentNumbers
+          }
+        }
+      }
+    ],
+    attributes: ['grade', 'attainmentId', 'userId'],
+  });
+
+  /*
+   * Next we'll organize the preset grades by user ID.
+   */
+
+  /*
+   * Store the preset grades of all attainments per student. Stores all the
+   * same information as unorganizedPresetGrades.
+   * User ID -> Formula node -> Preset grade.
+   */
+  const organizedPresetGrades: Map<number, Map<FormulaNode, number>> = new Map();
+
+  for (const presetGrade of unorganizedPresetGrades) {
+    let userPresetGrades: Map<FormulaNode, number> | undefined =
+      organizedPresetGrades.get(presetGrade.userId);
+
+    if (!userPresetGrades) {
+      userPresetGrades = new Map();
+      organizedPresetGrades.set(presetGrade.userId, userPresetGrades);
+    }
+
+    userPresetGrades.set(
+      getFormulaNode(presetGrade.attainmentId),
+      presetGrade.grade
+    );
+  }
+
+  /*
+   * Finally we're ready to calculate the grades of each student starting from
+   * the root attainment.
+   */
+
+  const calculatedGrades: Array<AttainmentGradeData> = [];
+
+  /*
+   * Recursively calculates the grade for a particular attainment by its formula
+   * node.
+   */
+  function calculateFormulaNode(
+    userId: number,
+    formulaNode: FormulaNode,
+    presetGrades: Map<FormulaNode, number>
+  ): CalculationResult {
+    /*
+     * If a teacher has manually specified a grade for this attainment,
+     * the manually specified grade will be used.
+     *
+     * A grade has to be manually specified when using the 'Manual' formula
+     * and a grade may be manually specified for overriding grade calculation
+     * functions in special cases.
+     */
+    const presetGrade: number | undefined = presetGrades.get(formulaNode);
+    if (presetGrade) {
+      return {
+        attainmentTag: formulaNode.attainmentTag,
+        status: Status.Pass,
+        grade: presetGrade
+      };
+    }
+
+    /*
+     * A teacher has not manually specified a grade for this attainment, therefore
+     * the grade will be calculated based on the given formula and the grades
+     * from this attainment's subattainments.
+     */
+
+    // Inputs for the formula of this attainment.
+    const subGrades: Array<CalculationResult> = [];
+
+    // First, recursively calculate the grades the subattainments.
+    for (const subFormulaNode of formulaNode.subFormulaNodes) {
+      subGrades.push(calculateFormulaNode(userId, subFormulaNode, presetGrades));
+    }
+
+    // Then, calculate the grade of this attainment using the formula specified
+    // for this attainment and the grades of the subattainments.
+    const calculated: CalculationResult =
+      formulaNode.formulaImplementation.formulaFunction(
+        formulaNode.attainmentTag, formulaNode.formulaParams, subGrades
+      );
+
+    calculatedGrades.push(
+      {
+        userId: userId,
+        attainmentId: formulaNode.attainmentId,
+        graderId: grader.id,
+        grade: calculated.grade,
+        status: calculated.status,
+        manual: false
+      }
+    );
+
+    return calculated;
+  }
+
+  for (const [userId, presetGrades] of organizedPresetGrades) {
+    calculateFormulaNode(userId, rootFormulaNode, presetGrades);
+  }
+
+  await sequelize.transaction(async (transaction: Transaction) => {
+    await AttainmentGrade.bulkCreate(calculatedGrades,
+      {
+        updateOnDuplicate: ['grade', 'graderId', 'status'],
+        transaction
+      }
+    );
+  });
+
+  res.status(HttpCode.Ok).json({
+    success: true,
+    data: {}
+  });
 }