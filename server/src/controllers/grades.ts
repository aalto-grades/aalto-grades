// SPDX-FileCopyrightText: 2023 The Aalto Grades Developers
//
// SPDX-License-Identifier: MIT

import { parse, Parser } from 'csv-parse';
import { stringify } from 'csv-stringify';
import { NextFunction, Request, Response } from 'express';
import { Op, QueryTypes, Transaction } from 'sequelize';
import * as yup from 'yup';

import { sequelize } from '../database';
import Attainable from '../database/models/attainable';
import Course from '../database/models/course';
import CourseInstance from '../database/models/courseInstance';
import CourseInstanceRole from '../database/models/courseInstanceRole';
import CourseResult from '../database/models/courseResult';
import User from '../database/models/user';
import UserAttainmentGrade from '../database/models/userAttainmentGrade';

import { CourseInstanceRoleType } from 'aalto-grades-common/types/course';
import { getFormulaImplementation } from '../formulas';
<<<<<<< HEAD
import { CourseInstanceRoleType, GradingScale } from '../types/course';
=======
>>>>>>> edac5df5
import { ApiError } from '../types/error';
import { Formula, FormulaNode, GradingInput, GradingResult, Status } from '../types/formulas';
import { UserAttainmentGradeData, StudentGrades, GradingResultsWithUser } from '../types/grades';
import { HttpCode } from '../types/httpCode';
import { validateCourseAndInstance } from './utils/courseInstance';

/**
 * Parse and extract attainment IDs from the CSV file header.
 * Correct format: "StudentNo,C3I9A1,C3I9A2,C3I9A3,C3I9A4,C3I9A5..."
 * @param {Array<string>} header - Header part of the CSV file.
 * @returns {Array<number>} - Array containing the id's of attainments.
 * @throws {ApiError} - If first column not "StudentNo" (case-insensitive)
 * header array is empty or any of the attainment tags malformed or missing.
 */
export function parseHeaderFromCsv(header: Array<string>): Array<number> {
  const attainmentIds: Array<number> = [];
  const errors: Array<string> = [];

  // Remove first input "StudentNo". Avoid using shift(), will have side-effects outside function.
  const attainmentData: Array<string> = header.slice(1);

  // Regex for checking type and extracting attainment id from the header column.
  const attainmentTagRegex: RegExp = /(\d+)$/;

  if (attainmentData.length === 0) {
    throw new ApiError(
      'No attainments found from the header, please upload valid CSV.',
      HttpCode.BadRequest
    );
  }

  attainmentData.forEach((str: string) => {
    const match: RegExpMatchArray | null = str.match(attainmentTagRegex);
    if (match && match[1]) {
      attainmentIds.push(parseInt(match[1], 10));
    } else {
      errors.push(
        `Header attainment data parsing failed at column ${attainmentData.indexOf(str) + 2}.` +
        ` Expected attainment id to type of number, received ${typeof str}.`
      );
    }
  });

  // If any column parsing fails, throw error with invalid column info.
  if (errors.length > 0) {
    throw new ApiError(errors, HttpCode.BadRequest);
  }
  return attainmentIds;
}

/**
 * Parses student grading data from a CSV file and creates an array of Student objects.
 * @param {Array<Array<string>>} studentGradingData - Body part of the CSV file.
 * @param {Array<number>} attainmentIds - Array of attainment ID corresponding to each grade column.
 * @returns {Array<Student>} - Array of Student objects containing their student number and
 * an array of their grades.
 * @throws {ApiError} - If there is an error in the CSV file (e.g. incorrect data type in a cell).
 * Collects all errors found to an array, does not throw error immediately on first incorrect value.
*/
export function parseGradesFromCsv(
  studentGradingData: Array<Array<string>>, attainmentIds: Array<number>
): Array<StudentGrades> {
  const students: Array<StudentGrades> = [];
  const errors: Array<string> = [];

  /**
   * currentRow and currentColumn are user facing row and column numbers of the
   * uploaded CSV file. They are the index of the row and column plus 1,
   * so the first row and column in the CSV file will have the index 0 but the
   * number 1. See an example of row and column numbers below.
   *
   *        | column 1  | column 2 | column 3 |
   *  --------------------------------------------
   *  row 1:| StudentNo | C1I1A1   | C1I1A6   |
   *  row 2:| 812472    | 12       | 32       |
   *  row 3:| 545761    | 0        | 15       |
   *  ...
   *  row n:| ...
   *
   * currentRow is incremented after a row has been parsed, currentColumn is
   * incremented after a column of a row has been parsed and is reset to 2
   * when the current row has been fully parsed.
   *
   * Row and column 1 are handled separately.
   */
  let currentRow: number = 2;
  let currentColumn: number = 2;

  for (const row of studentGradingData) {
    // TODO: validate with regex that valid student number?
    const studentNumber: string = row[0];
    const gradingData: Array<string> = row.slice(1);

    const student: StudentGrades = {
      studentNumber,
      grades: [],
    };

    for (let i: number = 0; i < attainmentIds.length; i++) {

      if (isNaN(Number(gradingData[i]))) {
        errors.push(
          `CSV file row ${currentRow} column ${currentColumn}` +
          ` expected number, received "${gradingData[i]}"`
        );
      } else {
        const grade: UserAttainmentGradeData = {
          attainableId: attainmentIds[i],
          grade: parseInt(gradingData[i], 10)
        };
        student.grades.push(grade);
      }
      ++currentColumn;
    }
    // Reset column number to 2 for parsing the next row.
    currentColumn = 2;
    ++currentRow;
    students.push(student);
  }

  // If any row parsing fails, throw error with invalid row info.
  if (errors.length > 0) {
    throw new ApiError(errors, HttpCode.BadRequest);
  }
  return students;
}

/**
 * Asynchronously adds grades from a CSV file to the database.
 * @param {Request} req - The HTTP request containing the CSV file.
 * @param {Response} res - The HTTP response to be sent to the client.
 * @param {NextFunction} next - The next middleware function to be executed in the pipeline.
 * @returns {Promise<void>} - A Promise that resolves when the function has completed its execution.
 * @throws {ApiError} - If CSV file loading fails, parsing the header or body of the CSV fails, or
 * the CSV file contains attainments which don't belong to the specified course or course instance.
*/
export async function addGrades(req: Request, res: Response, next: NextFunction): Promise<void> {
  /*
   * TODO:
   * - Check that the requester is authorized to add grades, 403 Forbidden if not.
   * - Check grading points are not higher than max points of the attainment.
   */

  // Validation path parameters.
  const [course, courseInstance]: [course: Course, courseInstance: CourseInstance] =
    await validateCourseAndInstance(req.params.courseId, req.params.instanceId);

  if (!req?.file) {
    throw new ApiError(
      'CSV file not found in the request. To upload CSV file, set input field name as "csv_data"',
      HttpCode.BadRequest
    );
  }

  // Convert CSV to string for the parser.
  const data: string = req.file.buffer.toString();

  // Array for collecting CSV row data.
  const studentGradingData: Array<Array<string>> = [];

  // TODO: should user be allowed to define delimiter in the request.
  const parser: Parser = parse({
    delimiter: ','
  });

  parser
    .on('readable', function (): void {
      let row: Array<string>;
      while ((row = parser.read()) !== null) {
        studentGradingData.push(row);
      }
    })
    .on('error', next) // Stream causes uncaught exception, pass error manually to the errorHandler.
    .on('end', async (): Promise<void> => {
      try {
        // Header having colum information, e.g., "StudentNo,C3I9A1,C3I9A2,C3I9A3,C3I9A4,C3I9A5..."
        const header: Array<string> = studentGradingData.shift() as Array<string>;

        // Parse header and grades separately. Always first parse header before
        // parsing the grades as the grade parser needs the attainment id array.
        const attainmentIds: Array<number> = parseHeaderFromCsv(header);
        let parsedStudentData: Array<StudentGrades> = parseGradesFromCsv(
          studentGradingData, attainmentIds
        );

        // Fetch all attainments from db based on the id's extracted from the CSV.
        const attainments: Array<Attainable> = await Attainable.findAll({
          attributes: ['id'],
          where: {
            id: {
              [Op.in]: attainmentIds
            },
            courseId: course.id,
            courseInstanceId: courseInstance.id
          }
        });

        // Check if any of the CSV attainment id's does not exist in the db, throw ApiError if so.
        const foundIds: Array<number> = attainments.map((attainment: Attainable) => attainment.id);
        const nonExistingIds: Array<number> = attainmentIds.filter(
          (id: number) => !foundIds.includes(id)
        );

        if (nonExistingIds.length > 0) {
          throw new ApiError(
            'Attainments with following IDs do not exist or' +
            ` belong to this course instance: ${nonExistingIds.join(', ')}.`,
            HttpCode.UnprocessableEntity
          );
        }

        // After this point all attainments are confirmed to exist and belong to the instance.

        // Check all users (students) exists in db, create new users if needed.
        const studentNumbers: Array<string> = parsedStudentData.map(
          (student: StudentGrades) => student.studentNumber
        );

        let students: Array<User> = await User.findAll({
          attributes: ['id', 'studentNumber'],
          where: {
            studentNumber: {
              [Op.in]: studentNumbers
            }
          }
        });

        const foundStudents: Array<string> = students.map((student: User) => student.studentNumber);
        const nonExistingStudents: Array<string> = studentNumbers.filter(
          (id: string) => !foundStudents.includes(id)
        );

        // Check that teacher id is not listed accidentally in the CSV/students list
        // to prevent accidental role change from TEACHER or TEACHER_IN_CHARGE to STUDENT.
        const teachers: Array<CourseInstanceRole> = await CourseInstanceRole.findAll({
          attributes: ['userId'],
          where: {
            userId: {
              [Op.in]: students.map((student: User) => student.id)
            },
            role: {
              [Op.in]: [CourseInstanceRoleType.Teacher, CourseInstanceRoleType.TeacherInCharge]
            },
            courseInstanceId: courseInstance.id
          }
        });

        if (teachers.length > 0) {
          throw new ApiError(
            'User(s) with role "TEACHER" or "TEACHER_IN_CHARGE" found from the CSV.',
            HttpCode.Conflict
          );
        }

        await sequelize.transaction(async (t: Transaction) => {
          // Create new users (students) if any found from the CSV.
          if (nonExistingStudents.length > 0) {
            const newUsers: Array<User> = await User.bulkCreate(
              nonExistingStudents.map((studentNo: string) => {
                return {
                  studentNumber: studentNo
                };
              }), { transaction: t }
            );
            students = students.concat(newUsers);
          }

          // Check (and add if needed) that existing users have 'STUDENT' role on the instance.
          // Add also newly created users to the course instance with role 'STUDENT'.
          // Note. updateOnDuplicate works as an UPSERT operation in bulkCreate.
          await CourseInstanceRole.bulkCreate(
            students.map((user: User) => {
              return {
                userId: user.id,
                courseInstanceId: courseInstance.id,
                role: CourseInstanceRoleType.Student
              };
            }), {
              transaction: t,
              updateOnDuplicate: ['role']
            }
          );
        });

        // After this point all students confirmed to exist and belong to the instance as STUDENTs.

        // Add users db id to the parsedStudentData based on student number.
        parsedStudentData = parsedStudentData.map(
          (student: StudentGrades): StudentGrades => {
            const matchingUser: User = students.find(
              (user: User) => user.dataValues.studentNumber === student.studentNumber
            ) as User;

            return {
              ...student,
              id: matchingUser.id
            };
          });

        // Use studentsWithId to update attainments by flatmapping each
        // students grades into a one array of all the grades.
        const preparedBulkCreate: Array<UserAttainmentGradeData> = parsedStudentData.flatMap(
          (student: StudentGrades): Array<UserAttainmentGradeData> => {
            const studentGradingData: Array<UserAttainmentGradeData> = student.grades.map(
              (grade: UserAttainmentGradeData): UserAttainmentGradeData => {
                return {
                  userId: student.id as number,
                  ...grade
                };
              });
            return studentGradingData;
          });

        // TODO: Optimize if datasets are big.
        await UserAttainmentGrade.bulkCreate(preparedBulkCreate, { updateOnDuplicate: ['grade'] });

        // After this point all the students' attainment grades have been created or
        // updated in the database.

        res.status(HttpCode.Ok).json({
          success: true,
          data: {}
        });
        return;
      } catch (err: unknown) {
        next(err);
      }
    });

  // Write stringified CSV data to the csv-parser's stream.
  parser.write(data);

  // Close the readable stream once data reading finished.
  parser.end();
}

/**
 * Recursively calculates the grade for a particular attainment by its formula
 * node.
 *
 * TODO: Save calculated grades to the database.
 */
async function calculateFormulaNode(
  formulaNode: FormulaNode,
  presetGrades: Map<FormulaNode, number>
): Promise<GradingResult> {
  /*
   * If a teacher has manually specified a grade for this attainment,
   * the manually specified grade will be used.
   *
   * A grade has to be manually specified when using the 'Manual' formula
   * and a grade may be manually specified for overriding grade calculation
   * functions in special cases.
   */
  const presetGrade: number | undefined = presetGrades.get(formulaNode);
  if (presetGrade) {
    return {
      status: Status.Pass,
      grade: presetGrade
    };
  }

  /*
   * A teacher has not manually specified a grade for this attainment, therefore
   * the grade will be calculated based on the given formula and the grades
   * from this attainment's subattainments.
   */

  // Inputs for the formula of this attainment.
  const inputs: Array<GradingInput> = [];

  // First, recursively calculate the grades the subattainments.
  for (const subFormulaNode of formulaNode.subFormulaNodes) {
    const input: GradingInput = {
      subResult: await calculateFormulaNode(subFormulaNode, presetGrades),
      params: subFormulaNode.parentFormulaParams
    };

    inputs.push(input);
  }

  // Then, calculate the grade of this attainment using the formula specified
  // for this attainment and the grades of the subattainments.
  return await formulaNode.formulaImplementation.formulaFunction(inputs);
}

export async function calculateGrades(
  req: Request,
  res: Response
): Promise<void> {
  const [course, courseInstance]: [course: Course, courseInstance: CourseInstance] =
    await validateCourseAndInstance(req.params.courseId, req.params.instanceId);

  // TODO: check requester id has teacher role on instance.

  /*
   * First we need to get all the attainments in this course instance.
   */

  interface AttainmentInfo {
    id: number,
    parentId: number,
    formula: Formula,
    parentFormulaParams: object | null
  }

  const attainments: Array<AttainmentInfo> = await Attainable.findAll({
    raw: true,
    where: {
      courseId: course.id,
      courseInstanceId: courseInstance.id,
    },
    attributes: [
      'id',
      // Translates attainableId to parentId.
      // TODO: Rename in model if possible.
      ['attainable_id', 'parentId'],
      'formula',
      'parentFormulaParams',
    ],
    // Cast to unknown is required because AttainmentInfo does not extend the
    // model type.
  }) as unknown as Array<AttainmentInfo>;

  /*
   * Then we need to find the formulas used to calculate the grade of each
   * attainment.
   *
   * For each attainment, we will construct a formula node object containing:
   *   - The formula implementation storing the actual formula function as well
   *     as the Yup schema for validating its parameters.
   *   - The formula nodes of the subattainments of this attainment.
   *   - The formula parameters needed for calculating the grade of this
   *     attainment's parent attainment.
   */

  /*
   * Stores the formula nodes of each attainment.
   * Attainment ID -> Formula node of the given attainment.
   */
  const formulaNodesByAttainmentId: Map<number, FormulaNode> = new Map();

  /*
   * First find the formula implementation and formula parameters for the parent
   * attainment's formula.
   */
  for (const attainment of attainments) {
    const formula: Formula = attainment.formula;

    formulaNodesByAttainmentId.set(attainment.id, {
      formulaImplementation: await getFormulaImplementation(formula as Formula),
      subFormulaNodes: [],
      parentFormulaParams: attainment.parentFormulaParams
    });
  }

  /*
   * Then we will find the formula nodes of each attainment's subattainments.
   * This will construct a tree structure, and a reference to the root of this
   * tree is stored in the rootFormulaNode variable.
   */
  let rootFormulaNode: FormulaNode | null = null;

  /*
   * Local utility function to get a formula node from formulaNodesByAttainmentId
   * as type FormulaNode, or throw an error if the formula node is undefined.
   */
  function getFormulaNode(attainmentId: number): FormulaNode {
    const formulaNode: FormulaNode | undefined = formulaNodesByAttainmentId.get(attainmentId);

    if (!formulaNode) {
      throw new ApiError(
        `found undefined formula node for attainment with ID ${attainmentId}`,
        HttpCode.InternalServerError
      );
    }

    return formulaNode;
  }

  for (const attainment of attainments) {
    const formulaNode: FormulaNode = getFormulaNode(attainment.id);

    /*
     * Check whether this attainment is the root attainment. The root attainment
     * has no parent.
     */
    if (attainment.parentId === null) {
      /*
       * This attainment is the root attainment. Store a reference to its formula
       * node in the rootFormulaNode variable.
       */

      // There should only be one root attainment.
      if (rootFormulaNode) {
        throw new ApiError(
          'duplicate root attainment',
          HttpCode.InternalServerError
        );
      }

      rootFormulaNode = formulaNode;
    } else {
      /*
       * This attainment is not the root attainment. So we will get its parent
       * attainment's formula node and add this attainment's formula node to
       * the parent's list of sub formula nodes.
       */

      const parentFormulaNode: FormulaNode = getFormulaNode(attainment.parentId);

      /*
       * Ensure that the parent formula parameters specified for this attainment
       * match the schema of the parent attainment's formula.
       */
      await parentFormulaNode.formulaImplementation.paramSchema.validate(
        formulaNode.parentFormulaParams
      );

      parentFormulaNode.subFormulaNodes.push(formulaNode);
    }
  }

  /*
   * If rootFormulaNode is still null, then no root attainment was found. This
   * is a conflict, and we are unable to calculate the grades of this course
   * instance.
   */
  if (!rootFormulaNode) {
    throw new ApiError(
      'no root attainment found for this course instance; maybe there is a cycle',
      HttpCode.Conflict
    );
  }

  /*
   * Now we know which formula to use to calculate the grade of each attainment
   * as well as their parameters.
   *
   * Next we need to find the grades already manually specified by a teacher to
   * use as a basis to calculate grades.
   */

  /*
   * Stores the grades of each student for each attainment which were manually
   * specified by a teacher.
   */
  const unorganizedPresetGrades: Array<UserAttainmentGrade> = await UserAttainmentGrade.findAll({
    include: [
      {
        model: Attainable,
        required: true,
        attributes: [],
        where: {
          courseId: course.id,
          courseInstanceId: courseInstance.id,
        }
<<<<<<< HEAD
      }
    ],
    attributes: ['grade', 'attainableId', 'userId'],
  });
=======
      },
      {
        model: User,
        required: true,
        attributes: ['studentNumber']
      }
    ],
    attributes: ['grade', 'attainableId'],
  }) as Array<UserAttainmentGradeWithUser>).map(
    (attainmentGrade: UserAttainmentGradeWithUser) => {
      return {
        studentNumber: attainmentGrade.User.studentNumber,
        grade: attainmentGrade.grade,
        attainmentId: attainmentGrade.attainableId
      };
    }
  );
>>>>>>> edac5df5

  /*
   * Next we'll organize the preset grades by student number.
   */

  /*
   * Store the preset grades of all attainments per student. Stores all the
   * same information as unorganizedPresetGrades.
   * Student number -> Formula node -> Preset grade.
   */
  const organizedPresetGrades: Map<number, Map<FormulaNode, number>> = new Map();

  for (const presetGrade of unorganizedPresetGrades) {
    let userPresetGrades: Map<FormulaNode, number> | undefined =
      organizedPresetGrades.get(presetGrade.userId);

    if (!userPresetGrades) {
      userPresetGrades = new Map();
      organizedPresetGrades.set(presetGrade.userId, userPresetGrades);
    }

    userPresetGrades.set(
      getFormulaNode(presetGrade.attainableId),
      presetGrade.grade
    );
  }

  /*
   * Finally we're ready to calculate the grades of each student starting from
   * the root attainment.
   */
  const finalGrades: Array<{
    userId: number,
    courseInstanceId: number,
    grade: string,
    credits: number
  }> = [];

  for (const [userId, presetGrades] of organizedPresetGrades) {
    const finalGrade: GradingResult =
      await calculateFormulaNode(rootFormulaNode, presetGrades);

    finalGrades.push(
      {
        userId: userId,
        courseInstanceId: courseInstance.id,
        grade:
        // If grading scale numerical save numerical value, otherwise final grade status (PASS/FAIL)
        courseInstance.gradingScale === GradingScale.Numerical ? finalGrade.status === Status.Pass ?
          String(finalGrade.grade) : '0' : finalGrade.status,
        credits: courseInstance.maxCredits
      }
    );
  }

  // TODO manual or auto calculation flag

  await sequelize.transaction(async (transaction: Transaction) => {
    for (const finalGrade of finalGrades) {
      await sequelize.query(
        `INSERT INTO course_result (
        user_id, course_instance_id, grade,
        credits, created_at, updated_at
      )
      VALUES
        (:userId, :courseInstanceId, :grade, :credits, NOW(), NOW())
        ON CONFLICT (user_id, course_instance_id) DO UPDATE
      SET
        user_id = :userId,
        course_instance_id = :courseInstanceId,
        grade = :grade,
        credits = :credits,
        updated_at = NOW();`,
        {
          replacements: finalGrade,
          type: QueryTypes.INSERT,
          transaction
        }
      );
    }
  });

  res.status(HttpCode.Ok).json({
    success: true,
    data: {}
  });
}

/**
 * Get grading data formatted to Sisu compatible format for exporting grades to Sisu.
 * Documentation and requirements for Sisu CSV file structure available at
 * https://wiki.aalto.fi/display/SISEN/Assessment+of+implementations
 * @param {Request} req - The HTTP request.
 * @param {Response} res - The HTTP response containing the CSV file.
 * @returns {Promise<void>} - A Promise that resolves when the function has completed its execution.
 * @throws {ApiError} - If course and/or course instance not found, instance does not belong to
 * the course, or no course results found/calculated before calling the endpoint.
*/
export async function getSisuFormattedGradingCSV(req: Request, res: Response): Promise<void> {
  const urlParams: yup.AnyObjectSchema = yup.object({
    assessmentDate: yup
      .date()
      .notRequired(),
    completionLanguage: yup
      .string()
      .transform((value: string, originalValue: string) => {
        return originalValue ? originalValue.toLowerCase() : value;
      })
      // All Sisu accepted language codes.
      .oneOf(['fi', 'sv', 'en', 'es', 'ja', 'zh', 'pt', 'fr', 'de', 'ru'])
      .notRequired()
  });

  const { assessmentDate, completionLanguage }:
  { assessmentDate: Date | undefined, completionLanguage: string | undefined }
  = await urlParams.validate(req.query, { abortEarly: false });

  const [course, courseInstance]: [course: Course, courseInstance: CourseInstance] =
    await validateCourseAndInstance(req.params.courseId, req.params.instanceId);

  /**
   * TODO:
   * - only one grade per user per instance is allowed,
   *   what if grades are recalculated, should we keep track of old grades?
   * - Define and implement authorization on who has the access rights to trigger export,
   *   Sisu allows teacher and responsible teacher of the implementation to save grades to Sisu.
   */

  const gradingResults: Array<GradingResultsWithUser> = await CourseResult.findAll({
    attributes: ['grade', 'credits'],
    where: {
      courseInstanceId: courseInstance.id
    },
    include: {
      model: User,
      attributes: ['studentNumber']
    }
  }) as Array<GradingResultsWithUser>;

  if (gradingResults.length === 0) {
    throw new ApiError(
      'no grades found, make sure grades have been calculated before requesting course result CSV',
      HttpCode.NotFound
    );
  }

  const courseResults: Array<{
    studentNumber: string,
    grade: string,
    credits: number,
    assessmentDate: string,
    completionLanguage: string,
    comment: string
  }> = gradingResults.map(
    (courseResult: GradingResultsWithUser) => {
      return {
        studentNumber: courseResult.User.studentNumber,
        grade: courseResult.grade,
        credits: courseResult.credits,
        // Assesment date must be in form dd.mm.yyyy.
        assessmentDate:
          (new Date(assessmentDate ?? courseInstance.endDate)).toLocaleDateString('fi-FI'),
        completionLanguage: completionLanguage ?? 'en',
        // Comment column is required, but can be empty.
        comment: ''
      };
    }
  );

  stringify(
    courseResults,
    {
      header: true,
      delimiter: ',' // NOTE, accepted delimiters in Sisu are semicolon ; and comma ,
    },
    (_err: unknown, data: string) => {
      res
        .status(HttpCode.Ok)
        .setHeader('Content-Type', 'text/csv')
        .attachment(
          `final_grades_course_${course.courseCode}_${(new Date()).toLocaleDateString('fi-FI')}.csv`
        )
        .send(data);
      return;
    });
}<|MERGE_RESOLUTION|>--- conflicted
+++ resolved
@@ -17,12 +17,8 @@
 import User from '../database/models/user';
 import UserAttainmentGrade from '../database/models/userAttainmentGrade';
 
-import { CourseInstanceRoleType } from 'aalto-grades-common/types/course';
+import { CourseInstanceRoleType, GradingScale } from 'aalto-grades-common/types/course';
 import { getFormulaImplementation } from '../formulas';
-<<<<<<< HEAD
-import { CourseInstanceRoleType, GradingScale } from '../types/course';
-=======
->>>>>>> edac5df5
 import { ApiError } from '../types/error';
 import { Formula, FormulaNode, GradingInput, GradingResult, Status } from '../types/formulas';
 import { UserAttainmentGradeData, StudentGrades, GradingResultsWithUser } from '../types/grades';
@@ -580,30 +576,10 @@
           courseId: course.id,
           courseInstanceId: courseInstance.id,
         }
-<<<<<<< HEAD
       }
     ],
     attributes: ['grade', 'attainableId', 'userId'],
   });
-=======
-      },
-      {
-        model: User,
-        required: true,
-        attributes: ['studentNumber']
-      }
-    ],
-    attributes: ['grade', 'attainableId'],
-  }) as Array<UserAttainmentGradeWithUser>).map(
-    (attainmentGrade: UserAttainmentGradeWithUser) => {
-      return {
-        studentNumber: attainmentGrade.User.studentNumber,
-        grade: attainmentGrade.grade,
-        attainmentId: attainmentGrade.attainableId
-      };
-    }
-  );
->>>>>>> edac5df5
 
   /*
    * Next we'll organize the preset grades by student number.
