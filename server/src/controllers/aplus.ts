--- conflicted
+++ resolved
@@ -28,19 +28,11 @@
 import AplusGradeSource from '../database/models/aplusGradeSource';
 import {
   ApiError,
-<<<<<<< HEAD
-  type AplusCoursesRes,
-  type AplusExercisesRes,
-  type AplusPointsRes,
-  type AplusStudentPoints,
-  type Endpoint,
-=======
   AplusCoursesResSchema,
   AplusExercisesResSchema,
   AplusPointsResSchema,
-  AplusStudentPoints,
-  Endpoint,
->>>>>>> 6967a5f7
+  type AplusStudentPoints,
+  type Endpoint,
 } from '../types';
 
 /**
