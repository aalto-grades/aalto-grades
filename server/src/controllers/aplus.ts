// SPDX-FileCopyrightText: 2024 The Aalto Grades Developers
//
// SPDX-License-Identifier: MIT

import {Request, Response} from 'express';
import {z} from 'zod';
import {TypedRequestBody} from 'zod-express-middleware';

import {
  AplusCourseData,
  AplusExerciseData,
  AplusGradeSourceType,
  HttpCode,
  IdSchema,
  NewAplusGradeSourceArraySchema,
  NewAplusGradeSourceData,
  NewGrade,
} from '@/common/types';
import {
  fetchFromAplus,
  parseAplusToken,
  validateAplusCourseId,
} from './utils/aplus';
import {validateCoursePartPath} from './utils/coursePart';
import {APLUS_API_URL} from '../configs/environment';
import AplusGradeSource from '../database/models/aplusGradeSource';
import {
  ApiError,
  APlusCoursesRes,
  APlusExercisesRes,
  APlusPointsRes,
  APlusStudentPoints,
} from '../types';

/**
 * Responds with AplusCourseData[]
 *
 * @throws ApiError(502)
 */
export const fetchAplusCourses = async (
  req: Request,
  res: Response
): Promise<void> => {
  const aplusToken = parseAplusToken(req);
  const coursesRes = await fetchFromAplus<APlusCoursesRes>(
    `${APLUS_API_URL}/users/me`,
    aplusToken
  );

  const staffCourses = coursesRes.data.staff_courses;
  if (staffCourses.length === 0) {
    throw new ApiError('no staff courses found in A+', HttpCode.NotFound);
  }

  const courses: AplusCourseData[] = staffCourses.map(course => ({
    id: course.id,
    courseCode: course.code,
    name: course.name,
    instance: course.instance_name,
    url: course.html_url,
  }));

  res.json(courses);
};

/**
 * Responds with AplusExerciseData
 *
 * @throws ApiError(400|502)
 */
export const fetchAplusExerciseData = async (
  req: Request,
  res: Response
): Promise<void> => {
  const aplusToken = parseAplusToken(req);
  const aplusCourseId = validateAplusCourseId(req.params.aplusCourseId);

<<<<<<< HEAD
  const exercisesRes = await fetchFromAplus<{
    results: {
      id: number;
      display_name: string;
      exercises: {
        id: number;
        display_name: string;
        difficulty: string;
      }[];
    }[];
  }>(
=======
  const exercisesRes = await fetchFromAplus<APlusExercisesRes>(
>>>>>>> 827eb99e
    `${APLUS_API_URL}/courses/${aplusCourseId}/exercises?format=json`,
    aplusToken
  );

  // There doesn't appear to be a better way to get difficulties
  const difficulties = new Set<string>();
  for (const module of exercisesRes.data.results) {
    for (const exercise of module.exercises) {
      if (exercise.difficulty) {
        difficulties.add(exercise.difficulty);
      }
    }
  }

  const exerciseData: AplusExerciseData = {
    modules: exercisesRes.data.results.map(module => ({
      id: module.id,
      name: module.display_name,
      exercises: module.exercises.map(exercise => ({
        id: exercise.id,
        name: exercise.display_name,
      })),
    })),
    difficulties: Array.from(difficulties),
  };

  res.json(exerciseData);
};

/** @throws ApiError(400|404|409) */
export const addAplusGradeSources = async (
  req: TypedRequestBody<typeof NewAplusGradeSourceArraySchema>,
  res: Response
): Promise<void> => {
  const newGradeSources: NewAplusGradeSourceData[] = req.body;
  for (const newGradeSource of newGradeSources) {
    await validateCoursePartPath(
      req.params.courseId,
      String(newGradeSource.coursePartId)
    );
  }

  await AplusGradeSource.bulkCreate(newGradeSources);

  res.sendStatus(HttpCode.Created);
};

/**
 * Responds with NewGrade[]
 *
 * @throws ApiError(400|404|409|422|502)
 */
export const fetchAplusGrades = async (
  req: Request,
  res: Response
): Promise<void> => {
  const aplusToken = parseAplusToken(req);
  let coursePartIds: number[] = [];

  try {
    coursePartIds = z
      .array(IdSchema)
      .parse(JSON.parse(String(req.query['course-parts'])));
  } catch (e) {
    if (e instanceof Error) {
      throw new ApiError(e.message, HttpCode.BadRequest);
    }
  }

<<<<<<< HEAD
  type StudentPoints = {
    student_id: string | null;
    points: number;
    points_by_difficulty: {
      [key: string]: number;
    };
    modules: {
      id: number;
      points: number;
      exercises: {
        id: number;
        points: number;
      }[];
    }[];
  };

=======
>>>>>>> 827eb99e
  /*
   * Grade sources may point to the same or different courses in A+, so we will
   * fetch the points for each A+ course only once.
   *
   * A+ course ID -> points result
   */
  const pointsResCache: {[key: number]: APlusStudentPoints[]} = {};

  const newGrades: NewGrade[] = [];
  for (const coursePartId of coursePartIds) {
    const [, coursePart] = await validateCoursePartPath(
      req.params.courseId,
      String(coursePartId)
    );

    // TODO: There can be multiple sources
    const gradeSource = await AplusGradeSource.findOne({
      where: {coursePartId: coursePart.id},
    });

    if (!gradeSource) {
      throw new ApiError(
        `Course part with ID ${coursePart.id} has no A+ grade sources`,
        HttpCode.NotFound
      );
    }

    const aplusCourseId = gradeSource.aplusCourse.id;

    if (!(aplusCourseId in pointsResCache)) {
      const pointsRes = await fetchFromAplus<APlusPointsRes>(
        `${APLUS_API_URL}/courses/${aplusCourseId}/points?format=json`,
        aplusToken
      );

      pointsResCache[aplusCourseId] = pointsRes.data.results;
    }

    const points = pointsResCache[aplusCourseId];
    for (const student of points) {
      // TODO: https://github.com/aalto-grades/base-repository/issues/747
      if (!student.student_id) {
        continue;
      }

      let grade: number | undefined;
      switch (gradeSource.sourceType) {
        case AplusGradeSourceType.FullPoints:
          grade = student.points;
          break;

        case AplusGradeSourceType.Module:
          if (!gradeSource.moduleId) {
            throw new ApiError(
              `grade source with ID ${gradeSource.id} has module type but does not define moduleId`,
              HttpCode.InternalServerError
            );
          }
          for (const module of student.modules) {
            if (module.id === gradeSource.moduleId) {
              grade = module.points;
              break;
            }
          }
          if (grade === undefined) {
            throw new ApiError(
              `A+ course with ID ${aplusCourseId} has no module with ID ${gradeSource.moduleId}`,
              HttpCode.InternalServerError
            );
          }
          break;

        case AplusGradeSourceType.Exercise:
          if (!gradeSource.exerciseId) {
            throw new ApiError(
              `grade source with ID ${gradeSource.id} has exercise type but does not define exerciseId`,
              HttpCode.InternalServerError
            );
          }
          for (const module of student.modules) {
            for (const exercise of module.exercises) {
              if (exercise.id === gradeSource.exerciseId) {
                grade = exercise.points;
              }
            }
          }
          if (!grade) {
            throw new ApiError(
              `A+ course with ID ${aplusCourseId} has no exercise with ID ${gradeSource.exerciseId}`,
              HttpCode.InternalServerError
            );
          }
          break;

        case AplusGradeSourceType.Difficulty:
          if (!gradeSource.difficulty) {
            throw new ApiError(
              `grade source with ID ${gradeSource.id} has difficulty type but does not define difficulty`,
              HttpCode.InternalServerError
            );
          }
          grade = student.points_by_difficulty[gradeSource.difficulty] ?? 0;
          break;
      }

      // TODO: Proper dates
      // Related: https://github.com/apluslms/a-plus/issues/1361
      const date = new Date();
      const expiryDate = new Date(date);
      expiryDate.setDate(date.getDate() + coursePart.daysValid);

      newGrades.push({
        studentNumber: student.student_id,
        coursePartId: coursePart.id,
        aplusGradeSourceId: gradeSource.id,
        grade: grade,
        date: date,
        expiryDate: expiryDate,
        comment: null,
      });
    }
  }

  res.json(newGrades);
};<|MERGE_RESOLUTION|>--- conflicted
+++ resolved
@@ -75,21 +75,7 @@
   const aplusToken = parseAplusToken(req);
   const aplusCourseId = validateAplusCourseId(req.params.aplusCourseId);
 
-<<<<<<< HEAD
-  const exercisesRes = await fetchFromAplus<{
-    results: {
-      id: number;
-      display_name: string;
-      exercises: {
-        id: number;
-        display_name: string;
-        difficulty: string;
-      }[];
-    }[];
-  }>(
-=======
   const exercisesRes = await fetchFromAplus<APlusExercisesRes>(
->>>>>>> 827eb99e
     `${APLUS_API_URL}/courses/${aplusCourseId}/exercises?format=json`,
     aplusToken
   );
@@ -159,25 +145,6 @@
     }
   }
 
-<<<<<<< HEAD
-  type StudentPoints = {
-    student_id: string | null;
-    points: number;
-    points_by_difficulty: {
-      [key: string]: number;
-    };
-    modules: {
-      id: number;
-      points: number;
-      exercises: {
-        id: number;
-        points: number;
-      }[];
-    }[];
-  };
-
-=======
->>>>>>> 827eb99e
   /*
    * Grade sources may point to the same or different courses in A+, so we will
    * fetch the points for each A+ course only once.
