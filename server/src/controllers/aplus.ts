--- conflicted
+++ resolved
@@ -314,10 +314,8 @@
             break;
         }
 
-        // TODO: Proper dates
-        // Related: https://github.com/apluslms/a-plus/issues/1361
-        const date = new Date();
-        const expiryDate = new Date(date);
+        const date = new Date(gradeSource.date);
+        const expiryDate = new Date(gradeSource.date);
         expiryDate.setDate(date.getDate() + coursePart.daysValid);
 
         newGrades.push({
@@ -330,23 +328,6 @@
           comment: null,
         });
       }
-<<<<<<< HEAD
-=======
-
-      const date = new Date(gradeSource.date);
-      const expiryDate = new Date(gradeSource.date);
-      expiryDate.setDate(date.getDate() + coursePart.daysValid);
-
-      newGrades.push({
-        studentNumber: student.student_id,
-        coursePartId: coursePart.id,
-        aplusGradeSourceId: gradeSource.id,
-        grade: grade,
-        date: date,
-        expiryDate: expiryDate,
-        comment: null,
-      });
->>>>>>> da09f89f
     }
   }
 
