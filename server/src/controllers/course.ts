// SPDX-FileCopyrightText: 2022 The Aalto Grades Developers
//
// SPDX-License-Identifier: MIT

import {Request, Response} from 'express';
import {ParamsDictionary} from 'express-serve-static-core';
import {Transaction} from 'sequelize';

import {
  CourseData,
<<<<<<< HEAD
  CourseRoleType,
  GradingScale,
  HttpCode,
  Language,
  LocalizedString,
  SystemRole,
  UserData,
=======
  CreateCourseData,
  HttpCode,
  Language,
  PartialCourseData,
>>>>>>> b53a2c89
} from '@common/types';
import {sequelize} from '../database';
import Course from '../database/models/course';
import CourseTranslation from '../database/models/courseTranslation';
import TeacherInCharge from '../database/models/teacherInCharge';
import User from '../database/models/user';
import {ApiError, CourseFull} from '../types';
import {
  findAndValidateCourseId,
  findCourseFullById,
  parseCourseFull,
  validateCourseId,
  validateEmailList,
} from './utils/course';
import CourseRole from '../database/models/courseRole';

/**
 * Responds with CourseData
 */
export const getCourse = async (req: Request, res: Response): Promise<void> => {
  const courseId = await validateCourseId(req.params.courseId);

  const courseData: CourseData = parseCourseFull(
    await findCourseFullById(courseId)
  );

  res.json(courseData);
};

/**
 * Responds with CourseData[]
 */
export const getAllCourses = async (
  _req: Request,
  res: Response
<<<<<<< HEAD
): Promise<void> {
  const courses: Array<CourseFull> = (await Course.findAll({
    include: [
      {
        model: CourseTranslation,
      },
      {
        model: User,
        as: 'Users',
      },
    ],
  })) as Array<CourseFull>;
=======
): Promise<void> => {
  const courses = (await Course.findAll({
    include: [{model: CourseTranslation}, {model: User}],
  })) as CourseFull[];
>>>>>>> b53a2c89

  const coursesData: CourseData[] = [];

  for (const course of courses) {
    coursesData.push(parseCourseFull(course));
  }

  res.json(coursesData);
};

<<<<<<< HEAD
async function createMissingUsers(
  emailList: Array<string>
): Promise<Array<User>> {
  const existingUsers: Array<User> = await User.findAll({
    attributes: ['id', 'email'],
    where: {
      email: emailList,
    },
  });

  // Check for non existent emails.
  if (emailList.length !== existingUsers.length) {
    const missingEmails: Array<string> = emailList.filter((teacher: string) => {
      return (
        existingUsers.map((user: User) => user.email).indexOf(teacher) === -1
      );
    });
    // Create users if they dont exist. No reason anymore for exception
    // since users (teachers) login only with idp, and adding a user to course
    // implies that the user should have access to the platform.
    const createdUsers = await User.bulkCreate(
      missingEmails.map(email => ({email, role: SystemRole.User}))
    );
    return [...existingUsers, ...createdUsers];
  }
  return existingUsers;
}

export async function addCourse(req: Request, res: Response): Promise<void> {
  const requestSchema: yup.AnyObjectSchema = yup.object().shape({
    courseCode: yup.string().required(),
    minCredits: yup.number().min(0).required(),
    maxCredits: yup.number().min(yup.ref('minCredits')).required(),
    gradingScale: yup.string().oneOf(Object.values(GradingScale)).required(),
    languageOfInstruction: yup
      .string()
      .transform((value: string, originalValue: string) => {
        return originalValue ? originalValue.toUpperCase() : value;
      })
      .oneOf(Object.values(Language))
      .required(),
    teachersInCharge: yup
      .array()
      .of(
        yup.object().shape({
          email: yup.string().email().required(),
        })
      )
      .required(),
    assistants: yup
      .array()
      .of(
        yup.object().shape({
          email: yup.string().email().required(),
        })
      )
      .required(),
    department: localizedStringSchema.required(),
    name: localizedStringSchema.required(),
  });

  await requestSchema.validate(req.body, {abortEarly: false});

  const teachers: Array<User> = await createMissingUsers(
    req.body.teachersInCharge.map((teacher: UserData) => teacher.email)
  );

  const assistants: Array<User> = await createMissingUsers(
    req.body.assistants.map((assistant: UserData) => assistant.email)
  );

  const course: Course = await sequelize.transaction(
    async (t: Transaction): Promise<Course> => {
      const course: Course = await Course.create(
=======
/**
 * Responds with number
 */
export const addCourse = async (
  req: Request<ParamsDictionary, unknown, CreateCourseData>,
  res: Response
): Promise<void> => {
  const teachers = await validateEmailList(req.body.teachersInCharge);

  const course = await sequelize.transaction(async (t): Promise<Course> => {
    const newCourse = await Course.create(
      {
        courseCode: req.body.courseCode,
        minCredits: req.body.minCredits,
        maxCredits: req.body.maxCredits,
        gradingScale: req.body.gradingScale,
        languageOfInstruction: req.body.languageOfInstruction.toUpperCase(),
      },
      {transaction: t}
    );

    await CourseTranslation.bulkCreate(
      [
>>>>>>> b53a2c89
        {
          courseId: newCourse.id,
          language: Language.Finnish,
          department: req.body.department.fi,
          courseName: req.body.name.fi,
        },
        {
          courseId: newCourse.id,
          language: Language.English,
          department: req.body.department.en,
          courseName: req.body.name.en,
        },
        {
          courseId: newCourse.id,
          language: Language.Swedish,
          department: req.body.department.sv,
          courseName: req.body.name.sv,
        },
      ],
      {transaction: t}
    );

    const teachersInCharge = teachers.map(teacher => ({
      courseId: newCourse.id as number,
      userId: teacher.id as number,
    })) as TeacherInCharge[];

<<<<<<< HEAD
      const assistantRoles: Array<CourseRole> = assistants.map(
        (assistant: User) => {
          return {
            courseId: course.id,
            userId: assistant.id,
            role: CourseRoleType.Assistant,
          };
        }
      ) as Array<CourseRole>;

      await TeacherInCharge.bulkCreate(teachersInCharge, {transaction: t});
      await CourseRole.bulkCreate(assistantRoles, {transaction: t});

      return course;
    }
  );

  res.status(HttpCode.Ok).json({
    data: course.id,
  });
}

export async function editCourse(req: Request, res: Response): Promise<void> {
  const requestSchema: yup.AnyObjectSchema = yup.object().shape({
    courseCode: yup.string().notRequired(),
    minCredits: yup.number().min(0).notRequired(),
    maxCredits: yup.number().min(yup.ref('minCredits')).notRequired(),
    gradingScale: yup.string().oneOf(Object.values(GradingScale)).notRequired(),
    languageOfInstruction: yup
      .string()
      .transform((value: string, originalValue: string) => {
        return originalValue ? originalValue.toUpperCase() : value;
      })
      .oneOf(Object.values(Language))
      .notRequired(),
    teachersInCharge: yup
      .array()
      .of(
        yup.object().shape({
          email: yup.string().email().required(),
        })
      )
      .notRequired(),
    assistants: yup
      .array()
      .of(
        yup.object().shape({
          email: yup.string().email().required(),
        })
      )
      .notRequired(),
    department: localizedStringSchema.notRequired(),
    name: localizedStringSchema.notRequired(),
  });

  await requestSchema.validate(req.body, {abortEarly: false});
  const courseId: number = (await idSchema.validate({id: req.params.courseId}))
    .id;
  const course: Course = await findCourseById(courseId, HttpCode.NotFound);

  const courseCode: string | undefined = req.body.courseCode;
  const minCredits: number | undefined = req.body.minCredits;
  const maxCredits: number | undefined = req.body.maxCredits;
  const gradingScale: GradingScale | undefined = req.body.gradingScale;
  const teachersInCharge: Array<UserData> | undefined =
    req.body.teachersInCharge;
  const assistants: Array<UserData> | undefined = req.body.assistants;
  const department: LocalizedString | undefined = req.body.department;
  const name: LocalizedString | undefined = req.body.name;
  const languageOfInstruction: Language | undefined = req.body
    .languageOfInstruction
    ? req.body.languageOfInstruction.toUpperCase()
    : undefined;
=======
    await TeacherInCharge.bulkCreate(teachersInCharge, {transaction: t});

    return newCourse;
  });

  res.status(HttpCode.Created).json(course.id);
};
>>>>>>> b53a2c89

export const editCourse = async (
  req: Request<ParamsDictionary, unknown, PartialCourseData>,
  res: Response
): Promise<void> => {
  const course = await findAndValidateCourseId(req.params.courseId);

  const {
    courseCode,
    minCredits,
    maxCredits,
    gradingScale,
    languageOfInstruction,
    teachersInCharge,
    department,
    name,
  } = req.body;

  if (
    minCredits !== undefined &&
    maxCredits === undefined &&
    minCredits > course.maxCredits
  ) {
    throw new ApiError(
      `without updating max credits, new min credits (${minCredits}) can't be` +
        ` larger than existing max credits (${course.maxCredits})`,
      HttpCode.BadRequest
    );
  } else if (
    maxCredits !== undefined &&
    minCredits === undefined &&
    maxCredits < course.minCredits
  ) {
    throw new ApiError(
      `without updating min credits, new max credits (${maxCredits}) can't be` +
        ` smaller than existing min credits (${course.minCredits})`,
      HttpCode.BadRequest
    );
  }

<<<<<<< HEAD
  const newTeachers: Array<User> | null = teachersInCharge
    ? await createMissingUsers(
        // teacher.email was alread validated to be defined by Yup.
        teachersInCharge.map((teacher: UserData) => teacher.email!)
      )
    : null;
=======
  const newTeachers =
    teachersInCharge !== undefined
      ? await validateEmailList(teachersInCharge)
      : null;
>>>>>>> b53a2c89

  const newAssistants: Array<User> | null = assistants
    ? await createMissingUsers(
        assistants.map((assistant: UserData) => assistant.email!)
      )
    : null;

  await sequelize.transaction(async (t: Transaction): Promise<void> => {
    await Course.update(
      {
        courseCode: courseCode,
        minCredits: minCredits,
        maxCredits: maxCredits,
        gradingScale: gradingScale,
        languageOfInstruction: languageOfInstruction,
      },
      {
        where: {id: course.id},
        transaction: t,
      }
    );

    const updateTranslation = async (
      language: Language,
      key: 'en' | 'fi' | 'sv'
    ): Promise<void> => {
      await CourseTranslation.update(
        {
          department: department ? department[key] : undefined,
          courseName: name ? name[key] : undefined,
        },
        {
          where: {courseId: course.id, language: language},
          transaction: t,
        }
      );
    };

    await updateTranslation(Language.English, 'en');
    await updateTranslation(Language.Finnish, 'fi');
    await updateTranslation(Language.Swedish, 'sv');

    if (newTeachers !== null) {
      const oldTeachers = await TeacherInCharge.findAll({
        where: {courseId: course.id},
      });

      // Delete teachers who are not in the newTeachers array.
      for (const oldTeacher of oldTeachers) {
        // Find old teacher index in new teacher list.
        const existingTeacherIndex = newTeachers.findIndex(
          (newTeacher: User) => {
            return newTeacher.id === oldTeacher.userId;
          }
        );

        if (existingTeacherIndex >= 0) {
          // If yes, nothing needs to be done. Just remove oldTeacher from the
          // newTeachers array because it doesn't need to be considered further.
          newTeachers.splice(existingTeacherIndex, 1);
        } else {
          // If not, oldTeacher needs to be removed from the database.
          await oldTeacher.destroy({transaction: t});
        }
      }

      // Add teachers who are in the newTeachers array but not in the database.
<<<<<<< HEAD
      await TeacherInCharge.bulkCreate(
        newTeachers.map((user: User) => {
          return {
            userId: user.id,
            courseId: courseId,
          };
        }),
        {transaction: t}
      );
    }
    if (newAssistants) {
      CourseRole.updateCourseAssistants(newAssistants, courseId);
=======
      if (oldTeachers.length > 0) {
        await TeacherInCharge.bulkCreate(
          newTeachers.map(teacher => ({
            userId: teacher.id,
            courseId: course.id,
          })),
          {transaction: t}
        );
      }
>>>>>>> b53a2c89
    }
  });

  res.sendStatus(HttpCode.Ok);
};<|MERGE_RESOLUTION|>--- conflicted
+++ resolved
@@ -8,20 +8,11 @@
 
 import {
   CourseData,
-<<<<<<< HEAD
   CourseRoleType,
-  GradingScale,
-  HttpCode,
-  Language,
-  LocalizedString,
-  SystemRole,
-  UserData,
-=======
   CreateCourseData,
   HttpCode,
   Language,
   PartialCourseData,
->>>>>>> b53a2c89
 } from '@common/types';
 import {sequelize} from '../database';
 import Course from '../database/models/course';
@@ -37,6 +28,7 @@
   validateEmailList,
 } from './utils/course';
 import CourseRole from '../database/models/courseRole';
+import logger from '../configs/winston';
 
 /**
  * Responds with CourseData
@@ -57,8 +49,7 @@
 export const getAllCourses = async (
   _req: Request,
   res: Response
-<<<<<<< HEAD
-): Promise<void> {
+): Promise<void> => {
   const courses: Array<CourseFull> = (await Course.findAll({
     include: [
       {
@@ -70,12 +61,6 @@
       },
     ],
   })) as Array<CourseFull>;
-=======
-): Promise<void> => {
-  const courses = (await Course.findAll({
-    include: [{model: CourseTranslation}, {model: User}],
-  })) as CourseFull[];
->>>>>>> b53a2c89
 
   const coursesData: CourseData[] = [];
 
@@ -86,82 +71,6 @@
   res.json(coursesData);
 };
 
-<<<<<<< HEAD
-async function createMissingUsers(
-  emailList: Array<string>
-): Promise<Array<User>> {
-  const existingUsers: Array<User> = await User.findAll({
-    attributes: ['id', 'email'],
-    where: {
-      email: emailList,
-    },
-  });
-
-  // Check for non existent emails.
-  if (emailList.length !== existingUsers.length) {
-    const missingEmails: Array<string> = emailList.filter((teacher: string) => {
-      return (
-        existingUsers.map((user: User) => user.email).indexOf(teacher) === -1
-      );
-    });
-    // Create users if they dont exist. No reason anymore for exception
-    // since users (teachers) login only with idp, and adding a user to course
-    // implies that the user should have access to the platform.
-    const createdUsers = await User.bulkCreate(
-      missingEmails.map(email => ({email, role: SystemRole.User}))
-    );
-    return [...existingUsers, ...createdUsers];
-  }
-  return existingUsers;
-}
-
-export async function addCourse(req: Request, res: Response): Promise<void> {
-  const requestSchema: yup.AnyObjectSchema = yup.object().shape({
-    courseCode: yup.string().required(),
-    minCredits: yup.number().min(0).required(),
-    maxCredits: yup.number().min(yup.ref('minCredits')).required(),
-    gradingScale: yup.string().oneOf(Object.values(GradingScale)).required(),
-    languageOfInstruction: yup
-      .string()
-      .transform((value: string, originalValue: string) => {
-        return originalValue ? originalValue.toUpperCase() : value;
-      })
-      .oneOf(Object.values(Language))
-      .required(),
-    teachersInCharge: yup
-      .array()
-      .of(
-        yup.object().shape({
-          email: yup.string().email().required(),
-        })
-      )
-      .required(),
-    assistants: yup
-      .array()
-      .of(
-        yup.object().shape({
-          email: yup.string().email().required(),
-        })
-      )
-      .required(),
-    department: localizedStringSchema.required(),
-    name: localizedStringSchema.required(),
-  });
-
-  await requestSchema.validate(req.body, {abortEarly: false});
-
-  const teachers: Array<User> = await createMissingUsers(
-    req.body.teachersInCharge.map((teacher: UserData) => teacher.email)
-  );
-
-  const assistants: Array<User> = await createMissingUsers(
-    req.body.assistants.map((assistant: UserData) => assistant.email)
-  );
-
-  const course: Course = await sequelize.transaction(
-    async (t: Transaction): Promise<Course> => {
-      const course: Course = await Course.create(
-=======
 /**
  * Responds with number
  */
@@ -170,6 +79,10 @@
   res: Response
 ): Promise<void> => {
   const teachers = await validateEmailList(req.body.teachersInCharge);
+  const assistants =
+    req.body.assistants !== undefined
+      ? await validateEmailList(req.body.assistants)
+      : null
 
   const course = await sequelize.transaction(async (t): Promise<Course> => {
     const newCourse = await Course.create(
@@ -185,7 +98,6 @@
 
     await CourseTranslation.bulkCreate(
       [
->>>>>>> b53a2c89
         {
           courseId: newCourse.id,
           language: Language.Finnish,
@@ -213,89 +125,64 @@
       userId: teacher.id as number,
     })) as TeacherInCharge[];
 
-<<<<<<< HEAD
+    await TeacherInCharge.bulkCreate(teachersInCharge, {transaction: t});
+
+    if (assistants !== null) {
       const assistantRoles: Array<CourseRole> = assistants.map(
         (assistant: User) => {
           return {
-            courseId: course.id,
+            courseId: newCourse.id,
             userId: assistant.id,
             role: CourseRoleType.Assistant,
           };
         }
       ) as Array<CourseRole>;
-
-      await TeacherInCharge.bulkCreate(teachersInCharge, {transaction: t});
       await CourseRole.bulkCreate(assistantRoles, {transaction: t});
-
-      return course;
     }
+
+    return newCourse;
+  }
   );
 
-  res.status(HttpCode.Ok).json({
-    data: course.id,
-  });
+  res.status(HttpCode.Created).json(course.id);
 }
 
-export async function editCourse(req: Request, res: Response): Promise<void> {
-  const requestSchema: yup.AnyObjectSchema = yup.object().shape({
-    courseCode: yup.string().notRequired(),
-    minCredits: yup.number().min(0).notRequired(),
-    maxCredits: yup.number().min(yup.ref('minCredits')).notRequired(),
-    gradingScale: yup.string().oneOf(Object.values(GradingScale)).notRequired(),
-    languageOfInstruction: yup
-      .string()
-      .transform((value: string, originalValue: string) => {
-        return originalValue ? originalValue.toUpperCase() : value;
-      })
-      .oneOf(Object.values(Language))
-      .notRequired(),
-    teachersInCharge: yup
-      .array()
-      .of(
-        yup.object().shape({
-          email: yup.string().email().required(),
-        })
-      )
-      .notRequired(),
-    assistants: yup
-      .array()
-      .of(
-        yup.object().shape({
-          email: yup.string().email().required(),
-        })
-      )
-      .notRequired(),
-    department: localizedStringSchema.notRequired(),
-    name: localizedStringSchema.notRequired(),
-  });
-
-  await requestSchema.validate(req.body, {abortEarly: false});
-  const courseId: number = (await idSchema.validate({id: req.params.courseId}))
-    .id;
-  const course: Course = await findCourseById(courseId, HttpCode.NotFound);
-
-  const courseCode: string | undefined = req.body.courseCode;
-  const minCredits: number | undefined = req.body.minCredits;
-  const maxCredits: number | undefined = req.body.maxCredits;
-  const gradingScale: GradingScale | undefined = req.body.gradingScale;
-  const teachersInCharge: Array<UserData> | undefined =
-    req.body.teachersInCharge;
-  const assistants: Array<UserData> | undefined = req.body.assistants;
-  const department: LocalizedString | undefined = req.body.department;
-  const name: LocalizedString | undefined = req.body.name;
-  const languageOfInstruction: Language | undefined = req.body
-    .languageOfInstruction
-    ? req.body.languageOfInstruction.toUpperCase()
-    : undefined;
-=======
-    await TeacherInCharge.bulkCreate(teachersInCharge, {transaction: t});
-
-    return newCourse;
-  });
-
-  res.status(HttpCode.Created).json(course.id);
-};
->>>>>>> b53a2c89
+// export async function editCourse(req: Request, res: Response): Promise<void> {
+//   const requestSchema: yup.AnyObjectSchema = yup.object().shape({
+//     courseCode: yup.string().notRequired(),
+//     minCredits: yup.number().min(0).notRequired(),
+//     maxCredits: yup.number().min(yup.ref('minCredits')).notRequired(),
+//     gradingScale: yup.string().oneOf(Object.values(GradingScale)).notRequired(),
+//     languageOfInstruction: yup
+//       .string()
+//       .transform((value: string, originalValue: string) => {
+//         return originalValue ? originalValue.toUpperCase() : value;
+//       })
+//       .oneOf(Object.values(Language))
+//       .notRequired(),
+//     teachersInCharge: yup
+//       .array()
+//       .of(
+//         yup.object().shape({
+//           email: yup.string().email().required(),
+//         })
+//       )
+//       .notRequired(),
+//     assistants: yup
+//       .array()
+//       .of(
+//         yup.object().shape({
+//           email: yup.string().email().required(),
+//         })
+//       )
+//       .notRequired(),
+//     department: localizedStringSchema.notRequired(),
+//     name: localizedStringSchema.notRequired(),
+//     return newCourse;
+//   });
+
+//   res.status(HttpCode.Created).json(course.id);
+// };
 
 export const editCourse = async (
   req: Request<ParamsDictionary, unknown, PartialCourseData>,
@@ -312,6 +199,7 @@
     teachersInCharge,
     department,
     name,
+    assistants,
   } = req.body;
 
   if (
@@ -336,25 +224,15 @@
     );
   }
 
-<<<<<<< HEAD
-  const newTeachers: Array<User> | null = teachersInCharge
-    ? await createMissingUsers(
-        // teacher.email was alread validated to be defined by Yup.
-        teachersInCharge.map((teacher: UserData) => teacher.email!)
-      )
-    : null;
-=======
   const newTeachers =
     teachersInCharge !== undefined
       ? await validateEmailList(teachersInCharge)
       : null;
->>>>>>> b53a2c89
-
-  const newAssistants: Array<User> | null = assistants
-    ? await createMissingUsers(
-        assistants.map((assistant: UserData) => assistant.email!)
-      )
-    : null;
+
+  const newAssistants: Array<User> | null =
+    assistants !== undefined
+      ? await validateEmailList(assistants)
+      : null;
 
   await sequelize.transaction(async (t: Transaction): Promise<void> => {
     await Course.update(
@@ -416,21 +294,8 @@
       }
 
       // Add teachers who are in the newTeachers array but not in the database.
-<<<<<<< HEAD
-      await TeacherInCharge.bulkCreate(
-        newTeachers.map((user: User) => {
-          return {
-            userId: user.id,
-            courseId: courseId,
-          };
-        }),
-        {transaction: t}
-      );
-    }
-    if (newAssistants) {
-      CourseRole.updateCourseAssistants(newAssistants, courseId);
-=======
-      if (oldTeachers.length > 0) {
+
+      if (newTeachers.length > 0) {
         await TeacherInCharge.bulkCreate(
           newTeachers.map(teacher => ({
             userId: teacher.id,
@@ -439,9 +304,12 @@
           {transaction: t}
         );
       }
->>>>>>> b53a2c89
     }
   });
 
+  if (newAssistants) {
+    await CourseRole.updateCourseAssistants(newAssistants, course.id);
+  }
+
   res.sendStatus(HttpCode.Ok);
 };