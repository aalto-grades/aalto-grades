--- conflicted
+++ resolved
@@ -10,116 +10,6 @@
 import models from '../database/models';
 import Course from '../database/models/course';
 import CourseTranslation from '../database/models/courseTranslation';
-<<<<<<< HEAD
-=======
-import { SISU_API_KEY, SISU_API_URL } from '../configs/environment';
-import { axiosTimeout } from '../configs/config';
-import axios, { AxiosResponse } from 'axios';
-import { SisuInstance } from '../types/sisu';
-import User from '../database/models/user';
-import { sequelize } from '../database';
-import { MessageParams } from 'yup/lib/types';
-
-export interface LocalizedString {
-  fi: string,
-  sv: string,
-  en: string
-}
-
-export interface CourseData {
-  // course id is either number type id in grades db or undefined when representing parsed sisu data
-  id?: number,
-  courseCode: string,
-  department: LocalizedString,
-  name: LocalizedString,
-  evaluationInformation: LocalizedString
-}
-
-export interface InstanceData {
-  courseData: CourseData,
-  id: number | null,              // Instance id can be null when representing sisu instance data
-  sisuCourseInstanceId: string | null,
-  startingPeriod: string,
-  endingPeriod: string,
-  minCredits: number,
-  maxCredits: number,
-  startDate: Date,
-  endDate: Date,
-  courseType: string,
-  gradingType: string,
-  responsibleTeacher?: string | undefined,
-  responsibleTeachers?: Array<string>,
-}
-
-export enum Language {
-  English = 'EN',
-  Finnish = 'FI',
-  Swedish = 'SV'
-}
-
-interface JsonError extends Error {
-  expose?: boolean,
-  status?: number,
-  statusCode?: number,
-  body?: string,
-  type?: string
-}
-
-const idSchema: yup.AnyObjectSchema = yup.object().shape({
-  id: yup
-    .number()
-    .required()
-});
-
-/* Yup validation schema for validating localized strings in requests
- * Does not allow leaving the object empty, requires at least one translation
- * Checks that keys match the ones defined in shape, throws error if they don't
- */
-export const localizedStringSchema: yup.AnyObjectSchema = yup.object().shape({
-  fi: yup.string(),
-  en: yup.string(),
-  sv: yup.string()
-}).test(
-  'localized-string-check-not-empty',
-  (params: MessageParams) => `${params.path} must contain at least one translation`,
-  (obj: object) => (obj === undefined || obj === null) ? true : Object.keys(obj).length !== 0
-).strict().noUnknown().default(undefined);
-
-function parseSisuInstance(instance: SisuInstance): InstanceData {
-  return {
-    id: null,
-    sisuCourseInstanceId: instance.id,
-    startingPeriod: '-',
-    endingPeriod: '-',
-    minCredits: instance.credits.min,
-    maxCredits: instance.credits.max,
-    startDate: instance.startDate,
-    endDate: instance.endDate,
-    // TODO use enums here
-    courseType: instance.type === 'exam-exam' ? 'EXAM' : 'LECTURE',
-    gradingType: instance.summary.gradingScale.fi === '0-5' ? 'NUMERICAL' : 'PASSFAIL',
-    responsibleTeachers: instance.summary.teacherInCharge,
-    courseData: {
-      courseCode: instance.code,
-      department: {
-        en: instance.organizationName.en,
-        fi: instance.organizationName.fi,
-        sv: instance.organizationName.sv
-      },
-      name: {
-        en: instance.name.en,
-        fi: instance.name.fi,
-        sv: instance.name.sv
-      },
-      evaluationInformation: {
-        en: instance.summary.assesmentMethods.en,
-        fi: instance.summary.assesmentMethods.fi,
-        sv: instance.summary.assesmentMethods.sv
-      }
-    }
-  };
-}
->>>>>>> 272bc4a8
 
 import { CourseData } from '../types/course';
 import { idSchema } from '../types/general';
@@ -228,135 +118,16 @@
   }
 }
 
-<<<<<<< HEAD
 export async function getCourse(req: Request, res: Response): Promise<void> {
-=======
-enum GradingType {
-  PassFail = 'PASSFAIL',
-  Numerical = 'NUMERICAL'
-}
-
-enum Period {
-  I = 'I',
-  II = 'II',
-  III = 'III',
-  IV = 'IV',
-  V = 'V'
-}
-
-enum TeachingMethod {
-  Lecture = 'LECTURE',
-  Exam = 'EXAM'
-}
-
-interface CourseInstanceAddRequest {
-  sisuCourseInstanceId: string | null;
-  gradingType: GradingType;
-  startingPeriod: Period;
-  endingPeriod: Period;
-  teachingMethod: TeachingMethod;
-  responsibleTeacher: number;
-  minCredits: number;
-  maxCredits: number;
-  startDate: Date;
-  endDate: Date;
-}
-
-const courseInstanceAddRequestSchema: yup.AnyObjectSchema = yup.object().shape({
-  gradingType: yup
-    .string()
-    .oneOf([GradingType.PassFail, GradingType.Numerical])
-    .required(),
-  sisuCourseInstanceId: yup
-    .string()
-    .notRequired(),
-  startingPeriod: yup
-    .string()
-    .oneOf([Period.I, Period.II, Period.III, Period.IV, Period.V])
-    .required(),
-  endingPeriod: yup
-    .string()
-    .oneOf([Period.I, Period.II, Period.III, Period.IV, Period.V])
-    .required(),
-  teachingMethod: yup
-    .string()
-    .oneOf([TeachingMethod.Lecture, TeachingMethod.Exam])
-    .required(),
-  responsibleTeacher: yup
-    .number()
-    .required(),
-  minCredits: yup
-    .number()
-    .min(0)
-    .required(),
-  maxCredits: yup
-    .number()
-    .min(yup.ref('minCredits'))
-    .required(),
-  startDate: yup
-    .date()
-    .required(),
-  endDate: yup
-    .date()
-    .required()
-});
-
-export async function addCourseInstance(req: Request, res: Response): Promise<Response> {
->>>>>>> 272bc4a8
   try {
     const courseId: number = Number(req.params.courseId);
     await idSchema.validate({ id: courseId });
 
-<<<<<<< HEAD
     const course: CourseWithTranslation | null = await models.Course.findByPk(courseId, {
       attributes: ['id', 'courseCode'],
       include: {
         model: CourseTranslation,
         attributes: ['language', 'courseName', 'department'],
-=======
-    await courseInstanceAddRequestSchema.validate(req.body, { abortEarly: false });
-
-    const request: CourseInstanceAddRequest = req.body;
-
-    const course: Course | null = await models.Course.findOne({
-      where: {
-        id: courseId
-      },
-    });
-
-    if (course == null) {
-      throw new Error(`Course with ID ${courseId} does not exist`);
-    }
-
-    const teacher: User | null = await models.User.findOne({
-      where: {
-        id: request.responsibleTeacher
-      },
-    });
-
-    if (teacher == null) {
-      throw new Error(`User with ID ${request.responsibleTeacher} does not exist`);
-    }
-
-    const newInstance: CourseInstance = await models.CourseInstance.create({
-      courseId: courseId,
-      sisuCourseInstanceId: request.sisuCourseInstanceId ?? null,
-      gradingType: request.gradingType,
-      startingPeriod: request.startingPeriod,
-      endingPeriod: request.endingPeriod,
-      teachingMethod: request.teachingMethod,
-      responsibleTeacher: request.responsibleTeacher,
-      minCredits: request.minCredits,
-      maxCredits: request.maxCredits,
-      startDate: request.startDate,
-      endDate: request.endDate
-    });
-
-    return res.send({
-      success: true,
-      instance: {
-        id: newInstance.id
->>>>>>> 272bc4a8
       }
     }) as CourseWithTranslation;
 
@@ -424,162 +195,9 @@
       });
       return;
     }
-
-<<<<<<< HEAD
     res.status(500).send({
-=======
-    return res.status(500).send({
       success: false,
       error: 'Internal Server Error'
     });
   }
-}
-
-export async function getInstance(req: Request, res: Response): Promise<Response> {
-  try {
-    const instanceId: number = Number(req.params.instanceId);
-    await idSchema.validate({ id: instanceId });
-
-    const instance: instanceService.InstanceWithCourseAndTranslation = await instanceService.findInstanceById(instanceId);
-    const responsibleTeacher: User = await userService.findUserById(instance.responsibleTeacher);
-
-    const parsedInstanceData: InstanceData = {
-      id: instance.id,
-      sisuCourseInstanceId: instance.sisuCourseInstanceId,
-      startingPeriod: instance.startingPeriod,
-      endingPeriod: instance.endingPeriod,
-      minCredits: instance.minCredits,
-      maxCredits: instance.maxCredits,
-      startDate: instance.startDate,
-      endDate: instance.endDate,
-      courseType: instance.teachingMethod,
-      gradingType: instance.gradingType,
-      responsibleTeacher: responsibleTeacher?.name ?? '-',
-      courseData: {
-        id: instance.Course.id,
-        courseCode: instance.Course.courseCode,
-        department: {
-          en: '',
-          fi: '',
-          sv: ''
-        },
-        name: {
-          en: '',
-          fi: '',
-          sv: ''
-        },
-        evaluationInformation: {
-          en: '',
-          fi: '',
-          sv: ''
-        }
-      }
-    };
-
-    instance.Course.CourseTranslations.forEach((translation: CourseTranslation) => {
-      switch (translation.language) {
-      case Language.English:
-        parsedInstanceData.courseData.department.en = translation.department;
-        parsedInstanceData.courseData.name.en = translation.courseName;
-        break;
-      case Language.Finnish:
-        parsedInstanceData.courseData.department.fi = translation.department;
-        parsedInstanceData.courseData.name.fi = translation.courseName;
-        break;
-      case Language.Swedish:
-        parsedInstanceData.courseData.department.sv = translation.department;
-        parsedInstanceData.courseData.name.sv = translation.courseName;
-        break;
-      }
-    });
-
-    return res.status(200).send({
-      success: true,
-      instance: parsedInstanceData
-    });
-  } catch (error: unknown) {
-    console.log(error);
-
-    if (error instanceof yup.ValidationError) {
-      return res.status(400).send({
-        success: false,
-        error: error.errors
-      });
-    }
-
-    if (error instanceof Error && error?.message.startsWith('course instance with an id')) {
-      return res.status(404).send({
-        success: false,
-        error: error.message
-      });
-    }
-
-    return res.status(500).send({
-      success: false,
-      error: 'Internal Server Error'
-    });
-  }
-}
-
-export async function fetchAllInstancesFromSisu(req: Request, res: Response): Promise<Response> {
-  try {
-    const courseCode: string = String(req.params.courseCode);
-    const courseInstancesFromSisu: AxiosResponse = await axios.get(`${SISU_API_URL}/courseunitrealisations`, {
-      timeout: axiosTimeout,
-      params: {
-        code: courseCode,
-        USER_KEY: SISU_API_KEY
-      }
-    });
-
-    if (courseInstancesFromSisu.data?.error) throw new Error(courseInstancesFromSisu.data.error.message);
-    const parsedInstances: Array<InstanceData> = courseInstancesFromSisu.data.map((instance: SisuInstance) => parseSisuInstance(instance));
-
-    return res.status(200).send({
-      success: true,
-      data: {
-        courseInstances: parsedInstances
-      }
-    });
-  } catch (error: unknown) {
-    console.log(error);
-
-    return res.status(500).send({
-      success: false,
-      error: 'Internal Server Error'
-    });
-  }
-}
-
-export async function fetchInstanceFromSisu(req: Request, res: Response): Promise<Response> {
-  try {
-    // instance id here is sisu id (e.g., 'aalto-CUR-163498-3084205') not course code 
-    const sisuCourseInstanceId: string = String(req.params.sisuCourseInstanceId);
-    const courseInstanceFromSisu: AxiosResponse = await axios.get(`${SISU_API_URL}/courseunitrealisations/${sisuCourseInstanceId}`, {
-      timeout: axiosTimeout,
-      params: {
-        USER_KEY: SISU_API_KEY
-      }
-    });
-
-    if (courseInstanceFromSisu.data?.error) throw new Error(courseInstanceFromSisu.data.error.message);
-    const instance: InstanceData = parseSisuInstance(courseInstanceFromSisu.data);
-
-    return res.status(200).send({
-      success: true,
-      data: {
-        courseInstance: instance
-      }
-    });
-
-  } catch (error: unknown) {
-    console.log(error);
-
-    return res.status(500).send({
->>>>>>> 272bc4a8
-      success: false,
-      error: 'Internal Server Error'
-    });
-    return;
-  }
 }