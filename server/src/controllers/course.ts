// SPDX-FileCopyrightText: 2022 The Aalto Grades Developers
//
// SPDX-License-Identifier: MIT

import { Request, Response } from 'express';
<<<<<<< HEAD
import * as yup from 'yup';
import CourseTranslation from '../database/models/courseTranslation';
import User from '../database/models/user';
import { userService, courseService, instanceService } from '../services';
=======
import axios, { AxiosResponse } from 'axios';
import { SISU_API_KEY, SISU_API_URL } from '../configs/environment';
import { axiosTimeout } from '../configs/config';
import { SisuInstance } from '../types/sisu';
>>>>>>> 6cb32940

export interface LocalizedString {
  fi: string,
  sv: string,
  en: string
}

export interface CourseData {
  // course id is either number type id in grades db or undefined when representing parsed sisu data
  id?: number | undefined,
  courseCode: string,
  minCredits: number,
  maxCredits: number,
  department: LocalizedString,
  name: LocalizedString,
  evaluationInformation: LocalizedString
}

export interface InstanceData {
  courseData: CourseData,
<<<<<<< HEAD
  id: number,
  startingPeriod: string,
  endingPeriod: string,
=======
  // instance id is either Sisu instance id (string) or number type id in grades db
  id: number | string,
  startingPeriod: string,
  endingPeriod: string
>>>>>>> 6cb32940
  startDate: Date,
  endDate: Date,
  courseType: string,
  gradingType: string,
<<<<<<< HEAD
  responsibleTeacher: string | undefined,
=======
  responsibleTeachers: Array<string>,
>>>>>>> 6cb32940
}

export enum Language {
  English = 'EN',
  Finnish = 'FI',
  Swedish = 'SV'
}

<<<<<<< HEAD
const idSchema: yup.AnyObjectSchema = yup.object().shape({
  id: yup
    .number()
    .required()
});
=======
function parseSisuInstance(instance: SisuInstance): InstanceData {
  return {
    // instance id is either Sisu instance id (string) or number type id in grades db
    id: instance.id,
    startingPeriod: '-',
    endingPeriod: '-',
    startDate: instance.startDate,
    endDate: instance.endDate,
    // TODO use enums here
    courseType: instance.type === 'exam-exam' ? 'EXAM' : 'LECTURE',
    gradingType: instance.summary.gradingScale.fi === '0-5' ? 'NUMERICAL' : 'PASSFAIL',
    responsibleTeachers: instance.summary.teacherInCharge,
    courseData: {
      courseCode: instance.code,
      minCredits: instance.credits.min,
      maxCredits: instance.credits.max,
      department: {
        en: instance.organizationName.en,
        fi: instance.organizationName.fi,
        sv: instance.organizationName.sv
      },
      name: {
        en: instance.name.en,
        fi: instance.name.fi,
        sv: instance.name.sv
      },
      evaluationInformation: {
        en: instance.summary.assesmentMethods.en,
        fi: instance.summary.assesmentMethods.fi,
        sv: instance.summary.assesmentMethods.sv
      }
    }
  };
}
>>>>>>> 6cb32940

export async function addCourse(req: Request, res: Response): Promise<void> {
  try {
    // TODO: add the course to the database
    res.send({
      success: true
    });
  } catch (error) {
    res.status(401);
    res.send({
      success: false,
      error: error,
    });
  }
}

<<<<<<< HEAD
export async function getCourse(req: Request, res: Response): Promise<Response> {
  try {
    const courseId: number = Number(req.params.courseId);
    await idSchema.validate({ id: courseId });
    const course: courseService.CourseWithTranslation = await courseService.findCourseById(courseId);
  
    const courseData: CourseData = {
      id: course.id,
      courseCode: course.courseCode,
      minCredits: course.minCredits,
      maxCredits: course.maxCredits,
      department: {
        en: '',
        fi: '',
        sv: ''
      },
      name: {
        en: '',
        fi: '',
        sv: ''
      },
      evaluationInformation: {
        en: '',
        fi: '',
        sv: ''
      }
    };
  
    course.CourseTranslations.forEach((translation: CourseTranslation) => {
      switch (translation.language) {
      case Language.English:
        courseData.department.en = translation.department;
        courseData.name.en = translation.courseName;
        break;
      case Language.Finnish:
        courseData.department.fi = translation.department;
        courseData.name.fi = translation.courseName;
        break;
      case Language.Swedish:
        courseData.department.sv = translation.department;
        courseData.name.sv = translation.courseName;
        break;
      }
    });
  
    return res.status(200).send({
      success: true,
      course: courseData
=======
export async function fetchAllInstancesFromSisu(req: Request, res: Response): Promise<Response> {
  try {
    const courseId: string = String(req.params.courseId);
    const instancesFromSisu: AxiosResponse = await axios.get(`${SISU_API_URL}/courseunitrealisations`, {
      timeout: axiosTimeout,
      params: {
        code: courseId,
        USER_KEY: SISU_API_KEY
      }
    });

    if (instancesFromSisu.data?.error) throw new Error(instancesFromSisu.data.error.message);
    const parsedInstances: Array<InstanceData> = instancesFromSisu.data.map((instance: SisuInstance) => parseSisuInstance(instance));

    return res.status(200).send({
      success: true,
      instances: parsedInstances
>>>>>>> 6cb32940
    });
  } catch (error: unknown) {
    console.log(error);

<<<<<<< HEAD
    if (error instanceof yup.ValidationError) {
      return res.status(400).send({
        success: false,
        error: error.errors
      });
    }

    if (error instanceof Error && error?.message.startsWith('course with an id')) {
      return res.status(404).send({
        success: false,
        error: error.message
      });
    }

=======
>>>>>>> 6cb32940
    return res.status(500).send({
      success: false,
      error: 'Internal Server Error'
    });
  }
}
<<<<<<< HEAD
      
export async function getInstance(req: Request, res: Response): Promise<Response> {
  try {
    const instanceId: number = Number(req.params.instanceId);
    await idSchema.validate({ id: instanceId });

    const instance: instanceService.InstanceWithCourseAndTranslation = await instanceService.findInstanceById(instanceId);
    const responsibleTeacher: User = await userService.findUserById(instance.responsibleTeacher);
    
    const parsedInstanceData: InstanceData = {
      id: instance.id,
      startingPeriod: instance.startingPeriod,
      endingPeriod: instance.endingPeriod,
      startDate: instance.startDate,
      endDate: instance.endDate,
      courseType: instance.teachingMethod,
      gradingType: instance.gradingType,
      responsibleTeacher: responsibleTeacher?.name ?? '-',
      courseData: {
        id: instance.Course.id,
        courseCode: instance.Course.courseCode,
        minCredits: instance.Course.minCredits,
        maxCredits: instance.Course.maxCredits,
        department: {
          en: '',
          fi: '',
          sv: ''
        },
        name: {
          en: '',
          fi: '',
          sv: ''
        },
        evaluationInformation: {
          en: '',
          fi: '',
          sv: ''
        }
      }
    };

    instance.Course.CourseTranslations.forEach((translation: CourseTranslation) => {
      switch (translation.language) {
      case Language.English:
        parsedInstanceData.courseData.department.en = translation.department;
        parsedInstanceData.courseData.name.en = translation.courseName;
        break;
      case Language.Finnish:
        parsedInstanceData.courseData.department.fi = translation.department;
        parsedInstanceData.courseData.name.fi = translation.courseName;
        break;
      case Language.Swedish:
        parsedInstanceData.courseData.department.sv = translation.department;
        parsedInstanceData.courseData.name.sv = translation.courseName;
        break;
      }
    });

    return res.status(200).send({
      success: true,
      instance: parsedInstanceData
    });
  } catch (error: unknown) {
    console.log(error);

    if (error instanceof yup.ValidationError) {
      return res.status(400).send({
        success: false,
        error: error.errors
      });
    }

    if (error instanceof Error && error?.message.startsWith('course instance with an id')) {
      return res.status(404).send({
        success: false,
        error: error.message
      });
    }

=======

export async function fetchInstanceFromSisu(req: Request, res: Response): Promise<Response> {
  try {
    // instance id here is sisu id not course code, for example 'aalto-CUR-163498-3084205'
    const instanceId: string = String(req.params.instanceId);
    const instanceFromSisu: AxiosResponse = await axios.get(`${SISU_API_URL}/courseunitrealisations/${instanceId}`, {
      timeout: axiosTimeout,
      params: {
        USER_KEY: SISU_API_KEY
      }
    });

    if (instanceFromSisu.data?.error) throw new Error(instanceFromSisu.data.error.message);
    const instance: InstanceData = parseSisuInstance(instanceFromSisu.data);

    return res.status(200).send({
      success: true,
      instance: instance
    });

  } catch (error: unknown) {
    console.log(error);

>>>>>>> 6cb32940
    return res.status(500).send({
      success: false,
      error: 'Internal Server Error'
    });
  }
}<|MERGE_RESOLUTION|>--- conflicted
+++ resolved
@@ -3,17 +3,14 @@
 // SPDX-License-Identifier: MIT
 
 import { Request, Response } from 'express';
-<<<<<<< HEAD
 import * as yup from 'yup';
+import { userService, courseService, instanceService } from '../services';
 import CourseTranslation from '../database/models/courseTranslation';
-import User from '../database/models/user';
-import { userService, courseService, instanceService } from '../services';
-=======
-import axios, { AxiosResponse } from 'axios';
 import { SISU_API_KEY, SISU_API_URL } from '../configs/environment';
 import { axiosTimeout } from '../configs/config';
+import axios, { AxiosResponse } from 'axios';
 import { SisuInstance } from '../types/sisu';
->>>>>>> 6cb32940
+import User from '../database/models/user';
 
 export interface LocalizedString {
   fi: string,
@@ -34,25 +31,16 @@
 
 export interface InstanceData {
   courseData: CourseData,
-<<<<<<< HEAD
-  id: number,
-  startingPeriod: string,
-  endingPeriod: string,
-=======
   // instance id is either Sisu instance id (string) or number type id in grades db
   id: number | string,
   startingPeriod: string,
   endingPeriod: string
->>>>>>> 6cb32940
   startDate: Date,
   endDate: Date,
   courseType: string,
   gradingType: string,
-<<<<<<< HEAD
-  responsibleTeacher: string | undefined,
-=======
-  responsibleTeachers: Array<string>,
->>>>>>> 6cb32940
+  responsibleTeacher?: string | undefined,
+  responsibleTeachers?: Array<string>,
 }
 
 export enum Language {
@@ -61,13 +49,12 @@
   Swedish = 'SV'
 }
 
-<<<<<<< HEAD
 const idSchema: yup.AnyObjectSchema = yup.object().shape({
   id: yup
     .number()
     .required()
 });
-=======
+
 function parseSisuInstance(instance: SisuInstance): InstanceData {
   return {
     // instance id is either Sisu instance id (string) or number type id in grades db
@@ -102,7 +89,7 @@
     }
   };
 }
->>>>>>> 6cb32940
+
 
 export async function addCourse(req: Request, res: Response): Promise<void> {
   try {
@@ -119,7 +106,6 @@
   }
 }
 
-<<<<<<< HEAD
 export async function getCourse(req: Request, res: Response): Promise<Response> {
   try {
     const courseId: number = Number(req.params.courseId);
@@ -168,30 +154,10 @@
     return res.status(200).send({
       success: true,
       course: courseData
-=======
-export async function fetchAllInstancesFromSisu(req: Request, res: Response): Promise<Response> {
-  try {
-    const courseId: string = String(req.params.courseId);
-    const instancesFromSisu: AxiosResponse = await axios.get(`${SISU_API_URL}/courseunitrealisations`, {
-      timeout: axiosTimeout,
-      params: {
-        code: courseId,
-        USER_KEY: SISU_API_KEY
-      }
-    });
-
-    if (instancesFromSisu.data?.error) throw new Error(instancesFromSisu.data.error.message);
-    const parsedInstances: Array<InstanceData> = instancesFromSisu.data.map((instance: SisuInstance) => parseSisuInstance(instance));
-
-    return res.status(200).send({
-      success: true,
-      instances: parsedInstances
->>>>>>> 6cb32940
     });
   } catch (error: unknown) {
     console.log(error);
-
-<<<<<<< HEAD
+    
     if (error instanceof yup.ValidationError) {
       return res.status(400).send({
         success: false,
@@ -205,17 +171,14 @@
         error: error.message
       });
     }
-
-=======
->>>>>>> 6cb32940
+        
     return res.status(500).send({
       success: false,
       error: 'Internal Server Error'
     });
   }
 }
-<<<<<<< HEAD
-      
+
 export async function getInstance(req: Request, res: Response): Promise<Response> {
   try {
     const instanceId: number = Number(req.params.instanceId);
@@ -294,7 +257,40 @@
       });
     }
 
-=======
+    return res.status(500).send({
+      success: false,
+      error: 'Internal Server Error'
+    });
+  }
+}
+
+export async function fetchAllInstancesFromSisu(req: Request, res: Response): Promise<Response> {
+  try {
+    const courseId: string = String(req.params.courseId);
+    const instancesFromSisu: AxiosResponse = await axios.get(`${SISU_API_URL}/courseunitrealisations`, {
+      timeout: axiosTimeout,
+      params: {
+        code: courseId,
+        USER_KEY: SISU_API_KEY
+      }
+    });
+
+    if (instancesFromSisu.data?.error) throw new Error(instancesFromSisu.data.error.message);
+    const parsedInstances: Array<InstanceData> = instancesFromSisu.data.map((instance: SisuInstance) => parseSisuInstance(instance));
+
+    return res.status(200).send({
+      success: true,
+      instances: parsedInstances
+    });
+  } catch (error: unknown) {
+    console.log(error);
+
+    return res.status(500).send({
+      success: false,
+      error: 'Internal Server Error'
+    });
+  }
+}
 
 export async function fetchInstanceFromSisu(req: Request, res: Response): Promise<Response> {
   try {
@@ -318,7 +314,6 @@
   } catch (error: unknown) {
     console.log(error);
 
->>>>>>> 6cb32940
     return res.status(500).send({
       success: false,
       error: 'Internal Server Error'
