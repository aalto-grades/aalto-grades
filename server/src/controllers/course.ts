--- conflicted
+++ resolved
@@ -3,16 +3,13 @@
 // SPDX-License-Identifier: MIT
 
 import { Request, Response } from 'express';
-<<<<<<< HEAD
-import { courseService } from '../services';
-import * as yup from 'yup';
-import CourseInstance from '../database/models/courseInstance';
-=======
 import axios, { AxiosResponse } from 'axios';
 import { SISU_API_KEY, SISU_API_URL } from '../configs/environment';
 import { axiosTimeout } from '../configs/config';
 import { SisuInstance } from '../types/sisu';
->>>>>>> 6cb32940
+import { courseService } from '../services';
+import * as yup from 'yup';
+import CourseInstance from '../database/models/courseInstance';
 
 export interface LocalizedString {
   fi: string,
@@ -31,27 +28,17 @@
   evaluationInformation: LocalizedString
 }
 
-<<<<<<< HEAD
-export interface InstanceData extends CourseData {
-  startingPeriod: string,
-  endingPeriod: string,
-=======
 export interface InstanceData {
   courseData: CourseData,
   // instance id is either Sisu instance id (string) or number type id in grades db
   id: number | string,
   startingPeriod: string,
   endingPeriod: string
->>>>>>> 6cb32940
   startDate: Date,
   endDate: Date,
   courseType: string,
   gradingType: string,
-<<<<<<< HEAD
-  responsibleTeacher: string | undefined,
-=======
   responsibleTeachers: Array<string>,
->>>>>>> 6cb32940
 }
 
 export enum Language {
@@ -60,13 +47,12 @@
   Swedish = 'SV'
 }
 
-<<<<<<< HEAD
 const idSchema: yup.AnyObjectSchema = yup.object().shape({
   id: yup
     .number()
     .required()
 });
-=======
+
 function parseSisuInstance(instance: SisuInstance): InstanceData {
   return {
     // instance id is either Sisu instance id (string) or number type id in grades db
@@ -101,7 +87,6 @@
     }
   };
 }
->>>>>>> 6cb32940
 
 export async function addCourse(req: Request, res: Response): Promise<void> {
   try {
@@ -117,34 +102,6 @@
     });
   }
 }
-<<<<<<< HEAD
-    
-export async function getAllCourseInstances(req: Request, res: Response): Promise<Response> {
-  try {
-    const courseId: number = Number(req.params.courseId)
-    await idSchema.validate({ id: courseId });
-    const instances: Array<CourseInstance> = await courseService.findAllInstances(courseId);
-
-    return res.status(200).send({
-      success: true,
-      instances: instances,
-    });
-
-  } catch (error: unknown) {
-    if (error instanceof yup.ValidationError) {
-      return res.status(400).send({
-        success: false,
-        error: error.errors
-      });
-    }
-    
-    if (error instanceof Error && error?.message.startsWith('course with id')) {
-      return res.status(404).send({
-        success: false,
-        error: error.message
-      });
-    }
-=======
 
 export async function fetchAllInstancesFromSisu(req: Request, res: Response): Promise<Response> {
   try {
@@ -195,7 +152,39 @@
 
   } catch (error: unknown) {
     console.log(error);
->>>>>>> 6cb32940
+
+    return res.status(500).send({
+      success: false,
+      error: 'Internal Server Error'
+    });
+  }
+}
+    
+export async function getAllCourseInstances(req: Request, res: Response): Promise<Response> {
+  try {
+    const courseId: number = Number(req.params.courseId)
+    await idSchema.validate({ id: courseId });
+    const instances: Array<CourseInstance> = await courseService.findAllInstances(courseId);
+
+    return res.status(200).send({
+      success: true,
+      instances: instances,
+    });
+
+  } catch (error: unknown) {
+    if (error instanceof yup.ValidationError) {
+      return res.status(400).send({
+        success: false,
+        error: error.errors
+      });
+    }
+    
+    if (error instanceof Error && error?.message.startsWith('course with id')) {
+      return res.status(404).send({
+        success: false,
+        error: error.message
+      });
+    }
 
     return res.status(500).send({
       success: false,
