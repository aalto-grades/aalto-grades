// SPDX-FileCopyrightText: 2022 The Aalto Grades Developers
//
// SPDX-License-Identifier: MIT

import { Request, Response } from 'express';
import * as yup from 'yup';
<<<<<<< HEAD
import CourseInstance from '../database/models/courseInstance';
import Course from '../database/models/course';
import User from '../database/models/user';
import models from '../database/models';
import axios, { AxiosResponse } from 'axios';
=======
import { userService, courseService, instanceService } from '../services';
import CourseTranslation from '../database/models/courseTranslation';
>>>>>>> aef9cb14
import { SISU_API_KEY, SISU_API_URL } from '../configs/environment';
import { axiosTimeout } from '../configs/config';
import axios, { AxiosResponse } from 'axios';
import { SisuInstance } from '../types/sisu';
import User from '../database/models/user';

export interface LocalizedString {
  fi: string,
  sv: string,
  en: string
}

export interface CourseData {
  // course id is either number type id in grades db or undefined when representing parsed sisu data
  id?: number | undefined,
  courseCode: string,
  minCredits: number,
  maxCredits: number,
  department: LocalizedString,
  name: LocalizedString,
  evaluationInformation: LocalizedString
}

export interface InstanceData {
  courseData: CourseData,
  // instance id is either Sisu instance id (string) or number type id in grades db
  id: number | string,
  startingPeriod: string,
  endingPeriod: string
  startDate: Date,
  endDate: Date,
  courseType: string,
  gradingType: string,
  responsibleTeacher?: string | undefined,
  responsibleTeachers?: Array<string>,
}

export enum Language {
  English = 'EN',
  Finnish = 'FI',
  Swedish = 'SV'
}

const idSchema: yup.AnyObjectSchema = yup.object().shape({
  id: yup
    .number()
    .required()
});

function parseSisuInstance(instance: SisuInstance): InstanceData {
  return {
    // instance id is either Sisu instance id (string) or number type id in grades db
    id: instance.id,
    startingPeriod: '-',
    endingPeriod: '-',
    startDate: instance.startDate,
    endDate: instance.endDate,
    // TODO use enums here
    courseType: instance.type === 'exam-exam' ? 'EXAM' : 'LECTURE',
    gradingType: instance.summary.gradingScale.fi === '0-5' ? 'NUMERICAL' : 'PASSFAIL',
    responsibleTeachers: instance.summary.teacherInCharge,
    courseData: {
      courseCode: instance.code,
      minCredits: instance.credits.min,
      maxCredits: instance.credits.max,
      department: {
        en: instance.organizationName.en,
        fi: instance.organizationName.fi,
        sv: instance.organizationName.sv
      },
      name: {
        en: instance.name.en,
        fi: instance.name.fi,
        sv: instance.name.sv
      },
      evaluationInformation: {
        en: instance.summary.assesmentMethods.en,
        fi: instance.summary.assesmentMethods.fi,
        sv: instance.summary.assesmentMethods.sv
      }
    }
  };
}


export async function addCourse(req: Request, res: Response): Promise<void> {
  try {
    // TODO: add the course to the database
    res.send({
      success: true
    });
  } catch (error) {
    res.status(401);
    res.send({
      success: false,
      error: error,
    });
  }
}

<<<<<<< HEAD
enum GradingType {
  PassFail = 'PASSFAIL',
  Numerical = 'NUMERICAL'
}

enum Period {
  I = 'I',
  II = 'II',
  III = 'III',
  IV = 'IV',
  V = 'V'
}

enum TeachingMethod {
  Lecture = 'LECTURE',
  Exam = 'EXAM'
}

interface CourseInstanceAddRequest {
  gradingType: GradingType;
  startingPeriod: Period;
  endingPeriod: Period;
  teachingMethod: TeachingMethod;
  responsibleTeacher: number;
  startDate: Date;
  endDate: Date;
}

const courseInstanceAddRequestSchema: yup.AnyObjectSchema = yup.object().shape({
  gradingType: yup
    .string()
    .oneOf([GradingType.PassFail, GradingType.Numerical])
    .required(),
  startingPeriod: yup
    .string()
    .oneOf([Period.I, Period.II, Period.III, Period.IV, Period.V])
    .required(),
  endingPeriod: yup
    .string()
    .oneOf([Period.I, Period.II, Period.III, Period.IV, Period.V])
    .required(),
  teachingMethod: yup
    .string()
    .oneOf([TeachingMethod.Lecture, TeachingMethod.Exam])
    .required(),
  responsibleTeacher: yup
    .number()
    .required(),
  startDate: yup
    .date()
    .required(),
  endDate: yup
    .date()
    .required()
});

export async function addCourseInstance(req: Request, res: Response): Promise<Response> {
  try {
    const courseId: number = Number(req.params.courseId);

    await courseInstanceAddRequestSchema.validate(req.body, { abortEarly: false });

    const request: CourseInstanceAddRequest = req.body;

    const course: Course | null = await models.Course.findOne({
      where: {
        id: courseId
      },
    });

    if (course == null) {
      throw new Error(`Course with ID ${courseId} does not exist`);
    }

    const teacher: User | null = await models.User.findOne({
      where: {
        id: request.responsibleTeacher
      },
    });

    // TODO: Also check that user has correct role
    if (teacher == null) {
      throw new Error(`Teacher with ID ${request.responsibleTeacher} does not exist`);
    }

    const newInstance: CourseInstance = await models.CourseInstance.create({
      courseId: courseId,
      gradingType: request.gradingType,
      startingPeriod: request.startingPeriod,
      endingPeriod: request.endingPeriod,
      teachingMethod: request.teachingMethod,
      responsibleTeacher: request.responsibleTeacher,
      startDate: request.startDate,
      endDate: request.endDate
    });

    return res.send({
      success: true,
      instance: newInstance
    });
  } catch (error) {

    if (error instanceof yup.ValidationError) {
      res.status(400);
      return res.send({
=======
export async function getCourse(req: Request, res: Response): Promise<Response> {
  try {
    const courseId: number = Number(req.params.courseId);
    await idSchema.validate({ id: courseId });
    const course: courseService.CourseWithTranslation = await courseService.findCourseById(courseId);
  
    const courseData: CourseData = {
      id: course.id,
      courseCode: course.courseCode,
      minCredits: course.minCredits,
      maxCredits: course.maxCredits,
      department: {
        en: '',
        fi: '',
        sv: ''
      },
      name: {
        en: '',
        fi: '',
        sv: ''
      },
      evaluationInformation: {
        en: '',
        fi: '',
        sv: ''
      }
    };
  
    course.CourseTranslations.forEach((translation: CourseTranslation) => {
      switch (translation.language) {
      case Language.English:
        courseData.department.en = translation.department;
        courseData.name.en = translation.courseName;
        break;
      case Language.Finnish:
        courseData.department.fi = translation.department;
        courseData.name.fi = translation.courseName;
        break;
      case Language.Swedish:
        courseData.department.sv = translation.department;
        courseData.name.sv = translation.courseName;
        break;
      }
    });
  
    return res.status(200).send({
      success: true,
      course: courseData
    });
  } catch (error: unknown) {
    console.log(error);
    
    if (error instanceof yup.ValidationError) {
      return res.status(400).send({
        success: false,
        error: error.errors
      });
    }

    if (error instanceof Error && error?.message.startsWith('course with an id')) {
      return res.status(404).send({
        success: false,
        error: error.message
      });
    }
        
    return res.status(500).send({
      success: false,
      error: 'Internal Server Error'
    });
  }
}

export async function getInstance(req: Request, res: Response): Promise<Response> {
  try {
    const instanceId: number = Number(req.params.instanceId);
    await idSchema.validate({ id: instanceId });

    const instance: instanceService.InstanceWithCourseAndTranslation = await instanceService.findInstanceById(instanceId);
    const responsibleTeacher: User = await userService.findUserById(instance.responsibleTeacher);
    
    const parsedInstanceData: InstanceData = {
      id: instance.id,
      startingPeriod: instance.startingPeriod,
      endingPeriod: instance.endingPeriod,
      startDate: instance.startDate,
      endDate: instance.endDate,
      courseType: instance.teachingMethod,
      gradingType: instance.gradingType,
      responsibleTeacher: responsibleTeacher?.name ?? '-',
      courseData: {
        id: instance.Course.id,
        courseCode: instance.Course.courseCode,
        minCredits: instance.Course.minCredits,
        maxCredits: instance.Course.maxCredits,
        department: {
          en: '',
          fi: '',
          sv: ''
        },
        name: {
          en: '',
          fi: '',
          sv: ''
        },
        evaluationInformation: {
          en: '',
          fi: '',
          sv: ''
        }
      }
    };

    instance.Course.CourseTranslations.forEach((translation: CourseTranslation) => {
      switch (translation.language) {
      case Language.English:
        parsedInstanceData.courseData.department.en = translation.department;
        parsedInstanceData.courseData.name.en = translation.courseName;
        break;
      case Language.Finnish:
        parsedInstanceData.courseData.department.fi = translation.department;
        parsedInstanceData.courseData.name.fi = translation.courseName;
        break;
      case Language.Swedish:
        parsedInstanceData.courseData.department.sv = translation.department;
        parsedInstanceData.courseData.name.sv = translation.courseName;
        break;
      }
    });

    return res.status(200).send({
      success: true,
      instance: parsedInstanceData
    });
  } catch (error: unknown) {
    console.log(error);

    if (error instanceof yup.ValidationError) {
      return res.status(400).send({
>>>>>>> aef9cb14
        success: false,
        error: error.errors
      });
    }

<<<<<<< HEAD
    res.status(401);
    return res.send({
      success: false,
      error: error
=======
    if (error instanceof Error && error?.message.startsWith('course instance with an id')) {
      return res.status(404).send({
        success: false,
        error: error.message
      });
    }

    return res.status(500).send({
      success: false,
      error: 'Internal Server Error'
>>>>>>> aef9cb14
    });
  }
}

export async function fetchAllInstancesFromSisu(req: Request, res: Response): Promise<Response> {
  try {
    const courseId: string = String(req.params.courseId);
    const instancesFromSisu: AxiosResponse = await axios.get(`${SISU_API_URL}/courseunitrealisations`, {
      timeout: axiosTimeout,
      params: {
        code: courseId,
        USER_KEY: SISU_API_KEY
      }
    });

    if (instancesFromSisu.data?.error) throw new Error(instancesFromSisu.data.error.message);
    const parsedInstances: Array<InstanceData> = instancesFromSisu.data.map((instance: SisuInstance) => parseSisuInstance(instance));

    return res.status(200).send({
      success: true,
      instances: parsedInstances
    });
  } catch (error: unknown) {
    console.log(error);

    return res.status(500).send({
      success: false,
      error: 'Internal Server Error'
    });
  }
}

export async function fetchInstanceFromSisu(req: Request, res: Response): Promise<Response> {
  try {
    // instance id here is sisu id not course code, for example 'aalto-CUR-163498-3084205'
    const instanceId: string = String(req.params.instanceId);
    const instanceFromSisu: AxiosResponse = await axios.get(`${SISU_API_URL}/courseunitrealisations/${instanceId}`, {
      timeout: axiosTimeout,
      params: {
        USER_KEY: SISU_API_KEY
      }
    });

    if (instanceFromSisu.data?.error) throw new Error(instanceFromSisu.data.error.message);
    const instance: InstanceData = parseSisuInstance(instanceFromSisu.data);

    return res.status(200).send({
      success: true,
      instance: instance
    });

  } catch (error: unknown) {
    console.log(error);

    return res.status(500).send({
      success: false,
      error: 'Internal Server Error'
    });
  }
}<|MERGE_RESOLUTION|>--- conflicted
+++ resolved
@@ -4,16 +4,13 @@
 
 import { Request, Response } from 'express';
 import * as yup from 'yup';
-<<<<<<< HEAD
 import CourseInstance from '../database/models/courseInstance';
 import Course from '../database/models/course';
 import User from '../database/models/user';
 import models from '../database/models';
 import axios, { AxiosResponse } from 'axios';
-=======
 import { userService, courseService, instanceService } from '../services';
 import CourseTranslation from '../database/models/courseTranslation';
->>>>>>> aef9cb14
 import { SISU_API_KEY, SISU_API_URL } from '../configs/environment';
 import { axiosTimeout } from '../configs/config';
 import axios, { AxiosResponse } from 'axios';
@@ -114,7 +111,6 @@
   }
 }
 
-<<<<<<< HEAD
 enum GradingType {
   PassFail = 'PASSFAIL',
   Numerical = 'NUMERICAL'
@@ -220,13 +216,25 @@
     if (error instanceof yup.ValidationError) {
       res.status(400);
       return res.send({
-=======
+        success: false,
+        error: error.errors
+      });
+    }
+
+    res.status(401);
+    return res.send({
+      success: false,
+      error: error
+    });
+  }
+}
+
 export async function getCourse(req: Request, res: Response): Promise<Response> {
   try {
     const courseId: number = Number(req.params.courseId);
     await idSchema.validate({ id: courseId });
     const course: courseService.CourseWithTranslation = await courseService.findCourseById(courseId);
-  
+
     const courseData: CourseData = {
       id: course.id,
       courseCode: course.courseCode,
@@ -248,7 +256,7 @@
         sv: ''
       }
     };
-  
+
     course.CourseTranslations.forEach((translation: CourseTranslation) => {
       switch (translation.language) {
       case Language.English:
@@ -265,14 +273,14 @@
         break;
       }
     });
-  
+
     return res.status(200).send({
       success: true,
       course: courseData
     });
   } catch (error: unknown) {
     console.log(error);
-    
+
     if (error instanceof yup.ValidationError) {
       return res.status(400).send({
         success: false,
@@ -286,7 +294,7 @@
         error: error.message
       });
     }
-        
+
     return res.status(500).send({
       success: false,
       error: 'Internal Server Error'
@@ -301,7 +309,7 @@
 
     const instance: instanceService.InstanceWithCourseAndTranslation = await instanceService.findInstanceById(instanceId);
     const responsibleTeacher: User = await userService.findUserById(instance.responsibleTeacher);
-    
+
     const parsedInstanceData: InstanceData = {
       id: instance.id,
       startingPeriod: instance.startingPeriod,
@@ -360,18 +368,11 @@
 
     if (error instanceof yup.ValidationError) {
       return res.status(400).send({
->>>>>>> aef9cb14
         success: false,
         error: error.errors
       });
     }
 
-<<<<<<< HEAD
-    res.status(401);
-    return res.send({
-      success: false,
-      error: error
-=======
     if (error instanceof Error && error?.message.startsWith('course instance with an id')) {
       return res.status(404).send({
         success: false,
@@ -382,7 +383,6 @@
     return res.status(500).send({
       success: false,
       error: 'Internal Server Error'
->>>>>>> aef9cb14
     });
   }
 }
