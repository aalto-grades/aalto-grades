--- conflicted
+++ resolved
@@ -2,12 +2,7 @@
 //
 // SPDX-License-Identifier: MIT
 
-<<<<<<< HEAD
 import { NextFunction, Request, Response } from 'express';
-import * as yup from 'yup';
-import Course from '../database/models/course';
-=======
-import { Request, Response } from 'express';
 import * as yup from 'yup';
 import { userService, courseService, instanceService } from '../services';
 import CourseTranslation from '../database/models/courseTranslation';
@@ -16,7 +11,7 @@
 import axios, { AxiosResponse } from 'axios';
 import { SisuInstance } from '../types/sisu';
 import User from '../database/models/user';
->>>>>>> aef9cb14
+import Course from '../database/models/course';
 
 export interface LocalizedString {
   fi: string,
@@ -55,7 +50,6 @@
   Swedish = 'SV'
 }
 
-<<<<<<< HEAD
 interface JsonError extends Error {
   expose?: boolean,
   status?: number,
@@ -64,18 +58,6 @@
   type?: string
 }
 
-// Middleware function for handling errors in JSON parsing
-export function handleInvalidRequestJson(err: JsonError, req: Request, res: Response, next: NextFunction): void {
-  if (err instanceof SyntaxError && err.status === 400 && err.body !== undefined) {
-    res.status(400).send({
-      success: false,
-      errors: [ `SyntaxError: ${err.message}: ${err.body}` ]
-    });
-  } else
-    next();
-}
-
-=======
 const idSchema: yup.AnyObjectSchema = yup.object().shape({
   id: yup
     .number()
@@ -117,8 +99,17 @@
   };
 }
 
-
->>>>>>> aef9cb14
+// Middleware function for handling errors in JSON parsing
+export function handleInvalidRequestJson(err: JsonError, req: Request, res: Response, next: NextFunction): void {
+  if (err instanceof SyntaxError && err.status === 400 && err.body !== undefined) {
+    res.status(400).send({
+      success: false,
+      errors: [ `SyntaxError: ${err.message}: ${err.body}` ]
+    });
+  } else
+    next();
+}
+
 export async function addCourse(req: Request, res: Response): Promise<void> {
   const requestSchema: yup.AnyObjectSchema = yup.object().shape({
     courseCode: yup.string().strict().required(),
