// SPDX-FileCopyrightText: 2022 The Aalto Grades Developers
//
// SPDX-License-Identifier: MIT

import { Request, Response } from 'express';
<<<<<<< HEAD
import * as yup from 'yup';
import CourseInstance from '../database/models/courseInstance';
import Course from '../database/models/course';
import User from '../database/models/user';
import models from '../database/models';
=======
import axios, { AxiosResponse } from 'axios';
import { SISU_API_KEY, SISU_API_URL } from '../configs/environment';
import { axiosTimeout } from '../configs/config';
import { SisuInstance } from '../types/sisu';
>>>>>>> 6cb32940

export interface LocalizedString {
  fi: string,
  sv: string,
  en: string
}

export interface CourseData {
  // course id is either number type id in grades db or undefined when representing parsed sisu data
  id?: number | undefined,
  courseCode: string,
  minCredits: number,
  maxCredits: number,
  department: LocalizedString,
  name: LocalizedString,
  evaluationInformation: LocalizedString
}

export interface InstanceData {
  courseData: CourseData,
  // instance id is either Sisu instance id (string) or number type id in grades db
  id: number | string,
  startingPeriod: string,
  endingPeriod: string
  startDate: Date,
  endDate: Date,
  courseType: string,
  gradingType: string,
  responsibleTeachers: Array<string>,
}

export enum Language {
  English = 'EN',
  Finnish = 'FI',
  Swedish = 'SV'
}

function parseSisuInstance(instance: SisuInstance): InstanceData {
  return {
    // instance id is either Sisu instance id (string) or number type id in grades db
    id: instance.id,
    startingPeriod: '-',
    endingPeriod: '-',
    startDate: instance.startDate,
    endDate: instance.endDate,
    // TODO use enums here
    courseType: instance.type === 'exam-exam' ? 'EXAM' : 'LECTURE',
    gradingType: instance.summary.gradingScale.fi === '0-5' ? 'NUMERICAL' : 'PASSFAIL',
    responsibleTeachers: instance.summary.teacherInCharge,
    courseData: {
      courseCode: instance.code,
      minCredits: instance.credits.min,
      maxCredits: instance.credits.max,
      department: {
        en: instance.organizationName.en,
        fi: instance.organizationName.fi,
        sv: instance.organizationName.sv
      },
      name: {
        en: instance.name.en,
        fi: instance.name.fi,
        sv: instance.name.sv
      },
      evaluationInformation: {
        en: instance.summary.assesmentMethods.en,
        fi: instance.summary.assesmentMethods.fi,
        sv: instance.summary.assesmentMethods.sv
      }
    }
  };
}

export async function addCourse(req: Request, res: Response): Promise<void> {
  try {
    // TODO: add the course to the database
    res.send({
      success: true
    });
  } catch (error) {
    res.status(401);
    res.send({
      success: false,
      error: error,
    });
  }
}

<<<<<<< HEAD
enum GradingType {
  PassFail = 'PASSFAIL',
  Numerical = 'NUMERICAL'
}

enum Period {
  I = 'I',
  II = 'II',
  III = 'III',
  IV = 'IV',
  V = 'V'
}

enum TeachingMethod {
  Lecture = 'LECTURE',
  Exam = 'EXAM'
}

interface CourseInstanceAddRequest {
  gradingType: GradingType;
  startingPeriod: Period;
  endingPeriod: Period;
  teachingMethod: TeachingMethod;
  responsibleTeacher: number;
  startDate: Date;
  endDate: Date;
}

const courseInstanceAddRequestSchema: yup.AnyObjectSchema = yup.object().shape({
  gradingType: yup
    .string()
    .oneOf([GradingType.PassFail, GradingType.Numerical])
    .required(),
  startingPeriod: yup
    .string()
    .oneOf([Period.I, Period.II, Period.III, Period.IV, Period.V])
    .required(),
  endingPeriod: yup
    .string()
    .oneOf([Period.I, Period.II, Period.III, Period.IV, Period.V])
    .required(),
  teachingMethod: yup
    .string()
    .oneOf([TeachingMethod.Lecture, TeachingMethod.Exam])
    .required(),
  responsibleTeacher: yup
    .number()
    .required(),
  startDate: yup
    .date()
    .required(),
  endDate: yup
    .date()
    .required()
});

export async function addCourseInstance(req: Request, res: Response): Promise<Response> {
  try {
    const courseId: number = Number(req.params.courseId);

    await courseInstanceAddRequestSchema.validate(req.body, { abortEarly: false });

    const request: CourseInstanceAddRequest = req.body;

    const course: Course | null = await models.Course.findOne({
      where: {
        id: courseId
      },
    });

    if (course == null) {
      throw new Error(`Course with ID ${courseId} does not exist`);
    }

    const teacher: User | null = await models.User.findOne({
      where: {
        id: request.responsibleTeacher
      },
    });

    // TODO: Also check that user has correct role
    if (teacher == null) {
      throw new Error(`Teacher with ID ${request.responsibleTeacher} does not exist`);
    }

    const newInstance: CourseInstance = await models.CourseInstance.create({
      courseId: courseId,
      gradingType: request.gradingType,
      startingPeriod: request.startingPeriod,
      endingPeriod: request.endingPeriod,
      teachingMethod: request.teachingMethod,
      responsibleTeacher: request.responsibleTeacher,
      startDate: request.startDate,
      endDate: request.endDate
    });

    return res.send({
      success: true,
      instance: newInstance
    });
  } catch (error) {

    if (error instanceof yup.ValidationError) {
      res.status(400);
      return res.send({
        success: false,
        error: error.errors
      });
    }

    res.status(401);
    return res.send({
      success: false,
      error: error
=======
export async function fetchAllInstancesFromSisu(req: Request, res: Response): Promise<Response> {
  try {
    const courseId: string = String(req.params.courseId);
    const instancesFromSisu: AxiosResponse = await axios.get(`${SISU_API_URL}/courseunitrealisations`, {
      timeout: axiosTimeout,
      params: {
        code: courseId,
        USER_KEY: SISU_API_KEY
      }
    });

    if (instancesFromSisu.data?.error) throw new Error(instancesFromSisu.data.error.message);
    const parsedInstances: Array<InstanceData> = instancesFromSisu.data.map((instance: SisuInstance) => parseSisuInstance(instance));

    return res.status(200).send({
      success: true,
      instances: parsedInstances
    });
  } catch (error: unknown) {
    console.log(error);

    return res.status(500).send({
      success: false,
      error: 'Internal Server Error'
    });
  }
}

export async function fetchInstanceFromSisu(req: Request, res: Response): Promise<Response> {
  try {
    // instance id here is sisu id not course code, for example 'aalto-CUR-163498-3084205'
    const instanceId: string = String(req.params.instanceId);
    const instanceFromSisu: AxiosResponse = await axios.get(`${SISU_API_URL}/courseunitrealisations/${instanceId}`, {
      timeout: axiosTimeout,
      params: {
        USER_KEY: SISU_API_KEY
      }
    });

    if (instanceFromSisu.data?.error) throw new Error(instanceFromSisu.data.error.message);
    const instance: InstanceData = parseSisuInstance(instanceFromSisu.data);

    return res.status(200).send({
      success: true,
      instance: instance
    });

  } catch (error: unknown) {
    console.log(error);

    return res.status(500).send({
      success: false,
      error: 'Internal Server Error'
>>>>>>> 6cb32940
    });
  }
}<|MERGE_RESOLUTION|>--- conflicted
+++ resolved
@@ -3,18 +3,15 @@
 // SPDX-License-Identifier: MIT
 
 import { Request, Response } from 'express';
-<<<<<<< HEAD
 import * as yup from 'yup';
 import CourseInstance from '../database/models/courseInstance';
 import Course from '../database/models/course';
 import User from '../database/models/user';
 import models from '../database/models';
-=======
 import axios, { AxiosResponse } from 'axios';
 import { SISU_API_KEY, SISU_API_URL } from '../configs/environment';
 import { axiosTimeout } from '../configs/config';
 import { SisuInstance } from '../types/sisu';
->>>>>>> 6cb32940
 
 export interface LocalizedString {
   fi: string,
@@ -102,7 +99,6 @@
   }
 }
 
-<<<<<<< HEAD
 enum GradingType {
   PassFail = 'PASSFAIL',
   Numerical = 'NUMERICAL'
@@ -217,7 +213,10 @@
     return res.send({
       success: false,
       error: error
-=======
+    });
+  }
+}
+
 export async function fetchAllInstancesFromSisu(req: Request, res: Response): Promise<Response> {
   try {
     const courseId: string = String(req.params.courseId);
@@ -271,7 +270,6 @@
     return res.status(500).send({
       success: false,
       error: 'Internal Server Error'
->>>>>>> 6cb32940
     });
   }
 }