// SPDX-FileCopyrightText: 2023 The Aalto Grades Developers
//
// SPDX-License-Identifier: MIT

import { Request, Response } from 'express';
import * as yup from 'yup';

import models from '../database/models';
import Attainment from '../database/models/attainment';
import Course from '../database/models/course';
import CourseInstance from '../database/models/courseInstance';

import { AttainmentData, AttainmentRequestData, treeSchema } from '../types/attainment';
import { ApiError } from '../types/error';
import { Formula } from '../types/formulas';
import { idSchema } from '../types/general';
import { HttpCode } from '../types/httpCode';

<<<<<<< HEAD
import {
  findAllAttainmentsForInstance,
  findAttainmentById,
  generateAttainmentTag,
  generateAttainmentTree
} from './utils/attainment';
=======
import { findAttainmentById, generateAttainmentTree } from './utils/attainment';
>>>>>>> 2e82d94d
import { validateCourseAndInstance } from './utils/courseInstance';

export async function addAttainment(req: Request, res: Response): Promise<void> {
  const requestSchema: yup.AnyObjectSchema = yup.object().shape({
    parentId: yup
      .number()
      .notRequired(),
    name: yup
      .string()
      .required(),
    tag: yup
      .string()
      .required(),
    date: yup
      .date()
      .required(),
    expiryDate: yup
      .date()
      .required(),
    subAttainments: yup
      .array()
      .of(yup.lazy(() => requestSchema.default(undefined)) as never)
      .notRequired()
  });

  await requestSchema.validate(req.body, { abortEarly: false });
  const [course, courseInstance]: [course: Course, courseInstance: CourseInstance] =
  await validateCourseAndInstance(req.params.courseId, req.params.instanceId);

  const parentId: number | undefined = req.body.parentId;
  const name: string = req.body.name;
  const tag: string = req.body.tag;
  const date: Date = req.body.date;
  const expiryDate: Date = req.body.expiryDate;
  const requestSubAttainments: Array<AttainmentRequestData> | undefined = req.body.subAttainments;
  let subAttainments: Array<AttainmentData> = [];

  // If linked to a parent id, check that it exists and belongs to the same course instance.
  if (parentId) {
    const parentAttainment: Attainment = await findAttainmentById(
      parentId, HttpCode.UnprocessableEntity
    );

    if (parentAttainment.courseInstanceId !== courseInstance.id) {
      throw new ApiError(
        `parent attainment ID ${parentId} does not belong ` +
        `to the course instance ID ${courseInstance.id}`,
        HttpCode.Conflict
      );
    }
  }

  const attainment: Attainment = await models.Attainment.create({
    courseId: course.id,
    attainmentId: parentId,
    courseInstanceId: courseInstance.id,
    name,
    tag,
    date,
    expiryDate,
    formula: Formula.Manual,
  });

  async function processSubAttainments(
    unprocessedAttainments: Array<AttainmentRequestData>, parentId: number
  ): Promise<Array<AttainmentData>> {
    const attainments: Array<AttainmentData> = [];
    let subAttainments: Array<AttainmentData> = [];

    for (const attainment of unprocessedAttainments) {
      const dbEntry: Attainment = await models.Attainment.create({
        attainmentId: parentId,
        courseId: course.id,
        courseInstanceId: courseInstance.id,
        name: attainment.name,
        tag: attainment.tag,
        date: attainment.date,
        expiryDate: attainment.expiryDate,
        formula: Formula.Manual
      });

      if (attainment.subAttainments.length > 0) {
        subAttainments = await processSubAttainments(attainment.subAttainments, dbEntry.id);
      }

      attainments.push({
        id: dbEntry.id,
        courseId: dbEntry.courseId,
        courseInstanceId: dbEntry.courseInstanceId,
        name: dbEntry.name,
        tag: dbEntry.tag,
        date: dbEntry.date,
        expiryDate: dbEntry.expiryDate,
        parentId: dbEntry.attainmentId,
        subAttainments: subAttainments
      });
    }
    return attainments;
  }

  if (requestSubAttainments) {
    subAttainments = await processSubAttainments(requestSubAttainments, attainment.id);
  }

  res.status(HttpCode.Ok).json({
    success: true,
    data: {
      attainment: {
        id: attainment.id,
        courseId: attainment.courseId,
        courseInstanceId: attainment.courseInstanceId,
        name: attainment.name,
        tag: attainment.tag,
        date: attainment.date,
        expiryDate: attainment.expiryDate,
        parentId: attainment.attainmentId,
        subAttainments: subAttainments
      }
    }
  });
}

export async function deleteAttainment(req: Request, res: Response): Promise<void> {
  /*
   * TODO: Check that the requester is authorized to delete attainments, 403
   * Forbidden if not
   */

  // Get path parameters.
  const attainmentId: number = Number(req.params.attainmentId);

  // Validation.
  await idSchema.validate({ id: attainmentId }, { abortEarly: false });
  await validateCourseAndInstance(req.params.courseId, req.params.instanceId);

  // Delete the attainment if found from db. This automatically
  // also deletes all of the subattainments of this attainment.
  (await findAttainmentById(attainmentId, HttpCode.NotFound)).destroy();

  res.status(HttpCode.Ok).send({
    success: true,
    data: {}
  });
}

export async function updateAttainment(req: Request, res: Response): Promise<void> {
  const requestSchema: yup.AnyObjectSchema = yup.object().shape({
    parentId: yup
      .number()
      .notRequired(),
    name: yup
      .string()
      .notRequired(),
    tag: yup
      .string()
      .notRequired(),
    date: yup
      .date()
      .notRequired(),
    expiryDate: yup
      .date()
      .notRequired()
  });

  const attainmentId: number = Number(req.params.attainmentId);
  await idSchema.validate({ id: attainmentId }, { abortEarly: false });
  await requestSchema.validate(req.body, { abortEarly: false });
  await validateCourseAndInstance(req.params.courseId, req.params.instanceId);

  const name: string | undefined = req.body.name;
  const tag: string | undefined = req.body.tag;
  const date: Date | undefined = req.body.date;
  const expiryDate: Date | undefined = req.body.expiryDate;
  const parentId: number| undefined = req.body.parentId;

  const attainment: Attainment = await findAttainmentById(attainmentId, HttpCode.NotFound);

  // If linked to a parent id, check that it exists and belongs
  // to the same course instance as the attainment being edited.
  if (parentId) {

    // TODO: check that does not refer to itself transitionally through some other attainment.
    if (parentId === attainment.id) {
      throw new ApiError(
        'attainment cannot refer to itself in the parent ID',
        HttpCode.Conflict
      );
    }

    const parentAttainment: Attainment = await findAttainmentById(
      parentId,
      HttpCode.UnprocessableEntity
    );

    if (parentAttainment.courseInstanceId !== attainment.courseInstanceId) {
      throw new ApiError(
        `parent attainment ID ${parentId} does not belong to ` +
        `the same instance as attainment ID ${attainmentId}`,
        HttpCode.Conflict
      );
    }
  }

  await attainment.set({
    name: name ?? attainment.name,
    tag: tag ?? attainment.tag,
    date: date ?? attainment.date,
    expiryDate: expiryDate ?? attainment.expiryDate,
    attainmentId: parentId ?? attainment.attainmentId
  }).save();

  res.status(HttpCode.Ok).json({
    success: true,
    data: {
      attainment: {
        id: attainment.id,
        courseId: attainment.courseId,
        courseInstanceId: attainment.courseInstanceId,
        name: attainment.name,
        tag: attainment.tag,
        date: attainment.date,
        expiryDate: attainment.expiryDate,
        parentId: attainment.attainmentId
      }
    }
  });
}

export async function getAttainment(req: Request, res: Response): Promise<void> {
  const courseId: number = Number(req.params.courseId);
  const instanceId: number = Number(req.params.instanceId);
  const attainmentId: number = Number(req.params.attainmentId);

  await idSchema.validate({ id: courseId }, { abortEarly: false });
  await idSchema.validate({ id: instanceId }, { abortEarly: false });
  await idSchema.validate({ id: attainmentId }, { abortEarly: false });
  await treeSchema.validate(req.query, { abortEarly: false });

  // Assert string type, as the query is validated above
<<<<<<< HEAD
  const tree: string | undefined = <string | undefined>req.query.tree;

  const attainmentData: Array<AttainmentData> = await findAllAttainmentsForInstance(
    courseId,
    instanceId
  );
=======
  const tree: string = req.query.tree as string;

  const attainments: Array<Attainment> = await Attainment.findAll({
    where: {
      courseId: courseId,
      courseInstanceId: instanceId
    }
  });

  const attainmentData: Array<AttainmentData> = attainments.map((el: Attainment) => {
    return {
      id: el.id,
      courseId: el.courseId,
      courseInstanceId: el.courseInstanceId,
      parentId: el.attainmentId ?? undefined,
      name: el.name,
      tag: el.tag,
      date: el.date,
      expiryDate: el.expiryDate
    };
  });
>>>>>>> 2e82d94d

  const attainment: AttainmentData | undefined = attainmentData.find(
    (el: AttainmentData) => el.id === attainmentId
  );

  if (!attainment) {
    throw new ApiError(
      `Attainment with id ${attainmentId} was not found ` +
        'for the specified course and instance', HttpCode.NotFound
    );
  }

  switch (tree) {

  case 'children':
    generateAttainmentTree(attainment, attainmentData, true);
    break;

  case 'descendants':
    generateAttainmentTree(attainment, attainmentData);
    break;

  default:
    break;

  }

  res.status(HttpCode.Ok).json({
    success: true,
    data: attainment,
  });
}

export async function getAllAttainments(req: Request, res: Response): Promise<void> {
  const courseId: number = Number(req.params.courseId);
  const instanceId: number = Number(req.params.instanceId);

  await idSchema.validate({ id: courseId }, { abortEarly: false });
  await idSchema.validate({ id: instanceId }, { abortEarly: false });
  await treeSchema.validate(req.query, { abortEarly: false });

  // Assert string type, as the query is validated above
  const tree: string | undefined = <string | undefined>req.query.tree;

  const allAttainmentData: Array<AttainmentData> = await findAllAttainmentsForInstance(
    courseId,
    instanceId
  );

  const rootAttainments: Array<AttainmentData> = allAttainmentData.filter(
    (el: AttainmentData) => !el.parentId
  );

  if (tree) {
    const onlyChildren: boolean = tree === 'children' ? true : false;
    rootAttainments.forEach((el: AttainmentData) => {
      generateAttainmentTree(el, allAttainmentData, onlyChildren);
    });
  }

  res.status(HttpCode.Ok).json({
    success: true,
    data: rootAttainments,
  });

}<|MERGE_RESOLUTION|>--- conflicted
+++ resolved
@@ -16,16 +16,11 @@
 import { idSchema } from '../types/general';
 import { HttpCode } from '../types/httpCode';
 
-<<<<<<< HEAD
 import {
+  findAttainmentById,
   findAllAttainmentsForInstance,
-  findAttainmentById,
-  generateAttainmentTag,
   generateAttainmentTree
 } from './utils/attainment';
-=======
-import { findAttainmentById, generateAttainmentTree } from './utils/attainment';
->>>>>>> 2e82d94d
 import { validateCourseAndInstance } from './utils/courseInstance';
 
 export async function addAttainment(req: Request, res: Response): Promise<void> {
@@ -265,36 +260,12 @@
   await treeSchema.validate(req.query, { abortEarly: false });
 
   // Assert string type, as the query is validated above
-<<<<<<< HEAD
-  const tree: string | undefined = <string | undefined>req.query.tree;
+  const tree: string | undefined = req.query.tree as string | undefined;
 
   const attainmentData: Array<AttainmentData> = await findAllAttainmentsForInstance(
     courseId,
     instanceId
   );
-=======
-  const tree: string = req.query.tree as string;
-
-  const attainments: Array<Attainment> = await Attainment.findAll({
-    where: {
-      courseId: courseId,
-      courseInstanceId: instanceId
-    }
-  });
-
-  const attainmentData: Array<AttainmentData> = attainments.map((el: Attainment) => {
-    return {
-      id: el.id,
-      courseId: el.courseId,
-      courseInstanceId: el.courseInstanceId,
-      parentId: el.attainmentId ?? undefined,
-      name: el.name,
-      tag: el.tag,
-      date: el.date,
-      expiryDate: el.expiryDate
-    };
-  });
->>>>>>> 2e82d94d
 
   const attainment: AttainmentData | undefined = attainmentData.find(
     (el: AttainmentData) => el.id === attainmentId
@@ -337,7 +308,7 @@
   await treeSchema.validate(req.query, { abortEarly: false });
 
   // Assert string type, as the query is validated above
-  const tree: string | undefined = <string | undefined>req.query.tree;
+  const tree: string | undefined = req.query.tree as string | undefined;
 
   const allAttainmentData: Array<AttainmentData> = await findAllAttainmentsForInstance(
     courseId,
