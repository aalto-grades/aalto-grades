// SPDX-FileCopyrightText: 2023 The Aalto Grades Developers
//
// SPDX-License-Identifier: MIT

import {
  AttainmentData, Formula, GradeType, HttpCode, ParamsObject
} from 'aalto-grades-common/types';
import { Request, Response } from 'express';
import { Op } from 'sequelize';
import * as yup from 'yup';

import AssessmentModel from '../database/models/assessmentModel';
import Attainment from '../database/models/attainment';
import Course from '../database/models/course';

import { getFormulaImplementation } from '../formulas';
import { ApiError, FormulaImplementation, idSchema, JwtClaims } from '../types';
import { validateAssessmentModelPath } from './utils/assessmentModel';
import {
  findAttainmentById, findAttainmentsByAssessmentModel, generateAttainmentTree,
  validateAttainmentPath
} from './utils/attainment';
import { isTeacherInChargeOrAdmin } from './utils/user';

async function validateFormulaParams(
  formula: Formula,
  formulaParams: ParamsObject,
  subAttainmentNames?: Array<string>
): Promise<void> {
  // Validate params with the formula's param schema
  await getFormulaImplementation(formula).paramSchema.validate(
    formulaParams, { abortEarly: false }
  );

  if (formulaParams.children) {
    // Ensure that all subattainments are included in children and that there
    // are no invalid subattainment names in children
    const uncheckedNamesInParams: Array<string> = formulaParams.children?.map(
      (value: [string, unknown]) => value[0]
    ) ?? [];

    const notFound: Array<string> = [];

    if (subAttainmentNames) {
      for (const name of subAttainmentNames) {
        const index: number = uncheckedNamesInParams.indexOf(name);
        if (index < 0) {
          notFound.push(name);
        } else {
          uncheckedNamesInParams.splice(index, 1);
        }
      }
    }

    if (notFound.length > 0) {
      throw new ApiError(
        `formula params do not include subattainments with names ${notFound}`,
        HttpCode.BadRequest
      );
    }

    if (uncheckedNamesInParams.length > 0) {
      throw new ApiError(
        `invalid subattainment names in formula params: ${uncheckedNamesInParams}`,
        HttpCode.BadRequest
      );
    }
  }
}

async function validateTreeParam(treeParam: string): Promise<string> {
  const treeSchema: yup.AnyObjectSchema = yup.object().shape({
    tree: yup.string().oneOf(['children', 'descendants'])
  }).noUnknown(true).strict();

  await treeSchema.validate({ tree: treeParam }, { abortEarly: false });
  return treeParam;
}

export async function getAttainment(req: Request, res: Response): Promise<void> {
  const tree: string = await validateTreeParam(req.query.tree as string);
  await idSchema.validate({ id: req.params.attainmentId }, { abortEarly: false });
  const attainmentId: number = Number(req.params.attainmentId);

  const [_course, assessmentModel, _attainment]: [Course, AssessmentModel, Attainment] =
    await validateAttainmentPath(
      req.params.courseId, req.params.assessmentModelId, req.params.attainmentId
    );

  const attainmentData: Array<AttainmentData> =
    await findAttainmentsByAssessmentModel(assessmentModel.id);

  const localRoot: AttainmentData | undefined = attainmentData.find(
    (attainment: AttainmentData) => attainment.id === attainmentId
  );

  if (!localRoot) {
    throw new ApiError(
      `attainment with ID ${attainmentId} not found`, HttpCode.NotFound
    );
  }

  switch (tree) {
  case 'children':
    generateAttainmentTree(localRoot, attainmentData, true);
    break;
  case 'descendants':
    generateAttainmentTree(localRoot, attainmentData);
    break;
  default:
    break;
  }

  res.status(HttpCode.Ok).json({
    data: localRoot
  });
}

export async function getRootAttainment(req: Request, res: Response): Promise<void> {
  const tree: string = await validateTreeParam(req.query.tree as string);

  const [_course, assessmentModel]: [Course, AssessmentModel] =
    await validateAssessmentModelPath(
      req.params.courseId, req.params.assessmentModelId
    );

  const allAttainmentData: Array<AttainmentData> =
    await findAttainmentsByAssessmentModel(assessmentModel.id);

  const rootAttainments: Array<AttainmentData> = allAttainmentData.filter(
    (attainment: AttainmentData) => !attainment.parentId
  );

  if (rootAttainments.length === 0) {
    throw new ApiError(
      'Root attainment was not found for the specified course and assessment model.',
      HttpCode.NotFound
    );
  } else if (rootAttainments.length > 1) {
    throw new ApiError(
      'More than one attainment without parentId was found '
      + 'for the specified course and assessment model. Attainment IDs: '
      + rootAttainments.map((attainment: AttainmentData) => attainment.id).join(),
      HttpCode.Conflict
    );
  }

  switch (tree) {
  case 'children':
    generateAttainmentTree(rootAttainments[0], allAttainmentData, true);
    break;
  case 'descendants':
    generateAttainmentTree(rootAttainments[0], allAttainmentData);
    break;
  default:
    generateAttainmentTree(rootAttainments[0], allAttainmentData);
    break;
  }

  res.status(HttpCode.Ok).json({
    data: rootAttainments[0]
  });
}

export async function addAttainment(req: Request, res: Response): Promise<void> {
  const requestSchema: yup.AnyObjectSchema = yup.object().shape({
    parentId: yup
      .number()
      .notRequired(),
    name: yup
      .string()
      .required(),
    daysValid: yup
      .number()
      .min(0)
      .required(),
    minRequiredGrade: yup
      .number()
      .min(0)
      .required(),
    maxGrade: yup
      .number()
      .min(yup.ref('minRequiredGrade'))
      .required(),
    formula: yup
      .string()
      .oneOf(Object.values(Formula))
      .required(),
    formulaParams: yup // More thorough validation is done separately
      .object()
      .required(),
    gradeType: yup
      .string()
      .oneOf(Object.values(GradeType))
      .required(),
    subAttainments: yup
      .array()
      .of(yup.lazy(() => requestSchema.default(undefined)))
      .notRequired()
  });

  await requestSchema.validate(req.body, { abortEarly: false });

  const [course, assessmentModel]: [Course, AssessmentModel] =
    await validateAssessmentModelPath(
      req.params.courseId, req.params.assessmentModelId
    );

  const requestTree: AttainmentData = req.body;

  await isTeacherInChargeOrAdmin(req.user as JwtClaims, course.id, HttpCode.Forbidden);

  // If linked to a parent ID ensure that the parent attainment exists and
  // belongs to the same assessment model
  if (requestTree.parentId) {
    const parentAttainment: Attainment = await findAttainmentById(
      requestTree.parentId, HttpCode.UnprocessableEntity
    );

    if (parentAttainment.assessmentModelId !== assessmentModel.id) {
      throw new ApiError(
        `parent attainment ID ${requestTree.parentId} does not belong ` +
        `to the assessment model ID ${assessmentModel.id}`,
        HttpCode.Conflict
      );
    }

    /*
     * If the parent attainment has formula params defined and the formula isn't
     * manual, then this new attainment must be added to the children list of the
     * parent attainment's params.
     */
    const parentParams: ParamsObject = parentAttainment.formulaParams;
    if (parentParams.children) {
      const parentFormula: FormulaImplementation = getFormulaImplementation(
        parentAttainment.formula
      );

      parentParams.children.push(
        [requestTree.name, parentFormula.defaultChildParams]
      );

      // Sanity check
      await parentFormula.paramSchema.validate(parentParams);

      await Attainment.update(
        {
          formulaParams: parentParams
        },
        {
          where: {
            id: requestTree.parentId
          }
        }
      );
    }
  } else {
    // Make sure that no other root attainments exist for the assessment model.
    const attainment: Attainment | null = await Attainment.findOne({
      where: {
        assessmentModelId: assessmentModel.id,
        parentId: {
          [Op.is]: undefined
        }
      }
    });

    // Root attainment exists.
    if (attainment) {
      throw new ApiError(
        `assessment model already has root attainment with ID ${attainment.id}`,
        HttpCode.Conflict
      );
    }
  }

  // Validate formula parameters for each attainment
  async function validateFormulaParamsTree(
    attainmentTree: AttainmentData
  ): Promise<void> {
    await validateFormulaParams(
      attainmentTree.formula,
      attainmentTree.formulaParams,
      attainmentTree.subAttainments?.map(
        (subAttainment: AttainmentData) => subAttainment.name
      )
    );

    if (attainmentTree.subAttainments) {
      for (const subTree of attainmentTree.subAttainments) {
        await validateFormulaParamsTree(subTree);
      }
    }
  }

  await validateFormulaParamsTree(req.body);

  // Add all attainments to the database and construct an attainment tree with
  // IDs to return
  async function processAttainmentTree(
    requestTree: AttainmentData, parentId: number | undefined
  ): Promise<AttainmentData> {

    const dbEntry: Attainment = await Attainment.create({
      parentId: parentId,
      assessmentModelId: assessmentModel.id,
      name: requestTree.name,
      daysValid: requestTree.daysValid,
      minRequiredGrade: requestTree.minRequiredGrade,
      maxGrade: requestTree.maxGrade,
      formula: requestTree.formula,
      formulaParams: requestTree.formulaParams,
      gradeType: requestTree.gradeType
    });

    const attainmentTree: AttainmentData = {
      id: dbEntry.id,
      parentId: dbEntry.parentId ?? undefined,
      assessmentModelId: dbEntry.assessmentModelId,
      name: dbEntry.name,
      daysValid: dbEntry.daysValid,
      minRequiredGrade: dbEntry.minRequiredGrade,
      maxGrade: dbEntry.maxGrade,
      formula: dbEntry.formula,
      formulaParams: dbEntry.formulaParams,
      gradeType: dbEntry.gradeType,
      subAttainments: []
    };

    if (requestTree.subAttainments) {
      for (const requestSubTree of requestTree.subAttainments) {
        attainmentTree.subAttainments?.push(
          await processAttainmentTree(requestSubTree, dbEntry.id)
        );
      }
    }

    return attainmentTree;
  }

  const attainmentTree: AttainmentData = await processAttainmentTree(
    requestTree, requestTree.parentId
  );

  res.status(HttpCode.Ok).json({
    data: attainmentTree
  });
}

export async function updateAttainment(req: Request, res: Response): Promise<void> {
  const requestSchema: yup.AnyObjectSchema = yup.object().shape({
    parentId: yup
      .number()
      .notRequired(),
    name: yup
      .string()
      .notRequired(),
    daysValid: yup
      .number()
      .min(0)
      .notRequired(),
    minRequiredGrade: yup
      .number()
      .min(0)
      .notRequired(),
    maxGrade: yup
      .number()
      .min(yup.ref('minRequiredGrade'))
      .notRequired(),
    formula: yup.string()
      .transform((value: string, originalValue: string) => {
        return originalValue ? originalValue.toUpperCase() : value;
      })
      .oneOf(Object.values(Formula))
      .notRequired(),
    formulaParams: yup // More thorough validation is done later
      .object()
      .nullable()
      .notRequired(),
    gradeType: yup
      .string()
      .oneOf(Object.values(GradeType))
      .notRequired()
  });

  await requestSchema.validate(req.body, { abortEarly: false });

  const [course, _assessmentModel, attainment]: [Course, AssessmentModel, Attainment] =
    await validateAttainmentPath(
      req.params.courseId, req.params.assessmentModelId, req.params.attainmentId
    );

  await isTeacherInChargeOrAdmin(req.user as JwtClaims, course.id, HttpCode.Forbidden);

  const name: string | undefined = req.body.name;
  const daysValid: number | undefined = req.body.daysValid;
  const minRequiredGrade: number | undefined = req.body.minRequiredGrade;
  const maxGrade: number | undefined = req.body.maxGrade;
  const parentId: number | undefined = req.body.parentId;
  const formula: Formula | undefined = req.body.formula;
  const formulaParams: ParamsObject | undefined = req.body.formulaParams;
  const gradeType: GradeType | undefined = req.body.gradeType;

  if (minRequiredGrade && !maxGrade && minRequiredGrade > attainment.maxGrade) {
    throw new ApiError(
      `without updating max grade, new min required grade (${minRequiredGrade}) can't be`
      + ` larger than existing max grade (${attainment.maxGrade})`,
      HttpCode.BadRequest
    );
  } else if (maxGrade && !minRequiredGrade && maxGrade < attainment.minRequiredGrade) {
    throw new ApiError(
      `without updating min required grade, new max grade (${maxGrade}) can't be`
      + ` smaller than existing min required grade (${attainment.minRequiredGrade})`,
      HttpCode.BadRequest
    );
  }

  let parentAttainment: Attainment | null = null;

  // If linked to a parent id, check that it exists and belongs
  // to the same assessment model as the attainment being edited.
  if (parentId) {

    // TODO: check that does not refer to itself transitionally through some other attainment.
    if (parentId === attainment.id) {
      throw new ApiError(
        'attainment cannot refer to itself in the parent ID',
        HttpCode.Conflict
      );
    }

    parentAttainment = await findAttainmentById(
      parentId,
      HttpCode.UnprocessableEntity
    );

    if (parentAttainment.assessmentModelId !== attainment.assessmentModelId) {
      throw new ApiError(
        `parent attainment ID ${parentId} does not belong to ` +
        `the same assessment model as attainment ID ${attainment.id}`,
        HttpCode.Conflict
      );
    }
  }

  await validateFormulaParams(
    formula ?? attainment.formula,
    formulaParams ?? attainment.formulaParams,
    (await Attainment.findAll({
      attributes: ['name'],
      where: {
        parentId: attainment.id
      }
    })).map((attainment: { name: string }): string => attainment.name)
  );

  if (parentId && parentId !== attainment.parentId) {
    if (attainment.parentId) {
      const oldParent: Attainment = await findAttainmentById(
        attainment.parentId, HttpCode.InternalServerError
      );

      const parentParams: ParamsObject = oldParent.formulaParams;
      if (parentParams.children) {
        for (const i in parentParams.children) {
          if (parentParams.children[i][0] === attainment.name) {
            parentParams.children.splice(Number(i), 1);
            break;
          }
        }

        await Attainment.update(
          {
            formulaParams: parentParams
          },
          {
            where: {
              id: oldParent.id
            }
          }
        );
      }
    }

    const newParent: Attainment = await findAttainmentById(
      parentId, HttpCode.InternalServerError
    );

    const parentParams: ParamsObject = newParent.formulaParams;
    if (parentParams.children) {
      const parentFormula: FormulaImplementation = getFormulaImplementation(
        newParent.formula
      );

      parentParams.children.push(
        [name ?? attainment.name, parentFormula.defaultChildParams]
      );

      // Sanity check
      await parentFormula.paramSchema.validate(parentParams);

      await Attainment.update(
        {
          formulaParams: parentParams
        },
        {
          where: {
            id: newParent.id
          }
        }
      );
    }
  } else if (name && name !== attainment.name && attainment.parentId) {
    const parent: Attainment = await findAttainmentById(
      attainment.parentId, HttpCode.InternalServerError
    );


    const parentParams: ParamsObject = parent.formulaParams;
    if (parentParams.children) {
      for (const i in parentParams.children) {
        if (parentParams.children[i][0] === attainment.name) {
          parentParams.children[i][0] = name;
          break;
        }
      }

      await Attainment.update(
        {
          formulaParams: parentParams
        },
        {
          where: {
            id: parent.id
          }
        }
      );
    }
  }

  await attainment.set({
    parentId: parentId ?? attainment.parentId,
    name: name ?? attainment.name,
    daysValid: daysValid ?? attainment.daysValid,
    minRequiredGrade: minRequiredGrade ?? attainment.minRequiredGrade,
    maxGrade: maxGrade ?? attainment.maxGrade,
    formula: formula ?? attainment.formula,
    formulaParams: formulaParams ?? attainment.formulaParams,
    gradeType: gradeType ?? attainment.gradeType
  }).save();

  const attainmentTree: AttainmentData = {
    id: attainment.id,
    assessmentModelId: attainment.assessmentModelId,
    name: attainment.name,
    formula: attainment.formula,
    formulaParams: attainment.formulaParams,
    daysValid: attainment.daysValid,
<<<<<<< HEAD
    gradeType: attainment.gradeType,
=======
    minRequiredGrade: attainment.minRequiredGrade,
    maxGrade: attainment.maxGrade,
>>>>>>> 04b05687
    parentId: attainment.parentId
  };

  res.status(HttpCode.Ok).json({
    data: attainmentTree
  });
}

export async function deleteAttainment(req: Request, res: Response): Promise<void> {
  // Get path parameters.
  const attainmentId: number = Number(req.params.attainmentId);

  // Validation.
  await idSchema.validate({ id: attainmentId }, { abortEarly: false });

  const [course, _assessmentModel, attainment]: [Course, AssessmentModel, Attainment] =
    await validateAttainmentPath(
      req.params.courseId, req.params.assessmentModelId, req.params.attainmentId
    );

  await isTeacherInChargeOrAdmin(req.user as JwtClaims, course.id, HttpCode.Forbidden);

  // Delete the attainment if found from db. This automatically
  // also deletes all of the subattainments of this attainment.
  attainment.destroy();

  res.status(HttpCode.Ok).send({
    data: {}
  });
}<|MERGE_RESOLUTION|>--- conflicted
+++ resolved
@@ -551,18 +551,15 @@
 
   const attainmentTree: AttainmentData = {
     id: attainment.id,
+    parentId: attainment.parentId,
     assessmentModelId: attainment.assessmentModelId,
     name: attainment.name,
+    daysValid: attainment.daysValid,
+    minRequiredGrade: attainment.minRequiredGrade,
+    maxGrade: attainment.maxGrade,
     formula: attainment.formula,
     formulaParams: attainment.formulaParams,
-    daysValid: attainment.daysValid,
-<<<<<<< HEAD
-    gradeType: attainment.gradeType,
-=======
-    minRequiredGrade: attainment.minRequiredGrade,
-    maxGrade: attainment.maxGrade,
->>>>>>> 04b05687
-    parentId: attainment.parentId
+    gradeType: attainment.gradeType
   };
 
   res.status(HttpCode.Ok).json({
