// SPDX-FileCopyrightText: 2023 The Aalto Grades Developers
//
// SPDX-License-Identifier: MIT

import {Request, Response} from 'express';
import {ForeignKeyConstraintError} from 'sequelize';
import {TypedRequestBody} from 'zod-express-middleware';

import {
  AttainmentData,
  EditAttainmentDataSchema,
  HttpCode,
  NewAttainmentDataSchema,
<<<<<<< HEAD
} from '@common/types';
import Attainment from '../database/models/attainment';
import {ApiError} from '../types';
=======
} from '@/common/types';
>>>>>>> 31c3cf03
import {
  findAttainmentsByCourseId,
  validateAttainmentPath,
} from './utils/attainment';
import {findAndValidateCourseId, validateCourseId} from './utils/course';
import Attainment from '../database/models/attainment';

/**
 * Responds with AttainmentData[]
 *
 * @throws ApiError(400|404)
 */
export const getAttainments = async (
  req: Request,
  res: Response
): Promise<void> => {
  const course = await findAndValidateCourseId(req.params.courseId);
  const attainmentData: AttainmentData[] = await findAttainmentsByCourseId(
    course.id
  );

  res.json(attainmentData);
};

/**
 * Responds with number
 *
 * @throws ApiError(400|404)
 */
export const addAttainment = async (
  req: TypedRequestBody<typeof NewAttainmentDataSchema>,
  res: Response
): Promise<void> => {
  const courseId = await validateCourseId(req.params.courseId);

  const newAttainment = await Attainment.create({
    courseId: courseId,
    name: req.body.name,
    daysValid: req.body.daysValid,
  });

  res.status(HttpCode.Created).json(newAttainment.id);
};

/** @throws ApiError(400|404|409) */
export const editAttainment = async (
  req: TypedRequestBody<typeof EditAttainmentDataSchema>,
  res: Response
): Promise<void> => {
  const [_, attainment] = await validateAttainmentPath(
    req.params.courseId,
    req.params.attainmentId
  );

  await attainment
    .set({
      name: req.body.name ?? attainment.name,
      daysValid: req.body.daysValid ?? attainment.daysValid,
      archived: req.body.archived ?? attainment.archived,
    })
    .save();

  res.sendStatus(HttpCode.Ok);
};

/** @throws ApiError(400|404|409) */
export const deleteAttainment = async (
  req: Request,
  res: Response
): Promise<void> => {
  const [_, attainment] = await validateAttainmentPath(
    req.params.courseId,
    req.params.attainmentId
  );

  try {
    await attainment.destroy();
  } catch (e) {
    // Catch deletion of attainment with grades
    if (
      e instanceof ForeignKeyConstraintError &&
      e.index === 'attainment_grade_attainment_id_fkey'
    ) {
      throw new ApiError(
        'Tried to delete attainment with grades',
        HttpCode.Conflict
      );
    }

    // Other error
    throw e;
  }

  res.sendStatus(HttpCode.Ok);
};<|MERGE_RESOLUTION|>--- conflicted
+++ resolved
@@ -11,19 +11,14 @@
   EditAttainmentDataSchema,
   HttpCode,
   NewAttainmentDataSchema,
-<<<<<<< HEAD
-} from '@common/types';
-import Attainment from '../database/models/attainment';
-import {ApiError} from '../types';
-=======
 } from '@/common/types';
->>>>>>> 31c3cf03
 import {
   findAttainmentsByCourseId,
   validateAttainmentPath,
 } from './utils/attainment';
 import {findAndValidateCourseId, validateCourseId} from './utils/course';
 import Attainment from '../database/models/attainment';
+import {ApiError} from '../types';
 
 /**
  * Responds with AttainmentData[]
