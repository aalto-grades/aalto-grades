// SPDX-FileCopyrightText: 2023 The Aalto Grades Developers
//
// SPDX-License-Identifier: MIT

import { Request, Response } from 'express';
import { Op } from 'sequelize';
import * as yup from 'yup';

import AssessmentModel from '../database/models/assessmentModel';
import Attainment from '../database/models/attainment';
import Course from '../database/models/course';

import { AttainmentData, Formula } from 'aalto-grades-common/types';
import { getFormulaImplementation } from '../formulas';
import { ApiError } from '../types/error';
import { JwtClaims, idSchema } from '../types/general';
import { HttpCode } from '../types/httpCode';
import { validateAssessmentModelPath } from './utils/assessmentModel';
import {
  findAttainmentById, findAttainmentsByAssessmentModel, generateAttainmentTree,
  validateAttainmentPath
} from './utils/attainment';
import { isTeacherInChargeOrAdmin } from './utils/user';

<<<<<<< HEAD
async function validateFormulaParams(
  formula: Formula | undefined, formulaParams: object | null | undefined
): Promise<void> {
  if (formula) {
    if (formula === Formula.Manual) {
      if (formulaParams) {
        throw new ApiError(
          'formula params of manual must be null or undefined, got '
          + `${JSON.stringify(formulaParams)}`,
          HttpCode.BadRequest
        );
      }
    } else {
      await getFormulaImplementation(formula).paramSchema.validate(
        formulaParams, { abortEarly: false }
      );
    }
  }
=======
async function validateTreeParam(treeParam: string): Promise<string> {
  const treeSchema: yup.AnyObjectSchema = yup.object().shape({
    tree: yup.string().oneOf(['children', 'descendants'])
  }).noUnknown(true).strict();

  await treeSchema.validate({ tree: treeParam }, { abortEarly: false });
  return treeParam;
}

export async function getAttainment(req: Request, res: Response): Promise<void> {
  const tree: string = await validateTreeParam(req.query.tree as string);
  await idSchema.validate({ id: req.params.attainmentId }, { abortEarly: false });
  const attainmentId: number = Number(req.params.attainmentId);

  // eslint-disable-next-line @typescript-eslint/no-unused-vars
  const [course, assessmentModel, attainment]: [Course, AssessmentModel, Attainment] =
    await validateAttainmentPath(
      req.params.courseId, req.params.assessmentModelId, req.params.attainmentId
    );

  const attainmentData: Array<AttainmentData> =
    await findAttainmentsByAssessmentModel(assessmentModel.id);

  const localRoot: AttainmentData | undefined = attainmentData.find(
    (attainment: AttainmentData) => attainment.id === attainmentId
  );

  if (!localRoot) {
    throw new ApiError(
      `attainment with ID ${attainmentId} not found`, HttpCode.NotFound
    );
  }

  switch (tree) {
  case 'children':
    generateAttainmentTree(localRoot, attainmentData, true);
    break;
  case 'descendants':
    generateAttainmentTree(localRoot, attainmentData);
    break;
  default:
    break;
  }

  res.status(HttpCode.Ok).json({
    success: true,
    data: {
      attainment: localRoot
    },
  });
}

export async function getRootAttainment(req: Request, res: Response): Promise<void> {
  const tree: string = await validateTreeParam(req.query.tree as string);

  // eslint-disable-next-line @typescript-eslint/no-unused-vars
  const [course, assessmentModel]: [Course, AssessmentModel] =
    await validateAssessmentModelPath(
      req.params.courseId, req.params.assessmentModelId
    );

  const allAttainmentData: Array<AttainmentData> =
    await findAttainmentsByAssessmentModel(assessmentModel.id);

  const rootAttainments: Array<AttainmentData> = allAttainmentData.filter(
    (attainment: AttainmentData) => !attainment.parentId
  );

  if (rootAttainments.length === 0) {
    throw new ApiError(
      'Root attainment was not found for the specified course and assessment model.',
      HttpCode.NotFound
    );
  } else if (rootAttainments.length > 1) {
    throw new ApiError(
      'More than one attainment without parentId was found '
      + 'for the specified course and assessment model. Attainment IDs: '
      + rootAttainments.map((attainment: AttainmentData) => attainment.id).join(),
      HttpCode.Conflict
    );
  }

  switch (tree) {
  case 'children':
    generateAttainmentTree(rootAttainments[0], allAttainmentData, true);
    break;
  case 'descendants':
    generateAttainmentTree(rootAttainments[0], allAttainmentData);
    break;
  default:
    generateAttainmentTree(rootAttainments[0], allAttainmentData);
    break;
  }

  res.status(HttpCode.Ok).json({
    success: true,
    data: {
      attainment: rootAttainments[0]
    },
  });
>>>>>>> 0fb0bfd8
}

export async function addAttainment(req: Request, res: Response): Promise<void> {
  const requestSchema: yup.AnyObjectSchema = yup.object().shape({
    parentId: yup
      .number()
      .notRequired(),
    name: yup
      .string()
      .required(),
    tag: yup
      .string()
      .required(),
    daysValid: yup
      .number()
      .min(0)
      .required(),
    formula: yup
      .string()
      .oneOf(Object.values(Formula))
      .notRequired(),
    formulaParams: yup // More thorough validation is done separately
      .object()
      .nullable()
      .notRequired(),
    subAttainments: yup
      .array()
      .of(yup.lazy(() => requestSchema.default(undefined)) as never)
      .notRequired()
  });

  await requestSchema.validate(req.body, { abortEarly: false });

  const [course, assessmentModel]: [Course, AssessmentModel] =
    await validateAssessmentModelPath(
      req.params.courseId, req.params.assessmentModelId
    );

  const requestTree: AttainmentData = req.body;

  await isTeacherInChargeOrAdmin(req.user as JwtClaims, course.id, HttpCode.Forbidden);

  // If linked to a parent ID ensure that the parent attainment exists and
  // belongs to the same assessment model
  if (requestTree.parentId) {
    const parentAttainment: Attainment = await findAttainmentById(
      requestTree.parentId, HttpCode.UnprocessableEntity
    );

    if (parentAttainment.assessmentModelId !== assessmentModel.id) {
      throw new ApiError(
        `parent attainment ID ${requestTree.parentId} does not belong ` +
        `to the assessment model ID ${assessmentModel.id}`,
        HttpCode.Conflict
      );
    }
  } else {
    // Make sure that no other root attainments exist for the assessment model.
    const attainment: Attainment | null = await Attainment.findOne({
      where: {
        assessmentModelId: assessmentModel.id,
        parentId: {
          [Op.is]: undefined
        }
      }
    });

    // Root attainment exists.
    if (attainment) {
      throw new ApiError(
        `assessment model already has root attainment with ID ${attainment.id}`,
        HttpCode.Conflict
      );
    }
  }

  // Validate formula parameters for each attainment
  async function validateFormulaParamsTree(
    attainmentTree: AttainmentData
  ): Promise<void> {
    await validateFormulaParams(
      attainmentTree.formula, attainmentTree.formulaParams
    );

    if (attainmentTree.subAttainments) {
      for (const subTree of attainmentTree.subAttainments) {
        await validateFormulaParamsTree(subTree);
      }
    }
  }

  await validateFormulaParamsTree(req.body);

  // Add all attainments to the database and construct an attainment tree with
  // IDs to return
  async function processAttainmentTree(
    requestTree: AttainmentData, parentId: number | undefined
  ): Promise<AttainmentData> {

    const dbEntry: Attainment = await Attainment.create({
      parentId: parentId,
      assessmentModelId: assessmentModel.id,
      name: requestTree.name,
      tag: requestTree.tag,
      daysValid: requestTree.daysValid,
      formula: requestTree.formula ?? Formula.Manual,
      formulaParams: requestTree.formulaParams
    });

    const attainmentTree: AttainmentData = {
      id: dbEntry.id,
      parentId: dbEntry.parentId ?? undefined,
      assessmentModelId: dbEntry.assessmentModelId,
      name: dbEntry.name,
      tag: dbEntry.tag,
      daysValid: dbEntry.daysValid,
      formula: dbEntry.formula,
      formulaParams: dbEntry.formulaParams,
      subAttainments: []
    };

    if (requestTree.subAttainments) {
      for (const requestSubTree of requestTree.subAttainments) {
        attainmentTree.subAttainments?.push(
          await processAttainmentTree(requestSubTree, dbEntry.id)
        );
      }
    }

    return attainmentTree;
  }

  const attainmentTree: AttainmentData = await processAttainmentTree(
    requestTree, requestTree.parentId
  );

  res.status(HttpCode.Ok).json({
    success: true,
    data: {
      attainment: attainmentTree
    }
  });
}

export async function updateAttainment(req: Request, res: Response): Promise<void> {
  const requestSchema: yup.AnyObjectSchema = yup.object().shape({
    parentId: yup
      .number()
      .notRequired(),
    name: yup
      .string()
      .notRequired(),
    tag: yup
      .string()
      .notRequired(),
    daysValid: yup
      .number()
      .min(0)
      .notRequired(),
    formula: yup.string()
      .transform((value: string, originalValue: string) => {
        return originalValue ? originalValue.toUpperCase() : value;
      })
      .oneOf(Object.values(Formula))
      .notRequired(),
    formulaParams: yup // More thorough validation is done later
      .object()
      .nullable()
      .notRequired(),
  });

  const attainmentId: number = Number(req.params.attainmentId);
  await idSchema.validate({ id: attainmentId }, { abortEarly: false });
  await requestSchema.validate(req.body, { abortEarly: false });

  // eslint-disable-next-line @typescript-eslint/no-unused-vars
  const [course, assessmentModel, attainment]: [Course, AssessmentModel, Attainment] =
    await validateAttainmentPath(
      req.params.courseId, req.params.assessmentModelId, req.params.attainmentId
    );

  await isTeacherInChargeOrAdmin(req.user as JwtClaims, course.id, HttpCode.Forbidden);

  const name: string | undefined = req.body.name;
  const tag: string | undefined = req.body.tag;
  const daysValid: number | undefined = req.body.daysValid;
  const parentId: number | undefined = req.body.parentId;
  const formula: Formula | undefined = req.body.formula;
  const formulaParams: object | undefined = req.body.formulaParams;

  let parentAttainment: Attainment | null = null;

  // If linked to a parent id, check that it exists and belongs
  // to the same assessment model as the attainment being edited.
  if (parentId) {

    // TODO: check that does not refer to itself transitionally through some other attainment.
    if (parentId === attainment.id) {
      throw new ApiError(
        'attainment cannot refer to itself in the parent ID',
        HttpCode.Conflict
      );
    }

    parentAttainment = await findAttainmentById(
      parentId,
      HttpCode.UnprocessableEntity
    );

    if (parentAttainment.assessmentModelId !== attainment.assessmentModelId) {
      throw new ApiError(
        `parent attainment ID ${parentId} does not belong to ` +
        `the same assessment model as attainment ID ${attainmentId}`,
        HttpCode.Conflict
      );
    }
  }

  await validateFormulaParams(formula, formulaParams);

  await attainment.set({
    name: name ?? attainment.name,
    tag: tag ?? attainment.tag,
    daysValid: daysValid ?? attainment.daysValid,
    parentId: parentId ?? attainment.parentId,
    formula: formula ?? attainment.formula,
    formulaParams: (
      formula === Formula.Manual
        ? undefined
        : formulaParams ?? attainment.formulaParams
    )
  }).save();

  const attainmentTree: AttainmentData = {
    id: attainment.id,
    assessmentModelId: attainment.assessmentModelId,
    name: attainment.name,
    tag: attainment.tag,
    formula: attainment.formula,
    formulaParams: attainment.formulaParams,
    daysValid: attainment.daysValid,
    parentId: attainment.parentId
  };

  res.status(HttpCode.Ok).json({
    success: true,
    data: {
      attainment: attainmentTree
    }
  });
}

export async function deleteAttainment(req: Request, res: Response): Promise<void> {
  // Get path parameters.
  const attainmentId: number = Number(req.params.attainmentId);

  // Validation.
  await idSchema.validate({ id: attainmentId }, { abortEarly: false });

  // eslint-disable-next-line @typescript-eslint/no-unused-vars
  const [course, assessmentModel, attainment]: [Course, AssessmentModel, Attainment] =
    await validateAttainmentPath(
      req.params.courseId, req.params.assessmentModelId, req.params.attainmentId
    );

  await isTeacherInChargeOrAdmin(req.user as JwtClaims, course.id, HttpCode.Forbidden);

  // Delete the attainment if found from db. This automatically
  // also deletes all of the subattainments of this attainment.
  attainment.destroy();

  res.status(HttpCode.Ok).send({
    success: true,
    data: {}
  });
}<|MERGE_RESOLUTION|>--- conflicted
+++ resolved
@@ -22,7 +22,6 @@
 } from './utils/attainment';
 import { isTeacherInChargeOrAdmin } from './utils/user';
 
-<<<<<<< HEAD
 async function validateFormulaParams(
   formula: Formula | undefined, formulaParams: object | null | undefined
 ): Promise<void> {
@@ -41,7 +40,8 @@
       );
     }
   }
-=======
+}
+
 async function validateTreeParam(treeParam: string): Promise<string> {
   const treeSchema: yup.AnyObjectSchema = yup.object().shape({
     tree: yup.string().oneOf(['children', 'descendants'])
@@ -142,7 +142,6 @@
       attainment: rootAttainments[0]
     },
   });
->>>>>>> 0fb0bfd8
 }
 
 export async function addAttainment(req: Request, res: Response): Promise<void> {
