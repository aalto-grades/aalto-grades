--- conflicted
+++ resolved
@@ -37,11 +37,8 @@
       await queryInterface.sequelize.query(users, { transaction });
       await queryInterface.sequelize.query(courses, { transaction });
       await queryInterface.sequelize.query(courseInstances, { transaction });
-<<<<<<< HEAD
       await queryInterface.sequelize.query(courseInstanceRoles, { transaction });
-=======
       await queryInterface.sequelize.query(attainable, { transaction });
->>>>>>> b2feda95
       await queryInterface.sequelize.query(courseTranslation, { transaction });
       await transaction.commit();
     } catch (error) {
@@ -53,11 +50,8 @@
     const transaction: Transaction = await queryInterface.sequelize.transaction();
     try {
       await queryInterface.bulkDelete('course_translation', {}, { transaction });
-<<<<<<< HEAD
       await queryInterface.bulkDelete('course_instance_role', {}, { transaction });
-=======
       await queryInterface.bulkDelete('attainable', {}, { transaction });
->>>>>>> b2feda95
       await queryInterface.bulkDelete('course_instance', {}, { transaction });
       await queryInterface.bulkDelete('course', {}, { transaction });
       await queryInterface.bulkDelete('user', {}, { transaction });
@@ -67,11 +61,11 @@
       );
 
       await queryInterface.sequelize.query(
-<<<<<<< HEAD
         'ALTER SEQUENCE course_instance_role_id_seq RESTART;', { transaction }
-=======
+      );
+
+      await queryInterface.sequelize.query(
         'ALTER SEQUENCE attainable_id_seq RESTART;', { transaction }
->>>>>>> b2feda95
       );
 
       await queryInterface.sequelize.query(
