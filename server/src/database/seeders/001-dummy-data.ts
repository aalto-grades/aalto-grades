--- conflicted
+++ resolved
@@ -61,15 +61,7 @@
       );
 
       await queryInterface.sequelize.query(
-<<<<<<< HEAD
-        'ALTER SEQUENCE course_instance_role_id_seq RESTART;', { transaction }
-      );
-
-      await queryInterface.sequelize.query(
         'ALTER SEQUENCE attainment_id_seq RESTART;', { transaction }
-=======
-        'ALTER SEQUENCE attainable_id_seq RESTART;', { transaction }
->>>>>>> 9c13db0c
       );
 
       await queryInterface.sequelize.query(
