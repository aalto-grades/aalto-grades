// SPDX-FileCopyrightText: 2022 The Aalto Grades Developers
//
// SPDX-License-Identifier: MIT

import {
  CreationOptional,
  DataTypes,
  Model,
  InferAttributes,
  InferCreationAttributes,
  Op,
} from 'sequelize';

import {sequelize} from '..';

export default class User extends Model<
  InferAttributes<User>,
  InferCreationAttributes<User>
> {
  declare id: CreationOptional<number>;
  declare studentNumber: CreationOptional<string>;
  declare eduUser: CreationOptional<string>;
  declare name: CreationOptional<string>;
  declare role: CreationOptional<string>;
  declare email: CreationOptional<string>;
  declare password: CreationOptional<string>;
  declare createdAt: CreationOptional<Date>;
  declare updatedAt: CreationOptional<Date>;
  static findByEmail: (email: string) => Promise<User | null>;
  static findByEduUser: (eduUser: string) => Promise<User | null>;
<<<<<<< HEAD
=======
  static findIdpUserByEmail: (email: string) => Promise<User | null>;
>>>>>>> 524b04df
}

User.init(
  {
    id: {
      type: DataTypes.INTEGER,
      autoIncrement: true,
      primaryKey: true,
    },
    eduUser: {
      type: new DataTypes.STRING(),
      unique: true,
      allowNull: true,
      defaultValue: null,
    },
    studentNumber: {
      type: new DataTypes.STRING(),
      unique: true,
      allowNull: true,
      defaultValue: null,
    },
    name: {
      type: new DataTypes.STRING(),
      allowNull: true,
      defaultValue: null,
    },
    role: {
      type: DataTypes.ENUM('USER', 'ADMIN'),
      allowNull: false,
      defaultValue: 'USER',
    },
    email: {
      type: new DataTypes.STRING(255),
      allowNull: true,
      defaultValue: null,
      unique: true,
      validate: {
        isEmail: true,
      },
    },
    password: {
      type: new DataTypes.CHAR(255),
      allowNull: true,
      defaultValue: null,
    },
    createdAt: DataTypes.DATE,
    updatedAt: DataTypes.DATE,
  },
  {
    sequelize,
    tableName: 'user',
  }
);

User.findByEmail = async function (email: string): Promise<User | null> {
  return await User.findOne({
    where: {
      email,
    },
  });
};

User.findByEduUser = async function (eduUser: string): Promise<User | null> {
  return await User.findOne({
    where: {
      eduUser,
    },
  });
<<<<<<< HEAD
=======
};

User.findIdpUserByEmail = async function (email: string): Promise<User | null> {
  return await User.findOne({
    where: {
      email,
      password: {
        [Op.eq]: undefined,
      },
    },
  });
>>>>>>> 524b04df
};<|MERGE_RESOLUTION|>--- conflicted
+++ resolved
@@ -28,10 +28,7 @@
   declare updatedAt: CreationOptional<Date>;
   static findByEmail: (email: string) => Promise<User | null>;
   static findByEduUser: (eduUser: string) => Promise<User | null>;
-<<<<<<< HEAD
-=======
   static findIdpUserByEmail: (email: string) => Promise<User | null>;
->>>>>>> 524b04df
 }
 
 User.init(
@@ -100,8 +97,6 @@
       eduUser,
     },
   });
-<<<<<<< HEAD
-=======
 };
 
 User.findIdpUserByEmail = async function (email: string): Promise<User | null> {
@@ -113,5 +108,4 @@
       },
     },
   });
->>>>>>> 524b04df
 };