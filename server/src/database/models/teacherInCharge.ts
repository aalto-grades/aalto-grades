// SPDX-FileCopyrightText: 2023 The Aalto Grades Developers
//
// SPDX-License-Identifier: MIT

import {
  CreationOptional,
  DataTypes,
  ForeignKey,
  InferAttributes,
  InferCreationAttributes,
  Model,
} from 'sequelize';

import {sequelize} from '..';
import Course from './course';
import User from './user';

export default class TeacherInCharge extends Model<
  InferAttributes<TeacherInCharge>,
  InferCreationAttributes<TeacherInCharge>
> {
  declare userId: ForeignKey<User['id']>;
  declare courseId: ForeignKey<Course['id']>;
  declare createdAt: CreationOptional<Date>;
  declare updatedAt: CreationOptional<Date>;
}

TeacherInCharge.init(
  {
    userId: {
      type: DataTypes.INTEGER,
      primaryKey: true,
      references: {
        model: 'user',
        key: 'id',
      },
    },
    courseId: {
      type: DataTypes.INTEGER,
      primaryKey: true,
      references: {
        model: 'course',
        key: 'id',
      },
    },
    createdAt: DataTypes.DATE,
    updatedAt: DataTypes.DATE,
  },
  {
    sequelize,
    tableName: 'teacher_in_charge',
  }
);

User.belongsToMany(Course, {
  through: TeacherInCharge,
<<<<<<< HEAD
  as: 'TeachingCourses',
=======
  foreignKey: 'userId',
>>>>>>> b53a2c89
  onDelete: 'CASCADE',
  onUpdate: 'CASCADE',
});
Course.belongsToMany(User, {
  through: TeacherInCharge,
<<<<<<< HEAD
  as: 'Users',
=======
  foreignKey: 'courseId',
>>>>>>> b53a2c89
  onDelete: 'CASCADE',
  onUpdate: 'CASCADE',
});<|MERGE_RESOLUTION|>--- conflicted
+++ resolved
@@ -54,21 +54,15 @@
 
 User.belongsToMany(Course, {
   through: TeacherInCharge,
-<<<<<<< HEAD
   as: 'TeachingCourses',
-=======
   foreignKey: 'userId',
->>>>>>> b53a2c89
   onDelete: 'CASCADE',
   onUpdate: 'CASCADE',
 });
 Course.belongsToMany(User, {
   through: TeacherInCharge,
-<<<<<<< HEAD
   as: 'Users',
-=======
   foreignKey: 'courseId',
->>>>>>> b53a2c89
   onDelete: 'CASCADE',
   onUpdate: 'CASCADE',
 });