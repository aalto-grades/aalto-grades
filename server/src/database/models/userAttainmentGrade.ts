--- conflicted
+++ resolved
@@ -15,13 +15,8 @@
   InferCreationAttributes<UserAttainmentGrade>
 > {
   declare userId: ForeignKey<User['id']>;
-<<<<<<< HEAD
   declare attainmentId: ForeignKey<Attainment['id']>;
-  declare points: number;
-=======
-  declare attainableId: ForeignKey<Attainable['id']>;
   declare grade: number;
->>>>>>> e1f86b74
   declare createdAt: CreationOptional<Date>;
   declare updatedAt: CreationOptional<Date>;
 }
