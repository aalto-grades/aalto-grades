// SPDX-FileCopyrightText: 2022 The Aalto Grades Developers
//
// SPDX-License-Identifier: MIT

import { QueryInterface, Transaction } from 'sequelize';

export default {
  up: async (queryInterface: QueryInterface): Promise<void> => {
    const transaction: Transaction = await queryInterface.sequelize.transaction();
    try {
      await queryInterface.addIndex('course', [ 'course_code' ], {
        unique: false,
        transaction
      });
      await queryInterface.addIndex('course_instance', ['course_id'], {
        unique: false,
        transaction
      });
      await queryInterface.addIndex('course_instance_role', ['user_id', 'course_instance_id'], {
        unique: true,
        transaction
      });
      await queryInterface.addIndex('course_translation', ['course_id', 'language'], {
        unique: true,
        transaction
      });
      await queryInterface.addIndex('attainable', ['id', 'course_id', 'course_instance_id'], {
        unique: true,
        transaction
      });
      await queryInterface.addIndex('attainable', ['attainable_id'], {
        unique: false,
        transaction
      });
      await queryInterface.addIndex('user_attainment_grade', ['user_id', 'attainable_id'], {
        unique: true,
        transaction
      });
      await queryInterface.addIndex('course_result', ['user_id', 'course_instance_id'], {
        unique: true,
        transaction
      });
      await transaction.commit();
    } catch (error) {
      await transaction.rollback();
      console.log(error);
    }
  },
  down: async (queryInterface: QueryInterface): Promise<void> => {
    const transaction: Transaction = await queryInterface.sequelize.transaction();
    try {
      await queryInterface.sequelize.query(
        'DROP INDEX IF EXISTS course_course_code',
        { transaction }
      );

      await queryInterface.sequelize.query(
<<<<<<< HEAD
        'DROP INDEX IF EXISTS course_instance_role_user_id_course_instance_id',
=======
        'DROP INDEX IF EXISTS course_instance_course_id',
>>>>>>> b2feda95
        { transaction }
      );

      await queryInterface.sequelize.query(
        'DROP INDEX IF EXISTS course_role_user_id_course_instance_id',
        { transaction }
      );

      await queryInterface.sequelize.query(
        'DROP INDEX IF EXISTS course_translation_course_id_language',
        { transaction }
      );

      await queryInterface.sequelize.query(
        'DROP INDEX IF EXISTS attainable_id_course_id_course_instance_id',
        { transaction }
      );

      await queryInterface.sequelize.query(
        'DROP INDEX IF EXISTS attainable_attainable_id',
        { transaction }
      );

      await queryInterface.sequelize.query(
        'DROP INDEX IF EXISTS user_attainment_grade_user_id_attainable_id',
        { transaction }
      );

      await queryInterface.sequelize.query(
        'DROP INDEX IF EXISTS course_result_user_id_course_instance_id',
        { transaction }
      );

      await transaction.commit();
    } catch (error) {
      await transaction.rollback();
      console.log(error);
    }
  },
};<|MERGE_RESOLUTION|>--- conflicted
+++ resolved
@@ -55,16 +55,12 @@
       );
 
       await queryInterface.sequelize.query(
-<<<<<<< HEAD
-        'DROP INDEX IF EXISTS course_instance_role_user_id_course_instance_id',
-=======
         'DROP INDEX IF EXISTS course_instance_course_id',
->>>>>>> b2feda95
         { transaction }
       );
 
       await queryInterface.sequelize.query(
-        'DROP INDEX IF EXISTS course_role_user_id_course_instance_id',
+        'DROP INDEX IF EXISTS course_instance_role_user_id_course_instance_id',
         { transaction }
       );
 
