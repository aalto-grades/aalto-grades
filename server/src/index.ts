--- conflicted
+++ resolved
@@ -3,18 +3,14 @@
 // SPDX-License-Identifier: MIT
 
 import express, { Application, Request, Response } from 'express';
-<<<<<<< HEAD
 import { validateLogin, performSignup, PlainPassword, UserRole } from './auth';
-=======
 import { TeacherCourses, getTeacherCourses } from './services/courses';
->>>>>>> bfa71e63
 import cors from 'cors';
 
 const app: Application = express();
 const parsedPort = Number(process.env.AALTO_GRADES_BACKEND_PORT);
 const port: number = isNaN(parsedPort) ? 3000 : parsedPort;
 
-<<<<<<< HEAD
 interface LoginRequest {
   username: string,
   password: PlainPassword,
@@ -54,13 +50,10 @@
     typeof body.email === 'string';
 }
 
-=======
->>>>>>> bfa71e63
 app.use(cors({
   origin: 'http://localhost:3005'
 }));
 
-<<<<<<< HEAD
 app.post('/v1/auth/login', express.json(), async (req: Request, res: Response) => {
   if (!validateLoginFormat(req.body)) {
     res.status(400);
@@ -77,7 +70,14 @@
       role: role,
     });
   } catch(error) {
-=======
+    res.status(401);
+    res.send({
+      success: false,
+      error: error,
+    });
+  }
+});
+
 app.get('/v1/user/courses', async (req: Request, res: Response) => {
   try {
     const courses: TeacherCourses = await getTeacherCourses(0);
@@ -86,7 +86,6 @@
       courses: courses,
     });
   } catch (error) {
->>>>>>> bfa71e63
     res.status(401);
     res.send({
       success: false,
@@ -95,7 +94,6 @@
   }
 });
 
-<<<<<<< HEAD
 app.post('/v1/auth/signup', express.json(), async (req: Request, res: Response) => {
   if (!validateSignupFormat(req.body)) {
     res.status(400); 
@@ -145,8 +143,6 @@
   });
 });
 
-=======
->>>>>>> bfa71e63
 app.get('*', (req: Request, res: Response) => {
   res.send(`Hello ${req.path}`);
 });
