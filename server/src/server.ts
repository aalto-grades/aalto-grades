--- conflicted
+++ resolved
@@ -3,11 +3,7 @@
 // SPDX-License-Identifier: MIT
 
 import {app} from './app';
-<<<<<<< HEAD
-import {PORT} from './configs/environment';
-=======
 import {BACKEND_PORT} from './configs/environment';
->>>>>>> 11592de2
 import httpLogger from './configs/winston';
 import {connectToDatabase} from './database/index';
 
@@ -18,9 +14,5 @@
   } catch (error) {
     httpLogger.error(error);
   }
-<<<<<<< HEAD
-  httpLogger.info(`Server running on port ${PORT}`);
-=======
   httpLogger.info(`Server running on port ${BACKEND_PORT}`);
->>>>>>> 11592de2
 });