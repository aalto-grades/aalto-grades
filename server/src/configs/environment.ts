--- conflicted
+++ resolved
@@ -7,21 +7,6 @@
 import * as dotenv from 'dotenv';
 import {readFileSync} from 'fs';
 
-<<<<<<< HEAD
-// Config dotenv so environment variables are also accessible from .env file.
-dotenv.config();
-
-type NodeEnv = 'test' | 'development' | 'production';
-export const NODE_ENV: NodeEnv =
-  (process.env.NODE_ENV as NodeEnv | undefined) ?? 'development';
-if (!['test', 'development', 'production'].includes(NODE_ENV)) {
-  throw new Error(
-    `Invalid NODE_ENV '${NODE_ENV}'. Possible values are 'test', 'development', and 'production'`
-  );
-}
-
-import httpLogger from './winston'; // The logger needs NODE_ENV to be defined
-=======
 /** Mock key to use in development */
 const devSamlKey = `
 -----BEGIN PRIVATE KEY-----
@@ -76,7 +61,6 @@
 r8eNaAVPkg0BnKCJYtrTkTXoJ9PGTWalth59qWMHfWByvyAu7LZ0FgCwWKHAJSMv
 RxouvV5JHszKuMt0iNqqSR+/KKx5OA==
 -----END PRIVATE KEY-----`.trim();
->>>>>>> 11592de2
 
 /** Mock key to use in development */
 export const DEV_SAML_IDP_CERT: string = `
@@ -111,12 +95,6 @@
 2zkmEe3gyHpefW3suPwQ
 -----END CERTIFICATE-----`.trim();
 
-<<<<<<< HEAD
-export const JWT_SECRET: string =
-  process.env.AALTO_GRADES_JWT_SECRET || 'TOP_SECRET';
-export const FRONTEND_ORIGIN: string =
-  process.env.AALTO_GRADES_FRONTEND_CORS_ORIGIN || 'http://localhost:3005';
-=======
 const defaults = {
   nodeEnv: 'development',
   backendPort: 3000,
@@ -145,7 +123,6 @@
     `Invalid NODE_ENV '${NODE_ENV}'. Possible values are 'test', 'development', and 'production'`
   );
 }
->>>>>>> 11592de2
 
 import httpLogger from './winston'; // The logger needs NODE_ENV to be defined
 
