{
  "env": {
    "es2021": true,
    "node": true
  },
  "extends": [
    "eslint:recommended",
    "plugin:@typescript-eslint/recommended"
  ],
  "overrides": [
  ],
  "parser": "@typescript-eslint/parser",
  "parserOptions": {
    "ecmaVersion": "latest",
    "sourceType": "module"
  },
  "plugins": [
    "@typescript-eslint"
  ],
  "rules": {
    "indent": [
      "error",
      2
    ],
    "linebreak-style": [
      "error",
      "unix"
    ],
    "quotes": [
      "error",
      "single"
    ],
    "semi": [
      "error",
      "always"
    ],
<<<<<<< HEAD
    "@typescript-eslint/no-explicit-any": "off"
=======
    "@typescript-eslint/typedef": [
      "error",
      {
        "arrayDestructuring": true,
        "arrowParameter": true,
        "memberVariableDeclaration": true,
        "objectDestructuring": true,
        "parameter": true,
        "propertyDeclaration": true,
        "variableDeclaration": true,
        "variableDeclarationIgnoreFunction": true
      }
    ],
    "@typescript-eslint/explicit-function-return-type": "error",
    "@typescript-eslint/no-inferrable-types": "off"
>>>>>>> 06d3e90a
  }
}<|MERGE_RESOLUTION|>--- conflicted
+++ resolved
@@ -34,9 +34,7 @@
       "error",
       "always"
     ],
-<<<<<<< HEAD
-    "@typescript-eslint/no-explicit-any": "off"
-=======
+    "@typescript-eslint/no-explicit-any": "off",
     "@typescript-eslint/typedef": [
       "error",
       {
@@ -52,6 +50,5 @@
     ],
     "@typescript-eslint/explicit-function-return-type": "error",
     "@typescript-eslint/no-inferrable-types": "off"
->>>>>>> 06d3e90a
   }
 }