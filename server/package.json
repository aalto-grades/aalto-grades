--- conflicted
+++ resolved
@@ -19,20 +19,13 @@
   "dependencies": {
     "@types/express": "^4.17.14",
     "@types/node": "^18.11.9",
-<<<<<<< HEAD
-=======
     "axios": "^1.2.3",
->>>>>>> 6cb32940
     "cors": "^2.8.5",
     "express": "^4.18.2",
     "pg": "^8.8.0",
     "pg-hstore": "^2.3.4",
-<<<<<<< HEAD
     "sequelize": "^6.25.8",
     "yup": "^0.32.11"
-=======
-    "sequelize": "^6.25.8"
->>>>>>> 6cb32940
   },
   "devDependencies": {
     "@types/cors": "^2.8.12",
