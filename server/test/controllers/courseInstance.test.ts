--- conflicted
+++ resolved
@@ -225,11 +225,7 @@
   });
 
   it('should respond with 404 not found, if non-existing course instance id', async () => {
-<<<<<<< HEAD
-    const res: supertest.Response = await request.get('/v1/instances/9999999');
-=======
     const res: supertest.Response = await request.get(`/v1/instances/${badId}`);
->>>>>>> 34e25946
     expect(res.body.success).toBe(false);
     expect(res.body.data).not.toBeDefined();
     expect(res.body.errors).toBeDefined();
@@ -268,12 +264,8 @@
   });
 
   it('should respond with error if course does not exist', async () => {
-<<<<<<< HEAD
-    const res: supertest.Response = await request.get('/v1/courses/9999999/instances');
-=======
     const res: supertest.Response = await request.get(`/v1/courses/${badId}/instances`);
     expect(res.statusCode).toBe(404);
->>>>>>> 34e25946
     expect(res.body.success).toBe(false);
     expect(res.body.data).not.toBeDefined();
     expect(res.body.errors).toBeDefined();
