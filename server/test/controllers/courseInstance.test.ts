--- conflicted
+++ resolved
@@ -34,34 +34,30 @@
     expect(res.statusCode).toBe(HttpCode.Ok);
   });
 
-<<<<<<< HEAD
+
   it('should not count students as teachers in charge', async () => {
-    const res: supertest.Response = await request.get('/v1/courses/instances/14');
+    const res: supertest.Response = await request.get('/v1/courses/5/instances/14');
     expect(res.body.success).toBe(true);
     expect(res.body.data.courseInstance.teachersInCharge.length).toBe(1);
     expect(res.statusCode).toBe(HttpCode.Ok);
   });
 
   it('should not count teachers as teachers in charge', async () => {
-    const res: supertest.Response = await request.get('/v1/courses/instances/15');
+    const res: supertest.Response = await request.get('/v1/courses/6/instances/15');
     expect(res.body.success).toBe(true);
     expect(res.body.data.courseInstance.teachersInCharge.length).toBe(1);
     expect(res.statusCode).toBe(HttpCode.Ok);
   });
 
   it('should find multiple teachers in charge', async () => {
-    const res: supertest.Response = await request.get('/v1/courses/instances/5');
+    const res: supertest.Response = await request.get('/v1/courses/4/instances/5');
     expect(res.body.success).toBe(true);
     expect(res.body.data.courseInstance.teachersInCharge.length).toBe(2);
     expect(res.statusCode).toBe(HttpCode.Ok);
   });
 
-  it('should respond with 404 not found, if non-existing course instance id', async () => {
-    const res: supertest.Response = await request.get(`/v1/courses/instances/${badId}`);
-=======
   it('should respond with 404 not found, with nonexistent course instance ID', async () => {
     const res: supertest.Response = await request.get(`/v1/courses/1/instances/${badId}`);
->>>>>>> 41ea8b78
     expect(res.body.success).toBe(false);
     expect(res.body.data).not.toBeDefined();
     expect(res.body.errors).toBeDefined();
