--- conflicted
+++ resolved
@@ -11,308 +11,40 @@
 const badId: number = 1000000;
 
 describe('Test GET /v1/courses/instances/:instanceId', () => {
+
   it('should respond with correct data when course instance exists', async () => {
-    const res: supertest.Response = await request.get('/v1/courses/instances/1');
+    const res: supertest.Response = await request.get('/v1/instances/1');
     expect(res.body.success).toBe(true);
-    expect(res.body.instance).toBeDefined();
-    expect(res.body.error).not.toBeDefined();
-    expect(res.body.instance.id).toBe(1);
-    expect(res.body.instance.startingPeriod).toBeDefined();
-    expect(res.body.instance.endingPeriod).toBeDefined();
-    expect(res.body.instance.minCredits).toBeDefined();
-    expect(res.body.instance.maxCredits).toBeDefined();
-    expect(res.body.instance.startDate).toBeDefined();
-    expect(res.body.instance.endDate).toBeDefined();
-    expect(res.body.instance.teachingMethod).toBeDefined();
-    expect(res.body.instance.gradingType).toBeDefined();
-    expect(res.body.instance.responsibleTeacher).toBeDefined();
-    expect(res.body.instance.courseData.courseCode).toBeDefined();
-    expect(res.body.instance.courseData.department).toBeDefined();
-    expect(res.body.instance.courseData.name).toBeDefined();
-    expect(res.body.instance.courseData.evaluationInformation).toBeDefined();
-    expect(res.statusCode).toBe(200);
+    expect(res.body.data.courseInstance).toBeDefined();
+    expect(res.body.errors).not.toBeDefined();
+    expect(res.body.data.courseInstance.id).toBe(1);
+    expect(res.body.data.courseInstance.startingPeriod).toBeDefined();
+    expect(res.body.data.courseInstance.endingPeriod).toBeDefined();
+    expect(res.body.data.courseInstance.minCredits).toBeDefined();
+    expect(res.body.data.courseInstance.maxCredits).toBeDefined();
+    expect(res.body.data.courseInstance.startDate).toBeDefined();
+    expect(res.body.data.courseInstance.endDate).toBeDefined();
+    expect(res.body.data.courseInstance.courseType).toBeDefined();
+    expect(res.body.data.courseInstance.gradingType).toBeDefined();
+    expect(res.body.data.courseInstance.responsibleTeacher).toBeDefined();
+    expect(res.body.data.courseInstance.courseData.courseCode).toBeDefined();
+    expect(res.body.data.courseInstance.courseData.department).toBeDefined();
+    expect(res.body.data.courseInstance.courseData.name).toBeDefined();
+    expect(res.body.data.courseInstance.courseData.evaluationInformation).toBeDefined();
+    expect(res.statusCode).toBe(HttpCode.Ok);
   });
 
   it('should respond with 404 not found, if non-existing course instance id', async () => {
-    const res: supertest.Response = await request.get('/v1/courses/instances/-1');
-    expect(res.body.success).toBe(false);
-    expect(res.body.instance).not.toBeDefined();
-    expect(res.body.error).toBeDefined();
-    expect(res.statusCode).toBe(404);
+    const res: supertest.Response = await request.get(`/v1/courses/instances/${badId}`);
+    expect(res.body.success).toBe(false);
+    expect(res.body.data).not.toBeDefined();
+    expect(res.body.errors).toBeDefined();
+    expect(res.statusCode).toBe(HttpCode.NotFound);
   });
 
   it('should respond with 400 bad request, if validation fails (non-number instance id)',
     async () => {
       const res: supertest.Response = await request.get('/v1/courses/instances/abc');
-      expect(res.body.success).toBe(false);
-      expect(res.body.instance).not.toBeDefined();
-      expect(res.body.error).toBeDefined();
-      expect(res.statusCode).toBe(400);
-    });
-});
-
-describe('Test GET /v1/courses/:courseId/instances', () => {
-
-  it('should respond with correct data', async () => {
-    const res: supertest.Response = await request.get('/v1/courses/1/instances');
-    expect(res.body.success).toBe(true);
-    expect(res.statusCode).toBe(200);
-    expect(res.body.data.courseInstances[0].courseData.id).toBeDefined();
-    expect(res.body.data.courseInstances[0].courseData.courseCode).toBeDefined();
-    expect(res.body.data.courseInstances[0].id).toBeDefined();
-    expect(res.body.data.courseInstances[0].sisuCourseInstanceId).toBeDefined();
-    expect(res.body.data.courseInstances[0].startingPeriod).toBeDefined();
-    expect(res.body.data.courseInstances[0].endingPeriod).toBeDefined();
-    expect(res.body.data.courseInstances[0].minCredits).toBeDefined();
-    expect(res.body.data.courseInstances[0].maxCredits).toBeDefined();
-    expect(res.body.data.courseInstances[0].startDate).toBeDefined();
-    expect(res.body.data.courseInstances[0].endDate).toBeDefined();
-    expect(res.body.data.courseInstances[0].teachingMethod).toBeDefined();
-    expect(res.body.data.courseInstances[0].gradingType).toBeDefined();
-    expect(res.body.data.courseInstances[0].responsibleTeacher).toBeDefined();
-  });
-
-  it('should respond with error if course does not exist', async () => {
-    const res: supertest.Response = await request.get('/v1/courses/-1/instances');
-    expect(res.statusCode).toBe(404);
-    expect(res.body.success).toBe(false);
-  });
-
-  it('should respond with error if courseId is not a number', async () => {
-    const res: supertest.Response = await request.get('/v1/courses/a/instances');
-    expect(res.statusCode).toBe(400);
-    expect(res.body.success).toBe(false);
-  });
-});
-
-
-describe('Test POST /v1/courses/:courseId/instances', () => {
-
-  it('should return success with correct input', async () => {
-    async function goodInput(input: object): Promise<void> {
-      const res: supertest.Response =
-        await request
-          .post('/v1/courses/1/instances')
-          .send(input);
-
-      expect(res.body.success).toBe(true);
-      expect(res.body.errors).not.toBeDefined();
-      expect(res.body.data.instance.id).toBeDefined();
-      expect(res.statusCode).toBe(HttpCode.Ok);
-    }
-
-    await goodInput({
-      gradingType: 'NUMERICAL',
-      startingPeriod: 'I',
-      endingPeriod: 'II',
-      teachingMethod: 'LECTURE',
-      responsibleTeacher: 1,
-      minCredits: 5,
-      maxCredits: 5,
-      startDate: '2022-7-10',
-      endDate: '2022-11-10'
-    });
-
-    await goodInput({
-      gradingType: 'PASSFAIL',
-      startingPeriod: 'III',
-      endingPeriod: 'V',
-      teachingMethod: 'EXAM',
-      responsibleTeacher: 2,
-      minCredits: 3,
-      maxCredits: 5,
-      startDate: '2023-1-19',
-      endDate: '2024-4-8'
-    });
-
-    await goodInput({
-      gradingType: 'PASSFAIL',
-      startingPeriod: 'III',
-      endingPeriod: 'V',
-      teachingMethod: 'EXAM',
-      responsibleTeacher: 2,
-      minCredits: 0,
-      maxCredits: 1,
-      startDate: '2023-1-19',
-      endDate: '2024-4-8'
-    });
-  });
-
-  it('should return fail with incorrect input', async () => {
-    async function badInput(input: object): Promise<void> {
-      const res: supertest.Response =
-        await request
-          .post('/v1/courses/1/instances')
-          .send(input);
-
-      expect(res.body.success).toBe(false);
-      expect(res.body.data).not.toBeDefined();
-      expect(res.body.errors).toBeDefined();
-      expect(res.statusCode).toBe(HttpCode.BadRequest);
-    }
-
-    await badInput({
-      foo: 'bar'
-    });
-
-    await badInput({
-      gradingType: 'Wrong enum',
-      startingPeriod: 'I',
-      endingPeriod: 'II',
-      teachingMethod: 'LECTURE',
-      responsibleTeacher: 1,
-      minCredits: 5,
-      maxCredits: 5,
-      startDate: '2022-7-10',
-      endDate: '2022-11-10'
-    });
-
-    await badInput({
-      gradingType: 'PASSFAIL',
-      startingPeriod: {
-        junk: 'data'
-      },
-      endingPeriod: 'II',
-      teachingMethod: 'LECTURE',
-      responsibleTeacher: 1,
-      minCredits: 5,
-      maxCredits: 5,
-      startDate: '2022-7-10',
-      endDate: '2022-11-10'
-    });
-
-    await badInput({
-      gradingType: 'PASSFAIL',
-      startingPeriod: 'I',
-      endingPeriod: 'II',
-      teachingMethod: 42,
-      responsibleTeacher: 1,
-      minCredits: 5,
-      maxCredits: 5,
-      startDate: '2022-7-10',
-      endDate: '2022-11-10'
-    });
-
-    await badInput({
-      gradingType: 'NUMERICAL',
-      startingPeriod: 'I',
-      endingPeriod: 'II',
-      teachingMethod: 'LECTURE',
-      responsibleTeacher: 1,
-      minCredits: 5,
-      maxCredits: 5,
-      startDate: 'not a date',
-      endDate: 'not a date either'
-    });
-
-    await badInput({
-      gradingType: 'NUMERICAL',
-      startingPeriod: 'I',
-      endingPeriod: 'II',
-      teachingMethod: 'LECTURE',
-      responsibleTeacher: 1,
-      minCredits: 5,
-      maxCredits: 3,
-      startDate: '2022-7-10',
-      endDate: '2022-11-10'
-    });
-
-    await badInput({
-      gradingType: 'NUMERICAL',
-      startingPeriod: 'I',
-      endingPeriod: 'II',
-      teachingMethod: 'LECTURE',
-      responsibleTeacher: 1,
-      minCredits: -1,
-      maxCredits: 3,
-      startDate: '2022-7-10',
-      endDate: '2022-11-10'
-    });
-
-  });
-
-  it('should return fail with nonexistent course ID', async () => {
-    const res: supertest.Response =
-      await request
-        .post('/v1/courses/9999999/instances')
-        .send({
-          gradingType: 'NUMERICAL',
-          startingPeriod: 'I',
-          endingPeriod: 'II',
-          teachingMethod: 'LECTURE',
-          responsibleTeacher: 1,
-          minCredits: 5,
-          maxCredits: 5,
-          startDate: '2022-7-10',
-          endDate: '2022-11-10'
-        });
-
-    expect(res.body.success).toBe(false);
-    expect(res.body.data).not.toBeDefined();
-    expect(res.body.errors).toBeDefined();
-    expect(res.statusCode).toBe(HttpCode.NotFound);
-  });
-
-  it('should return fail with nonexistent responsible teacher', async () => {
-    const res: supertest.Response =
-      await request
-        .post('/v1/courses/1/instances')
-        .send({
-          gradingType: 'NUMERICAL',
-          startingPeriod: 'I',
-          endingPeriod: 'II',
-          teachingMethod: 'LECTURE',
-          responsibleTeacher: 9999999,
-          minCredits: 5,
-          maxCredits: 5,
-          startDate: '2022-7-10',
-          endDate: '2022-11-10'
-        });
-
-    expect(res.body.success).toBe(false);
-    expect(res.body.data).not.toBeDefined();
-    expect(res.body.errors).toBeDefined();
-    expect(res.statusCode).toBe(HttpCode.NotFound);
-  });
-<<<<<<< HEAD
-=======
-});
-
-describe('Test GET /v1/instances/:instanceId', () => {
-
-  it('should respond with correct data when course instance exists', async () => {
-    const res: supertest.Response = await request.get('/v1/instances/1');
-    expect(res.body.success).toBe(true);
-    expect(res.body.data.instance).toBeDefined();
-    expect(res.body.errors).not.toBeDefined();
-    expect(res.body.data.instance.id).toBe(1);
-    expect(res.body.data.instance.startingPeriod).toBeDefined();
-    expect(res.body.data.instance.endingPeriod).toBeDefined();
-    expect(res.body.data.instance.minCredits).toBeDefined();
-    expect(res.body.data.instance.maxCredits).toBeDefined();
-    expect(res.body.data.instance.startDate).toBeDefined();
-    expect(res.body.data.instance.endDate).toBeDefined();
-    expect(res.body.data.instance.courseType).toBeDefined();
-    expect(res.body.data.instance.gradingType).toBeDefined();
-    expect(res.body.data.instance.responsibleTeacher).toBeDefined();
-    expect(res.body.data.instance.courseData.courseCode).toBeDefined();
-    expect(res.body.data.instance.courseData.department).toBeDefined();
-    expect(res.body.data.instance.courseData.name).toBeDefined();
-    expect(res.body.data.instance.courseData.evaluationInformation).toBeDefined();
-    expect(res.statusCode).toBe(HttpCode.Ok);
-  });
-
-  it('should respond with 404 not found, if non-existing course instance id', async () => {
-    const res: supertest.Response = await request.get(`/v1/instances/${badId}`);
-    expect(res.body.success).toBe(false);
-    expect(res.body.data).not.toBeDefined();
-    expect(res.body.errors).toBeDefined();
-    expect(res.statusCode).toBe(HttpCode.NotFound);
-  });
-
-  it('should respond with 400 bad request, if validation fails (non-number instance id)',
-    async () => {
-      const res: supertest.Response = await request.get('/v1/instances/abc');
       expect(res.body.success).toBe(false);
       expect(res.body.data).not.toBeDefined();
       expect(res.body.errors).toBeDefined();
@@ -357,5 +89,194 @@
     expect(res.body.errors).toBeDefined();
     expect(res.statusCode).toBe(HttpCode.BadRequest);
   });
->>>>>>> 1fbccc37
+});
+
+describe('Test POST /v1/courses/:courseId/instances', () => {
+
+  it('should return success with correct input', async () => {
+    async function goodInput(input: object): Promise<void> {
+      const res: supertest.Response =
+        await request
+          .post('/v1/courses/1/instances')
+          .send(input);
+
+      expect(res.body.success).toBe(true);
+      expect(res.body.errors).not.toBeDefined();
+      expect(res.body.data.instance.id).toBeDefined();
+      expect(res.statusCode).toBe(HttpCode.Ok);
+    }
+
+    await goodInput({
+      gradingType: 'NUMERICAL',
+      startingPeriod: 'I',
+      endingPeriod: 'II',
+      teachingMethod: 'LECTURE',
+      responsibleTeacher: 1,
+      minCredits: 5,
+      maxCredits: 5,
+      startDate: '2022-7-10',
+      endDate: '2022-11-10'
+    });
+
+    await goodInput({
+      gradingType: 'PASSFAIL',
+      startingPeriod: 'III',
+      endingPeriod: 'V',
+      teachingMethod: 'EXAM',
+      responsibleTeacher: 2,
+      minCredits: 3,
+      maxCredits: 5,
+      startDate: '2023-1-19',
+      endDate: '2024-4-8'
+    });
+
+    await goodInput({
+      gradingType: 'PASSFAIL',
+      startingPeriod: 'III',
+      endingPeriod: 'V',
+      teachingMethod: 'EXAM',
+      responsibleTeacher: 2,
+      minCredits: 0,
+      maxCredits: 1,
+      startDate: '2023-1-19',
+      endDate: '2024-4-8'
+    });
+  });
+
+  it('should return fail with incorrect input', async () => {
+    async function badInput(input: object): Promise<void> {
+      const res: supertest.Response =
+        await request
+          .post('/v1/courses/1/instances')
+          .send(input);
+
+      expect(res.body.success).toBe(false);
+      expect(res.body.data).not.toBeDefined();
+      expect(res.body.errors).toBeDefined();
+      expect(res.statusCode).toBe(HttpCode.BadRequest);
+    }
+
+    await badInput({
+      foo: 'bar'
+    });
+
+    await badInput({
+      gradingType: 'Wrong enum',
+      startingPeriod: 'I',
+      endingPeriod: 'II',
+      teachingMethod: 'LECTURE',
+      responsibleTeacher: 1,
+      minCredits: 5,
+      maxCredits: 5,
+      startDate: '2022-7-10',
+      endDate: '2022-11-10'
+    });
+
+    await badInput({
+      gradingType: 'PASSFAIL',
+      startingPeriod: {
+        junk: 'data'
+      },
+      endingPeriod: 'II',
+      teachingMethod: 'LECTURE',
+      responsibleTeacher: 1,
+      minCredits: 5,
+      maxCredits: 5,
+      startDate: '2022-7-10',
+      endDate: '2022-11-10'
+    });
+
+    await badInput({
+      gradingType: 'PASSFAIL',
+      startingPeriod: 'I',
+      endingPeriod: 'II',
+      teachingMethod: 42,
+      responsibleTeacher: 1,
+      minCredits: 5,
+      maxCredits: 5,
+      startDate: '2022-7-10',
+      endDate: '2022-11-10'
+    });
+
+    await badInput({
+      gradingType: 'NUMERICAL',
+      startingPeriod: 'I',
+      endingPeriod: 'II',
+      teachingMethod: 'LECTURE',
+      responsibleTeacher: 1,
+      minCredits: 5,
+      maxCredits: 5,
+      startDate: 'not a date',
+      endDate: 'not a date either'
+    });
+
+    await badInput({
+      gradingType: 'NUMERICAL',
+      startingPeriod: 'I',
+      endingPeriod: 'II',
+      teachingMethod: 'LECTURE',
+      responsibleTeacher: 1,
+      minCredits: 5,
+      maxCredits: 3,
+      startDate: '2022-7-10',
+      endDate: '2022-11-10'
+    });
+
+    await badInput({
+      gradingType: 'NUMERICAL',
+      startingPeriod: 'I',
+      endingPeriod: 'II',
+      teachingMethod: 'LECTURE',
+      responsibleTeacher: 1,
+      minCredits: -1,
+      maxCredits: 3,
+      startDate: '2022-7-10',
+      endDate: '2022-11-10'
+    });
+
+  });
+
+  it('should return fail with nonexistent course ID', async () => {
+    const res: supertest.Response =
+      await request
+        .post('/v1/courses/9999999/instances')
+        .send({
+          gradingType: 'NUMERICAL',
+          startingPeriod: 'I',
+          endingPeriod: 'II',
+          teachingMethod: 'LECTURE',
+          responsibleTeacher: 1,
+          minCredits: 5,
+          maxCredits: 5,
+          startDate: '2022-7-10',
+          endDate: '2022-11-10'
+        });
+
+    expect(res.body.success).toBe(false);
+    expect(res.body.data).not.toBeDefined();
+    expect(res.body.errors).toBeDefined();
+    expect(res.statusCode).toBe(HttpCode.NotFound);
+  });
+
+  it('should return fail with nonexistent responsible teacher', async () => {
+    const res: supertest.Response =
+      await request
+        .post('/v1/courses/1/instances')
+        .send({
+          gradingType: 'NUMERICAL',
+          startingPeriod: 'I',
+          endingPeriod: 'II',
+          teachingMethod: 'LECTURE',
+          responsibleTeacher: 9999999,
+          minCredits: 5,
+          maxCredits: 5,
+          startDate: '2022-7-10',
+          endDate: '2022-11-10'
+        });
+
+    expect(res.body.success).toBe(false);
+    expect(res.body.data).not.toBeDefined();
+    expect(res.body.errors).toBeDefined();
+    expect(res.statusCode).toBe(HttpCode.NotFound);
+  });
 });