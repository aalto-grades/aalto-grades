--- conflicted
+++ resolved
@@ -68,15 +68,11 @@
   await resetDb();
 });
 
-<<<<<<< HEAD
 describe('Test GET /v1/users/own-courses - get all courses user has role in', () => {
   const UserCoursesSchema = BaseCourseDataSchema.strict().refine(
     val => val.maxCredits >= val.minCredits
   );
 
-=======
-describe('Test GET /v1/user/courses - get all courses user has role in', () => {
->>>>>>> ec7f95c8
   it('should get user courses', async () => {
     await createData.createCourse({}); // Create course the student is a part of
 
@@ -108,7 +104,6 @@
   });
 });
 
-<<<<<<< HEAD
 describe('Test GET /v1/users/:userId/courses - get all courses and grades of user where the requester has a role', () => {
   const UserGradesSchema = BaseCourseDataSchema.extend({
     finalGrades: FinalGradeDataArraySchema,
@@ -116,9 +111,6 @@
     .strict()
     .refine(val => val.maxCredits >= val.minCredits);
 
-=======
-describe('Test GET /v1/user/:userId/grades - get all courses and grades of user where the requester has a role', () => {
->>>>>>> ec7f95c8
   it('should get user grades', async () => {
     const testCookies: [string[], number][] = [
       [cookies.adminCookie, STUDENT_ID],
