--- conflicted
+++ resolved
@@ -290,19 +290,7 @@
         .post('/v1/courses/1/instances/1/attainments')
         .send(mockAttainable)
         .set('Content-Type', 'application/json')
-<<<<<<< HEAD
-        .expect(HttpCode.Ok);
-
-      const id: number = Number(res.body.data.attainment.id);
-
-      // Try to add new attainable with previously created parent to instance 2.
-      res = await request
-        .post('/v1/courses/2/instances/2/attainments')
-        .send({ parentId: id, ...mockAttainable })
-        .set('Content-Type', 'application/json');
-=======
         .expect(HttpCode.Unauthorized);
->>>>>>> 7ca79ee7
 
       expect(res.body.success).toBe(false);
       expect(res.body.errors[0]).toBe('unauthorized');
@@ -522,7 +510,6 @@
       expect(res.body.success).toBe(false);
     });
 
-<<<<<<< HEAD
   it('should add parent succesfully on an existing attainable', async () => {
     // Create a new parent attainable.
     let res: supertest.Response = await request
@@ -536,7 +523,8 @@
     res = await request
       .put(`/v1/courses/1/instances/1/attainments/${subAttainable.id}`)
       .send({ parentId: parentAttainable.id })
-      .set('Content-Type', 'application/json');
+      .set('Content-Type', 'application/json')
+      .expect(HttpCode.Ok);
 
     expect(res.body.success).toBe(true);
     expect(res.body.errors).not.toBeDefined();
@@ -549,9 +537,6 @@
       .toBe(mockAttainable.date.getTime());
     expect(new Date(res.body.data.attainment.expiryDate).getTime())
       .toBe(mockAttainable.expiryDate.getTime());
-    expect(res.statusCode).toBe(HttpCode.Ok);
-=======
->>>>>>> 7ca79ee7
   });
 
 describe(
@@ -567,12 +552,9 @@
         .post('/v1/courses/1/instances/1/attainments')
         .send(mockAttainable)
         .set('Content-Type', 'application/json')
-<<<<<<< HEAD
+        .set('Cookie', authCookie)
+        .set('Accept', 'application/json')
         .expect(HttpCode.Ok);
-=======
-        .set('Cookie', authCookie)
-        .set('Accept', 'application/json');
->>>>>>> 7ca79ee7
 
       subAttainable = res.body.data.attainment;
 
