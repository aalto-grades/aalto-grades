// SPDX-FileCopyrightText: 2023 The Aalto Grades Developers
//
// SPDX-License-Identifier: MIT

import * as fs from 'fs';
import path from 'path';
import { Op } from 'sequelize';
import supertest from 'supertest';

import Attainable from '../../src/database/models/attainable';
import CourseInstanceRole from '../../src/database/models/courseInstanceRole';
import User from '../../src/database/models/user';
import UserAttainmentGrade from '../../src/database/models/userAttainmentGrade';

import { app } from '../../src/app';
import { Formula } from '../../src/types/formulas';
import { HttpCode } from '../../src/types/httpCode';
import { getCookies } from '../util/getCookies';

const request: supertest.SuperTest<supertest.Test> = supertest(app);
let authCookie: Array<string> = [];
const badId: number = 1000000;
const badInput: string = 'notValid';
let res: supertest.Response;

beforeAll(async () => {
  authCookie = await getCookies();
});

function checkErrorRes(errorMessages: Array<string>, errorCode: HttpCode): void {
  expect(res.body.success).toBe(false);
  errorMessages.forEach((error: string) => expect(res.body.errors).toContain(error));
  expect(res.body.data).not.toBeDefined();
  expect(res.statusCode).toBe(errorCode);
}

describe(
  'Test POST /v1/courses/:courseId/instances/:instanceId/grades/csv - import grading data from CSV',
  () => {

    it('should process CSV succesfully when course, course instance and users exist', async () => {
      const csvData: fs.ReadStream = fs.createReadStream(
        path.resolve(__dirname, '../mockData/csv/grades.csv'), 'utf8'
      );
      res = await request
        .post('/v1/courses/1/instances/1/grades/csv')
        .attach('csv_data', csvData, { contentType: 'text/csv'})
        .set('Cookie', authCookie)
        .set('Accept', 'application/json')
        .expect(HttpCode.Ok);

      expect(res.body.success).toBe(true);
      expect(res.body.errors).not.toBeDefined();
      expect(res.body.data).toBeDefined();
    });

    it(
      'should create and add users to the course with role STUDENT when user does not exist in db',
      async () => {
        let users: Array<User> = await User.findAll({
          where: {
            studentId: {
              [Op.in]: ['987654', '998877']
            }
          }
        });

        expect(users.length).toBe(0);
        const csvData: fs.ReadStream = fs.createReadStream(
          path.resolve(__dirname, '../mockData/csv/grades_non-existing_students.csv'), 'utf8'
        );
        res = await request
          .post('/v1/courses/1/instances/1/grades/csv')
          .attach('csv_data', csvData, { contentType: 'text/csv'})
          .set('Cookie', authCookie)
          .set('Accept', 'application/json')
          .expect(HttpCode.Ok);

        users = await User.findAll({
          where: {
            studentId: {
              [Op.in]: ['987654', '998877']
            }
          }
        });

        const roles: Array<CourseInstanceRole> = await CourseInstanceRole.findAll({
          where: {
            userId: {
              [Op.in]: users.map((user: User) => user.id)
            },
            courseInstanceId: 1,
            role: 'STUDENT'
          }
        });

        expect(users.length).toBe(2);
        expect(roles.length).toBe(2);
        expect(res.body.success).toBe(true);
        expect(res.body.errors).not.toBeDefined();
        expect(res.body.data).toBeDefined();
      });

    it('should update attainment grade if user grading data already exist in the db', async () => {
      const user: User = await User.findOne({
        where: {
          studentId: '662292'
        }
      }) as User;

      let userAttainment: UserAttainmentGrade = await UserAttainmentGrade.findOne({
        where: {
          userId: user.id,
          attainableId: 1
        }
      }) as UserAttainmentGrade;

      expect(userAttainment.grade).toBe(6);

      const csvData: fs.ReadStream = fs.createReadStream(
        path.resolve(__dirname, '../mockData/csv/grades_updated.csv'), 'utf8'
      );
      res = await request
        .post('/v1/courses/1/instances/1/grades/csv')
        .attach('csv_data', csvData, { contentType: 'text/csv'})
        .set('Cookie', authCookie)
        .set('Accept', 'application/json')
        .expect(HttpCode.Ok);

      userAttainment = await UserAttainmentGrade.findOne({
        where: {
          userId: user.id,
          attainableId: 1
        }
      }) as UserAttainmentGrade;

      expect(userAttainment.grade).toBe(16);
      expect(res.body.success).toBe(true);
      expect(res.body.errors).not.toBeDefined();
      expect(res.body.data).toBeDefined();
    });

    it('should process big CSV succesfully (1100 x 178 = 195 800 individual attainment grades)',
      async () => {
        const csvData: fs.ReadStream = fs.createReadStream(
          path.resolve(__dirname, '../mockData/csv/grades_big.csv'), 'utf8'
        );
        res = await request
          .post('/v1/courses/6/instances/9/grades/csv')
          .attach('csv_data', csvData, { contentType: 'text/csv'})
          .set('Cookie', authCookie)
          .set('Accept', 'application/json')
          .expect(HttpCode.Ok);

        expect(res.body.success).toBe(true);
        expect(res.body.errors).not.toBeDefined();
        expect(res.body.data).toBeDefined();
<<<<<<< HEAD
        expect(res.statusCode).toBe(HttpCode.Ok);
      }, 40000);
=======
      }, 35000);
>>>>>>> 7ca79ee7

    it(
      'should respond with 400 bad request, if the CSV has only student numbers, no grading data',
      async () => {
        const invalidCsvData: fs.ReadStream = fs.createReadStream(
          path.resolve(__dirname, '../mockData/csv/grades_only_student_numbers.csv'), 'utf8'
        );
        res = await request
          .post('/v1/courses/1/instances/1/grades/csv')
          .attach('csv_data', invalidCsvData, { contentType: 'text/csv'})
          .set('Cookie', authCookie)
          .set('Accept', 'application/json');

        checkErrorRes(
          ['No attainments found from the header, please upload valid CSV.'], HttpCode.BadRequest
        );
      });

    it('should respond with 400 bad request, if the CSV file header parsing fails',
      async () => {
        const invalidCsvData: fs.ReadStream = fs.createReadStream(
          path.resolve(__dirname, '../mockData/csv/grades_incorrect_header_columns.csv'), 'utf8'
        );
        res = await request
          .post('/v1/courses/1/instances/1/grades/csv')
          .attach('csv_data', invalidCsvData, { contentType: 'text/csv'})
          .set('Cookie', authCookie)
          .set('Accept', 'application/json');

        const expectedErrors: Array<string> = [
          'Header attainment data parsing failed at column 2.' +
        ' Expected attainment id to type of number, received string.',
          'Header attainment data parsing failed at column 4.' +
        ' Expected attainment id to type of number, received string.',
          'Header attainment data parsing failed at column 6.' +
        ' Expected attainment id to type of number, received string.'
        ];
        checkErrorRes(expectedErrors, HttpCode.BadRequest);
      });

    it('should respond with 400 bad request, if the CSV file grading data parsing fails',
      async () => {
        const invalidCsvData: fs.ReadStream = fs.createReadStream(
          path.resolve(__dirname, '../mockData/csv/grades_incorrect_grade_rows.csv'), 'utf8'
        );
        res = await request
          .post('/v1/courses/1/instances/1/grades/csv')
          .attach('csv_data', invalidCsvData, { contentType: 'text/csv'})
          .set('Cookie', authCookie)
          .set('Accept', 'application/json');

        const expectedErrors: Array<string> = [
          'CSV file row 3 column 5 expected number, received "7r"',
          'CSV file row 5 column 2 expected number, received "xx"',
          'CSV file row 6 column 4 expected number, received "err"'
        ];
        checkErrorRes(expectedErrors, HttpCode.BadRequest);
      });

    it(
      'should respond with 400 bad request, if the CSV file parsing fails (one row invalid length)',
      async () => {
        const invalidCsvData: fs.ReadStream = fs.createReadStream(
          path.resolve(__dirname, '../mockData/csv/grades_invalid_row.csv'), 'utf8'
        );
        res = await request
          .post('/v1/courses/1/instances/1/grades/csv')
          .attach('csv_data', invalidCsvData, { contentType: 'text/csv'})
          .set('Cookie', authCookie)
          .set('Accept', 'application/json');

        checkErrorRes(['Invalid Record Length: expect 7, got 6 on line 4'], HttpCode.BadRequest);
      });

    it(
      'should respond with 400 bad request, if the CSV file field name not "csv_data"',
      async () => {
        const csvData: fs.ReadStream = fs.createReadStream(
          path.resolve(__dirname, '../mockData/csv/grades.csv'), 'utf8'
        );
        res = await request
          .post('/v1/courses/1/instances/1/grades/csv')
          .attach(badInput, csvData, { contentType: 'text/csv'})
          .set('Cookie', authCookie)
          .set('Accept', 'application/json');

        checkErrorRes(
          ['Unexpected field. To upload CSV file, set input field name as "csv_data"'],
          HttpCode.BadRequest
        );
      });

    it('should respond with 400 bad request, if the file content-type not text/csv',
      async () => {
        const csvData: fs.ReadStream = fs.createReadStream(
          path.resolve(__dirname, '../mockData/csv/grades.csv'), 'utf8'
        );
        res = await request
          .post('/v1/courses/1/instances/1/grades/csv')
          .attach('csv_data', csvData, { contentType: 'application/json'})
          .set('Cookie', authCookie)
          .set('Accept', 'application/json');

        checkErrorRes(['incorrect file format, use the CSV format'], HttpCode.BadRequest);
      });

    it('should respond with 400 bad request, if the file extension incorrect (.txt)',
      async () => {
        const txtFile: fs.ReadStream = fs.createReadStream(
          path.resolve(__dirname, '../mockData/csv/wrong_file_type.txt'), 'utf8'
        );
        res = await request
          .post('/v1/courses/1/instances/1/grades/csv')
          .attach('csv_data', txtFile, { contentType: 'text/csv'})
          .set('Cookie', authCookie)
          .set('Accept', 'application/json');

        checkErrorRes(['incorrect file format, use the CSV format'], HttpCode.BadRequest);
      });

    it('should respond with 400 bad request, if the CSV file not found in the request.',
      async () => {
        res = await request
          .post('/v1/courses/1/instances/1/grades/csv')
          .attach('csv_data', false, { contentType: 'text/csv'})
          .set('Cookie', authCookie)
          .set('Accept', 'application/json');

        checkErrorRes(
          [
            'CSV file not found in the request. To upload CSV file,' +
          ' set input field name as "csv_data"'
          ],
          HttpCode.BadRequest
        );
      });

    it('should respond with 400 bad request, if validation fails (non-number course id)',
      async () => {
        const csvData: fs.ReadStream = fs.createReadStream(
          path.resolve(__dirname, '../mockData/csv/grades.csv'), 'utf8'
        );
        res = await request
          .post(`/v1/courses/${badInput}/instances/1/grades/csv`)
          .attach('csv_data', csvData, { contentType: 'text/csv'})
          .set('Cookie', authCookie)
          .set('Accept', 'application/json');

        checkErrorRes(
          [
            'id must be a `number` type, but the final value was:' +
            ' `NaN` (cast from the value `NaN`).'
          ],
          HttpCode.BadRequest
        );
      });

    it('should respond with 400 bad request, if validation fails (non-number course instance id)',
      async () => {
        const csvData: fs.ReadStream = fs.createReadStream(
          path.resolve(__dirname, '../mockData/csv/grades.csv'), 'utf8'
        );
        res = await request
          .post(`/v1/courses/1/instances/${badInput}/grades/csv`)
          .attach('csv_data', csvData, { contentType: 'text/csv'})
          .set('Cookie', authCookie)
          .set('Accept', 'application/json');

        checkErrorRes(
          [
            'id must be a `number` type, but the final value was:' +
            ' `NaN` (cast from the value `NaN`).'
          ],
          HttpCode.BadRequest
        );
      });

    it('should respond with 401 unauthorized, if not logged in', async () => {
      const csvData: fs.ReadStream = fs.createReadStream(
        path.resolve(__dirname, '../mockData/csv/grades.csv'), 'utf8'
      );
      res = await request
        .post('/v1/courses/1/instances/1/grades/csv')
        .attach('csv_data', csvData, { contentType: 'text/csv'})
        .set('Accept', 'application/json')
        .expect(HttpCode.Unauthorized);

      expect(res.body.success).toBe(false);
      expect(res.body.errors[0]).toBe('unauthorized');
      expect(res.body.data).not.toBeDefined();
    });

    it('should respond with 404 not found, if course does not exist', async () => {
      const csvData: fs.ReadStream = fs.createReadStream(
        path.resolve(__dirname, '../mockData/csv/grades.csv'), 'utf8'
      );
      res = await request
        .post(`/v1/courses/${badId}/instances/1/grades/csv`)
        .attach('csv_data', csvData, { contentType: 'text/csv'})
        .set('Cookie', authCookie)
        .set('Accept', 'application/json');

      checkErrorRes([`course with ID ${badId} not found`], HttpCode.NotFound);
    });

    it('should respond with 404 not found, if course instance does not exist', async () => {
      const csvData: fs.ReadStream = fs.createReadStream(
        path.resolve(__dirname, '../mockData/csv/grades.csv'), 'utf8'
      );
      res = await request
        .post(`/v1/courses/1/instances/${badId}/grades/csv`)
        .attach('csv_data', csvData, { contentType: 'text/csv'})
        .set('Cookie', authCookie)
        .set('Accept', 'application/json');

      checkErrorRes([`course instance with ID ${badId} not found`], HttpCode.NotFound);
    });

    it('should respond with 409 conflict, if instance does not belong to the course', async () => {
      const csvData: fs.ReadStream = fs.createReadStream(
        path.resolve(__dirname, '../mockData/csv/grades.csv'), 'utf8'
      );
      res = await request
        .post('/v1/courses/1/instances/2/grades/csv')
        .attach('csv_data', csvData, { contentType: 'text/csv'})
        .set('Cookie', authCookie)
        .set('Accept', 'application/json');

      checkErrorRes(
        ['course instance with ID 2 does not belong to the course with ID 1'],
        HttpCode.Conflict
      );
    });

    it(
      'should respond with 409 conflict, if CSV includes users with role TEACHER/TEACHER_IN_CHARGE',
      async () => {
        const csvData: fs.ReadStream = fs.createReadStream(
          path.resolve(__dirname, '../mockData/csv/grades_teacher_in_row.csv'), 'utf8'
        );
        res = await request
          .post('/v1/courses/1/instances/1/grades/csv')
          .attach('csv_data', csvData, { contentType: 'text/csv'})
          .set('Cookie', authCookie)
          .set('Accept', 'application/json');

        checkErrorRes(
          ['User(s) with role "TEACHER" or "TEACHER_IN_CHARGE" found from the CSV.'],
          HttpCode.Conflict
        );
      });

    it(
      'should respond with 422 unprocessable entity, if attainment does not belong to the instance',
      async () => {
        const csvData: fs.ReadStream = fs.createReadStream(
          path.resolve(__dirname, '../mockData/csv/grades_non_existing_attainables.csv'), 'utf8'
        );
        res = await request
          .post('/v1/courses/1/instances/1/grades/csv')
          .attach('csv_data', csvData, { contentType: 'text/csv'})
          .set('Cookie', authCookie)
          .set('Accept', 'application/json');

        checkErrorRes(
          [
            'Attainments with following IDs do not exist' +
            ' or belong to this course instance: 666, 999.'
          ],
          HttpCode.UnprocessableEntity
        );
      });
<<<<<<< HEAD
  });

describe('Test POST /v1/courses/:courseId/instances/:instanceId/grades/calculate', () => {
  /*
   * no-explicit-any is disabled in the following tests to mock Sequelize
   * return values more easily.
   */

  function checkSuccessRes(res: supertest.Response, finalGrades: Array<object>): void {
    expect(res.body.errors).not.toBeDefined();
    expect(res.body.success).toBe(true);
    expect(res.statusCode).toBe(HttpCode.Ok);
    expect(res.body.data).toBeDefined();
    expect(res.body.data.grades).toEqual(finalGrades);
  }

  it('should calculate one correct grade', async () => {
    checkSuccessRes(
      await request.post('/v1/courses/5/instances/8/grades/calculate'),
      [
        {
          studentNumber: '352772',
          grade: 1.24,
          status: 'pass'
        }
      ]
    );
  });

  it('should calculate multiple correct grades', async () => {
    // eslint-disable-next-line @typescript-eslint/no-explicit-any
    jest.spyOn(Attainable, 'findAll').mockImplementation((): any => {
      return [
        {
          id: 1,
          parentId: null,
          formula: Formula.WeightedAverage,
          parentFormulaParams: null
        },
        {
          id: 2,
          parentId: 1,
          formula: Formula.Manual,
          parentFormulaParams: {
            min: 0,
            max: 5,
            weight: 0.75
          }
        },
        {
          id: 3,
          parentId: 1,
          formula: Formula.Manual,
          parentFormulaParams: {
            min: 0,
            max: 5,
            weight: 0.25
          }
        },
      ];
    });

    // eslint-disable-next-line @typescript-eslint/no-explicit-any
    jest.spyOn(UserAttainmentGrade, 'findAll').mockImplementation((): any => {
      return [
        {
          User: {
            studentId: '111111'
          },
          grade: 1,
          attainableId: 2,
        },
        {
          User: {
            studentId: '111111'
          },
          grade: 3,
          attainableId: 3,
        },
        {
          User: {
            studentId: '222222'
          },
          grade: 5,
          attainableId: 2,
        },
        {
          User: {
            studentId: '222222'
          },
          grade: 4,
          attainableId: 3,
        },
        {
          User: {
            studentId: '333333'
          },
          grade: 4,
          attainableId: 2,
        },
        {
          User: {
            studentId: '333333'
          },
          grade: 1,
          attainableId: 3,
        }
      ];
    });

    checkSuccessRes(
      await request.post('/v1/courses/1/instances/1/grades/calculate'),
      [
        {
          studentNumber: '111111',
          grade: 1.5,
          status: 'pass'
        },
        {
          studentNumber: '222222',
          grade: 4.75,
          status: 'pass'
        },
        {
          studentNumber: '333333',
          grade: 3.25,
          status: 'pass'
        }
      ]
    );
  });

  it('should calculate correct grades in higher depths', async () => {
    // eslint-disable-next-line @typescript-eslint/no-explicit-any
    jest.spyOn(Attainable, 'findAll').mockImplementation((): any => {
      return [
        {
          id: 1,
          parentId: null,
          formula: Formula.WeightedAverage,
          parentFormulaParams: null
        },
        {
          id: 2,
          parentId: 1,
          formula: Formula.Manual,
          parentFormulaParams: {
            min: 0,
            max: 5,
            weight: 0.4
          }
        },
        {
          id: 3,
          parentId: 1,
          formula: Formula.WeightedAverage,
          parentFormulaParams: {
            min: 0,
            max: 5,
            weight: 0.6
          }
        },
        {
          id: 4,
          parentId: 3,
          formula: Formula.Manual,
          parentFormulaParams: {
            min: 0,
            max: 5,
            weight: 0.1
          }
        },
        {
          id: 5,
          parentId: 3,
          formula: Formula.Manual,
          parentFormulaParams: {
            min: 0,
            max: 5,
            weight: 0.1
          }
        },
        {
          id: 6,
          parentId: 3,
          formula: Formula.WeightedAverage,
          parentFormulaParams: {
            min: 0,
            max: 5,
            weight: 0.8
          }
        },
        {
          id: 7,
          parentId: 6,
          formula: Formula.Manual,
          parentFormulaParams: {
            min: 0,
            max: 5,
            weight: 0.5
          }
        },
        {
          id: 8,
          parentId: 6,
          formula: Formula.Manual,
          parentFormulaParams: {
            min: 0,
            max: 5,
            weight: 0.5
          }
        }
      ];
    });

    // eslint-disable-next-line @typescript-eslint/no-explicit-any
    jest.spyOn(UserAttainmentGrade, 'findAll').mockImplementation((): any => {
      return [
        {
          User: {
            studentId: '123456'
          },
          grade: 3,
          attainableId: 2,
        },
        {
          User: {
            studentId: '123456'
          },
          grade: 4,
          attainableId: 4,
        },
        {
          User: {
            studentId: '123456'
          },
          grade: 4,
          attainableId: 5,
        },
        {
          User: {
            studentId: '123456'
          },
          grade: 1,
          attainableId: 7,
        },
        {
          User: {
            studentId: '123456'
          },
          grade: 5,
          attainableId: 8,
        }
      ];
    });

    checkSuccessRes(
      await request.post('/v1/courses/1/instances/1/grades/calculate'),
      [
        {
          studentNumber: '123456',
          grade: 3.12,
          status: 'pass'
        }
      ]
    );
  });

  it('should allow manually overriding a student\'s grade', async () => {
    // eslint-disable-next-line @typescript-eslint/no-explicit-any
    jest.spyOn(Attainable, 'findAll').mockImplementation((): any => {
      return [
        {
          id: 1,
          parentId: null,
          formula: Formula.WeightedAverage,
          parentFormulaParams: null
        },
        {
          id: 2,
          parentId: 1,
          formula: Formula.Manual,
          parentFormulaParams: {
            min: 0,
            max: 5,
            weight: 0.5
          }
        },
        {
          id: 3,
          parentId: 1,
          formula: Formula.WeightedAverage,
          parentFormulaParams: {
            min: 0,
            max: 5,
            weight: 0.5
          }
        }
      ];
    });

    // eslint-disable-next-line @typescript-eslint/no-explicit-any
    jest.spyOn(UserAttainmentGrade, 'findAll').mockImplementation((): any => {
      return [
        {
          User: {
            studentId: '654321'
          },
          grade: 5,
          attainableId: 1,
        },
        {
          User: {
            studentId: '654321'
          },
          grade: 0,
          attainableId: 2,
        },
        {
          User: {
            studentId: '654321'
          },
          grade: 0,
          attainableId: 3,
        }
      ];
    });

    checkSuccessRes(
      await request.post('/v1/courses/1/instances/1/grades/calculate'),
      [
        {
          studentNumber: '654321',
          grade: 5,
          status: 'pass'
        }
      ]
    );
  });
});
=======

  });
>>>>>>> 7ca79ee7
<|MERGE_RESOLUTION|>--- conflicted
+++ resolved
@@ -155,12 +155,7 @@
         expect(res.body.success).toBe(true);
         expect(res.body.errors).not.toBeDefined();
         expect(res.body.data).toBeDefined();
-<<<<<<< HEAD
-        expect(res.statusCode).toBe(HttpCode.Ok);
       }, 40000);
-=======
-      }, 35000);
->>>>>>> 7ca79ee7
 
     it(
       'should respond with 400 bad request, if the CSV has only student numbers, no grading data',
@@ -433,7 +428,7 @@
           HttpCode.UnprocessableEntity
         );
       });
-<<<<<<< HEAD
+
   });
 
 describe('Test POST /v1/courses/:courseId/instances/:instanceId/grades/calculate', () => {
@@ -773,8 +768,4 @@
       ]
     );
   });
-});
-=======
-
-  });
->>>>>>> 7ca79ee7
+});