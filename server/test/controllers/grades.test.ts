// SPDX-FileCopyrightText: 2023 The Aalto Grades Developers
//
// SPDX-License-Identifier: MIT

import * as fs from 'fs';
import path from 'path';
import { Op } from 'sequelize';
import supertest from 'supertest';

import Attainable from '../../src/database/models/attainable';
import CourseInstanceRole from '../../src/database/models/courseInstanceRole';
import User from '../../src/database/models/user';
import UserAttainmentGrade from '../../src/database/models/userAttainmentGrade';

import { app } from '../../src/app';
import { Formula } from '../../src/types/formulas';
import { HttpCode } from '../../src/types/httpCode';
<<<<<<< HEAD
import { getCookies } from '../util/getCookies';
import CourseResult from '../../src/database/models/courseResult';
=======
import { Cookies, getCookies } from '../util/getCookies';
>>>>>>> edac5df5

const request: supertest.SuperTest<supertest.Test> = supertest(app);
const badId: number = 1000000;
const badInput: string = 'notValid';
let res: supertest.Response;
let cookies: Cookies = {
  adminCookie: [],
  userCookie: []
};

beforeAll(async () => {
  cookies = await getCookies();
});

function checkErrorRes(errorMessages: Array<string>, errorCode: HttpCode): void {
  expect(res.body.success).toBe(false);
  errorMessages.forEach((error: string) => expect(res.body.errors).toContain(error));
  expect(res.body.data).not.toBeDefined();
  expect(res.statusCode).toBe(errorCode);
}

describe(
  'Test POST /v1/courses/:courseId/instances/:instanceId/grades/csv - import grading data from CSV',
  () => {

    it('should process CSV succesfully when course, course instance and users exist', async () => {
      const csvData: fs.ReadStream = fs.createReadStream(
        path.resolve(__dirname, '../mockData/csv/grades.csv'), 'utf8'
      );
      res = await request
        .post('/v1/courses/1/instances/1/grades/csv')
        .attach('csv_data', csvData, { contentType: 'text/csv' })
        .set('Cookie', cookies.adminCookie)
        .set('Accept', 'application/json')
        .expect(HttpCode.Ok);

      expect(res.body.success).toBe(true);
      expect(res.body.errors).not.toBeDefined();
      expect(res.body.data).toBeDefined();
    });

    it(
      'should create and add users to the course with role STUDENT when user does not exist in db',
      async () => {
        let users: Array<User> = await User.findAll({
          where: {
            studentNumber: {
              [Op.in]: ['987654', '998877']
            }
          }
        });

        expect(users.length).toBe(0);
        const csvData: fs.ReadStream = fs.createReadStream(
          path.resolve(__dirname, '../mockData/csv/grades_non-existing_students.csv'), 'utf8'
        );
        res = await request
          .post('/v1/courses/1/instances/1/grades/csv')
          .attach('csv_data', csvData, { contentType: 'text/csv' })
          .set('Cookie', cookies.adminCookie)
          .set('Accept', 'application/json')
          .expect(HttpCode.Ok);

        users = await User.findAll({
          where: {
            studentNumber: {
              [Op.in]: ['987654', '998877']
            }
          }
        });

        const roles: Array<CourseInstanceRole> = await CourseInstanceRole.findAll({
          where: {
            userId: {
              [Op.in]: users.map((user: User) => user.id)
            },
            courseInstanceId: 1,
            role: 'STUDENT'
          }
        });

        expect(users.length).toBe(2);
        expect(roles.length).toBe(2);
        expect(res.body.success).toBe(true);
        expect(res.body.errors).not.toBeDefined();
        expect(res.body.data).toBeDefined();
      });

    it('should update attainment grade if user grading data already exist in the db', async () => {
      const user: User = await User.findOne({
        where: {
          studentNumber: '662292'
        }
      }) as User;

      let userAttainment: UserAttainmentGrade = await UserAttainmentGrade.findOne({
        where: {
          userId: user.id,
          attainableId: 1
        }
      }) as UserAttainmentGrade;

      expect(userAttainment.grade).toBe(6);

      const csvData: fs.ReadStream = fs.createReadStream(
        path.resolve(__dirname, '../mockData/csv/grades_updated.csv'), 'utf8'
      );
      res = await request
        .post('/v1/courses/1/instances/1/grades/csv')
        .attach('csv_data', csvData, { contentType: 'text/csv' })
        .set('Cookie', cookies.adminCookie)
        .set('Accept', 'application/json')
        .expect(HttpCode.Ok);

      userAttainment = await UserAttainmentGrade.findOne({
        where: {
          userId: user.id,
          attainableId: 1
        }
      }) as UserAttainmentGrade;

      expect(userAttainment.grade).toBe(16);
      expect(res.body.success).toBe(true);
      expect(res.body.errors).not.toBeDefined();
      expect(res.body.data).toBeDefined();
    });

    it('should process big CSV succesfully (1100 x 178 = 195 800 individual attainment grades)',
      async () => {
        const csvData: fs.ReadStream = fs.createReadStream(
          path.resolve(__dirname, '../mockData/csv/grades_big.csv'), 'utf8'
        );
        res = await request
          .post('/v1/courses/6/instances/9/grades/csv')
          .attach('csv_data', csvData, { contentType: 'text/csv' })
          .set('Cookie', cookies.adminCookie)
          .set('Accept', 'application/json')
          .expect(HttpCode.Ok);

        expect(res.body.success).toBe(true);
        expect(res.body.errors).not.toBeDefined();
        expect(res.body.data).toBeDefined();
      }, 40000);

    it(
      'should respond with 400 bad request, if the CSV has only student numbers, no grading data',
      async () => {
        const invalidCsvData: fs.ReadStream = fs.createReadStream(
          path.resolve(__dirname, '../mockData/csv/grades_only_student_numbers.csv'), 'utf8'
        );
        res = await request
          .post('/v1/courses/1/instances/1/grades/csv')
          .attach('csv_data', invalidCsvData, { contentType: 'text/csv' })
          .set('Cookie', cookies.adminCookie)
          .set('Accept', 'application/json');

        checkErrorRes(
          ['No attainments found from the header, please upload valid CSV.'], HttpCode.BadRequest
        );
      });

    it('should respond with 400 bad request, if the CSV file header parsing fails',
      async () => {
        const invalidCsvData: fs.ReadStream = fs.createReadStream(
          path.resolve(__dirname, '../mockData/csv/grades_incorrect_header_columns.csv'), 'utf8'
        );
        res = await request
          .post('/v1/courses/1/instances/1/grades/csv')
          .attach('csv_data', invalidCsvData, { contentType: 'text/csv' })
          .set('Cookie', cookies.adminCookie)
          .set('Accept', 'application/json');

        const expectedErrors: Array<string> = [
          'Header attainment data parsing failed at column 2.' +
        ' Expected attainment id to type of number, received string.',
          'Header attainment data parsing failed at column 4.' +
        ' Expected attainment id to type of number, received string.',
          'Header attainment data parsing failed at column 6.' +
        ' Expected attainment id to type of number, received string.'
        ];
        checkErrorRes(expectedErrors, HttpCode.BadRequest);
      });

    it('should respond with 400 bad request, if the CSV file grading data parsing fails',
      async () => {
        const invalidCsvData: fs.ReadStream = fs.createReadStream(
          path.resolve(__dirname, '../mockData/csv/grades_incorrect_grade_rows.csv'), 'utf8'
        );
        res = await request
          .post('/v1/courses/1/instances/1/grades/csv')
          .attach('csv_data', invalidCsvData, { contentType: 'text/csv' })
          .set('Cookie', cookies.adminCookie)
          .set('Accept', 'application/json');

        const expectedErrors: Array<string> = [
          'CSV file row 3 column 5 expected number, received "7r"',
          'CSV file row 5 column 2 expected number, received "xx"',
          'CSV file row 6 column 4 expected number, received "err"'
        ];
        checkErrorRes(expectedErrors, HttpCode.BadRequest);
      });

    it(
      'should respond with 400 bad request, if the CSV file parsing fails (one row invalid length)',
      async () => {
        const invalidCsvData: fs.ReadStream = fs.createReadStream(
          path.resolve(__dirname, '../mockData/csv/grades_invalid_row.csv'), 'utf8'
        );
        res = await request
          .post('/v1/courses/1/instances/1/grades/csv')
          .attach('csv_data', invalidCsvData, { contentType: 'text/csv' })
          .set('Cookie', cookies.adminCookie)
          .set('Accept', 'application/json');

        checkErrorRes(['Invalid Record Length: expect 7, got 6 on line 4'], HttpCode.BadRequest);
      });

    it(
      'should respond with 400 bad request, if the CSV file field name not "csv_data"',
      async () => {
        const csvData: fs.ReadStream = fs.createReadStream(
          path.resolve(__dirname, '../mockData/csv/grades.csv'), 'utf8'
        );
        res = await request
          .post('/v1/courses/1/instances/1/grades/csv')
          .attach(badInput, csvData, { contentType: 'text/csv' })
          .set('Cookie', cookies.adminCookie)
          .set('Accept', 'application/json');

        checkErrorRes(
          ['Unexpected field. To upload CSV file, set input field name as "csv_data"'],
          HttpCode.BadRequest
        );
      });

    it('should respond with 400 bad request, if the file content-type not text/csv',
      async () => {
        const csvData: fs.ReadStream = fs.createReadStream(
          path.resolve(__dirname, '../mockData/csv/grades.csv'), 'utf8'
        );
        res = await request
          .post('/v1/courses/1/instances/1/grades/csv')
          .attach('csv_data', csvData, { contentType: 'application/json' })
          .set('Cookie', cookies.adminCookie)
          .set('Accept', 'application/json');

        checkErrorRes(['incorrect file format, use the CSV format'], HttpCode.BadRequest);
      });

    it('should respond with 400 bad request, if the file extension incorrect (.txt)',
      async () => {
        const txtFile: fs.ReadStream = fs.createReadStream(
          path.resolve(__dirname, '../mockData/csv/wrong_file_type.txt'), 'utf8'
        );
        res = await request
          .post('/v1/courses/1/instances/1/grades/csv')
          .attach('csv_data', txtFile, { contentType: 'text/csv' })
          .set('Cookie', cookies.adminCookie)
          .set('Accept', 'application/json');

        checkErrorRes(['incorrect file format, use the CSV format'], HttpCode.BadRequest);
      });

    it('should respond with 400 bad request, if the CSV file not found in the request.',
      async () => {
        res = await request
          .post('/v1/courses/1/instances/1/grades/csv')
          .attach('csv_data', false, { contentType: 'text/csv' })
          .set('Cookie', cookies.adminCookie)
          .set('Accept', 'application/json');

        checkErrorRes(
          [
            'CSV file not found in the request. To upload CSV file,' +
          ' set input field name as "csv_data"'
          ],
          HttpCode.BadRequest
        );
      });

    it('should respond with 400 bad request, if validation fails (non-number course id)',
      async () => {
        const csvData: fs.ReadStream = fs.createReadStream(
          path.resolve(__dirname, '../mockData/csv/grades.csv'), 'utf8'
        );
        res = await request
          .post(`/v1/courses/${badInput}/instances/1/grades/csv`)
          .attach('csv_data', csvData, { contentType: 'text/csv' })
          .set('Cookie', cookies.adminCookie)
          .set('Accept', 'application/json');

        checkErrorRes(
          [
            'id must be a `number` type, but the final value was:' +
            // eslint-disable-next-line no-useless-escape
            ' `NaN` (cast from the value `\"notValid\"`).'
          ],
          HttpCode.BadRequest
        );
      });

    it('should respond with 400 bad request, if validation fails (non-number course instance id)',
      async () => {
        const csvData: fs.ReadStream = fs.createReadStream(
          path.resolve(__dirname, '../mockData/csv/grades.csv'), 'utf8'
        );
        res = await request
          .post(`/v1/courses/1/instances/${badInput}/grades/csv`)
          .attach('csv_data', csvData, { contentType: 'text/csv' })
          .set('Cookie', cookies.adminCookie)
          .set('Accept', 'application/json');

        checkErrorRes(
          [
            'id must be a `number` type, but the final value was:' +
            // eslint-disable-next-line no-useless-escape
            ' `NaN` (cast from the value `\"notValid\"`).'
          ],
          HttpCode.BadRequest
        );
      });

    it('should respond with 401 unauthorized, if not logged in', async () => {
      const csvData: fs.ReadStream = fs.createReadStream(
        path.resolve(__dirname, '../mockData/csv/grades.csv'), 'utf8'
      );
      await request
        .post('/v1/courses/1/instances/1/grades/csv')
        .attach('csv_data', csvData, { contentType: 'text/csv' })
        .set('Accept', 'application/json')
        .expect(HttpCode.Unauthorized);
    });

    it('should respond with 404 not found, if course does not exist', async () => {
      const csvData: fs.ReadStream = fs.createReadStream(
        path.resolve(__dirname, '../mockData/csv/grades.csv'), 'utf8'
      );
      res = await request
        .post(`/v1/courses/${badId}/instances/1/grades/csv`)
        .attach('csv_data', csvData, { contentType: 'text/csv' })
        .set('Cookie', cookies.adminCookie)
        .set('Accept', 'application/json');

      checkErrorRes([`course with ID ${badId} not found`], HttpCode.NotFound);
    });

    it('should respond with 404 not found, if course instance does not exist', async () => {
      const csvData: fs.ReadStream = fs.createReadStream(
        path.resolve(__dirname, '../mockData/csv/grades.csv'), 'utf8'
      );
      res = await request
        .post(`/v1/courses/1/instances/${badId}/grades/csv`)
        .attach('csv_data', csvData, { contentType: 'text/csv' })
        .set('Cookie', cookies.adminCookie)
        .set('Accept', 'application/json');

      checkErrorRes([`course instance with ID ${badId} not found`], HttpCode.NotFound);
    });

    it('should respond with 409 conflict, if instance does not belong to the course', async () => {
      const csvData: fs.ReadStream = fs.createReadStream(
        path.resolve(__dirname, '../mockData/csv/grades.csv'), 'utf8'
      );
      res = await request
        .post('/v1/courses/1/instances/2/grades/csv')
        .attach('csv_data', csvData, { contentType: 'text/csv' })
        .set('Cookie', cookies.adminCookie)
        .set('Accept', 'application/json');

      checkErrorRes(
        ['course instance with ID 2 does not belong to the course with ID 1'],
        HttpCode.Conflict
      );
    });

    it(
      'should respond with 409 conflict, if CSV includes users with role TEACHER/TEACHER_IN_CHARGE',
      async () => {
        const csvData: fs.ReadStream = fs.createReadStream(
          path.resolve(__dirname, '../mockData/csv/grades_teacher_in_row.csv'), 'utf8'
        );
        res = await request
          .post('/v1/courses/1/instances/1/grades/csv')
          .attach('csv_data', csvData, { contentType: 'text/csv' })
          .set('Cookie', cookies.adminCookie)
          .set('Accept', 'application/json');

        checkErrorRes(
          ['User(s) with role "TEACHER" or "TEACHER_IN_CHARGE" found from the CSV.'],
          HttpCode.Conflict
        );
      });

    it(
      'should respond with 422 unprocessable entity, if attainment does not belong to the instance',
      async () => {
        const csvData: fs.ReadStream = fs.createReadStream(
          path.resolve(__dirname, '../mockData/csv/grades_non_existing_attainables.csv'), 'utf8'
        );
        res = await request
          .post('/v1/courses/1/instances/1/grades/csv')
          .attach('csv_data', csvData, { contentType: 'text/csv' })
          .set('Cookie', cookies.adminCookie)
          .set('Accept', 'application/json');

        checkErrorRes(
          [
            'Attainments with following IDs do not exist' +
            ' or belong to this course instance: 666, 999.'
          ],
          HttpCode.UnprocessableEntity
        );
      });

  });

describe('XXX Test POST /v1/courses/:courseId/instances/:instanceId/grades/calculate', () => {
  /*
   * no-explicit-any is disabled in the following tests to mock Sequelize
   * return values more easily.
   */

  function checkSuccessRes(res: supertest.Response, finalGrades: Array<object>): void {
    expect(res.body.errors).not.toBeDefined();
    expect(res.body.success).toBe(true);
    expect(res.statusCode).toBe(HttpCode.Ok);
    expect(res.body.data).toBeDefined();
    expect(res.body.data.grades).toEqual(finalGrades);
  }

  it('should calculate one correct grade', async () => {
<<<<<<< HEAD
    await request
      .post('/v1/courses/5/instances/8/grades/calculate')
      .set('Cookie', authCookie);

    const result: CourseResult | null = await CourseResult.findOne({
      where: {
        courseInstanceId: 8,
        userId: 1
      }
    });

    expect(result).not.toBe(null);
    expect(result?.grade).toBe('1.24');
    expect(result?.credits).toBe(5);
=======
    checkSuccessRes(
      await request
        .post('/v1/courses/5/instances/8/grades/calculate')
        .set('Cookie', cookies.adminCookie),
      [
        {
          studentNumber: '352772',
          grade: 1.24,
          status: 'PASS'
        }
      ]
    );
>>>>>>> edac5df5
  });





  it('should calculate multiple correct grades', async () => {
    // eslint-disable-next-line @typescript-eslint/no-explicit-any
    jest.spyOn(Attainable, 'findAll').mockImplementation((): any => {
      return [
        {
          id: 1,
          parentId: null,
          formula: Formula.WeightedAverage,
          parentFormulaParams: null
        },
        {
          id: 2,
          parentId: 1,
          formula: Formula.Manual,
          parentFormulaParams: {
            min: 0,
            max: 5,
            weight: 0.75
          }
        },
        {
          id: 3,
          parentId: 1,
          formula: Formula.Manual,
          parentFormulaParams: {
            min: 0,
            max: 5,
            weight: 0.25
          }
        },
      ];
    });

    // eslint-disable-next-line @typescript-eslint/no-explicit-any
    jest.spyOn(UserAttainmentGrade, 'findAll').mockImplementation((): any => {
      return [
        {
          User: {
            studentNumber: '111111'
          },
          grade: 1,
          attainableId: 2,
        },
        {
          User: {
            studentNumber: '111111'
          },
          grade: 3,
          attainableId: 3,
        },
        {
          User: {
            studentNumber: '222222'
          },
          grade: 5,
          attainableId: 2,
        },
        {
          User: {
            studentNumber: '222222'
          },
          grade: 4,
          attainableId: 3,
        },
        {
          User: {
            studentNumber: '333333'
          },
          grade: 4,
          attainableId: 2,
        },
        {
          User: {
            studentNumber: '333333'
          },
          grade: 1,
          attainableId: 3,
        }
      ];
    });

    checkSuccessRes(
      await request
        .post('/v1/courses/1/instances/1/grades/calculate')
        .set('Cookie', cookies.adminCookie),
      [
        {
          studentNumber: '111111',
          grade: 1.5,
          status: 'PASS'
        },
        {
          studentNumber: '222222',
          grade: 4.75,
          status: 'PASS'
        },
        {
          studentNumber: '333333',
          grade: 3.25,
          status: 'PASS'
        }
      ]
    );
  });

  it('should calculate correct grades in higher depths', async () => {
    await request
      .post('/v1/courses/1/instances/1/grades/calculate')
      .set('Cookie', authCookie);

<<<<<<< HEAD
    const result: CourseResult | null = await CourseResult.findOne({
      where: {
        courseInstanceId: 7,
        userId: 25
      }
    });

    expect(result).not.toBe(null);
    expect(result?.grade).toBe('3.12');
    expect(result?.credits).toBe(5);
=======
    // eslint-disable-next-line @typescript-eslint/no-explicit-any
    jest.spyOn(UserAttainmentGrade, 'findAll').mockImplementation((): any => {
      return [
        {
          User: {
            studentNumber: '123456'
          },
          grade: 3,
          attainableId: 2,
        },
        {
          User: {
            studentNumber: '123456'
          },
          grade: 4,
          attainableId: 4,
        },
        {
          User: {
            studentNumber: '123456'
          },
          grade: 4,
          attainableId: 5,
        },
        {
          User: {
            studentNumber: '123456'
          },
          grade: 1,
          attainableId: 7,
        },
        {
          User: {
            studentNumber: '123456'
          },
          grade: 5,
          attainableId: 8,
        }
      ];
    });

    checkSuccessRes(
      await request
        .post('/v1/courses/1/instances/1/grades/calculate')
        .set('Cookie', cookies.adminCookie),
      [
        {
          studentNumber: '123456',
          grade: 3.12,
          status: 'PASS'
        }
      ]
    );
>>>>>>> edac5df5
  });

  it('should allow manually overriding a student\'s grade', async () => {
    // eslint-disable-next-line @typescript-eslint/no-explicit-any
    jest.spyOn(Attainable, 'findAll').mockImplementation((): any => {
      return [
        {
          id: 1,
          parentId: null,
          formula: Formula.WeightedAverage,
          parentFormulaParams: null
        },
        {
          id: 2,
          parentId: 1,
          formula: Formula.Manual,
          parentFormulaParams: {
            min: 0,
            max: 5,
            weight: 0.5
          }
        },
        {
          id: 3,
          parentId: 1,
          formula: Formula.WeightedAverage,
          parentFormulaParams: {
            min: 0,
            max: 5,
            weight: 0.5
          }
        }
      ];
    });

    // eslint-disable-next-line @typescript-eslint/no-explicit-any
    jest.spyOn(UserAttainmentGrade, 'findAll').mockImplementation((): any => {
      return [
        {
          User: {
            studentNumber: '654321'
          },
          grade: 5,
          attainableId: 1,
        },
        {
          User: {
            studentNumber: '654321'
          },
          grade: 0,
          attainableId: 2,
        },
        {
          User: {
            studentNumber: '654321'
          },
          grade: 0,
          attainableId: 3,
        }
      ];
    });

    checkSuccessRes(
      await request
        .post('/v1/courses/1/instances/1/grades/calculate')
        .set('Cookie', cookies.adminCookie),
      [
        {
          studentNumber: '654321',
          grade: 5,
          status: 'PASS'
        }
      ]
    );
  });

  it('should respond with 401 unauthorized, if not logged in', async () => {
    await request
      .post('/v1/courses/1/instances/1/grades/calculate')
      .expect(HttpCode.Unauthorized);
  });

});

describe(
  'Test GET /v1/courses/:courseId/instances/:instanceId/grades/csv/sisu' +
  ' - export Sisu compatible grading in CSV',
  () => {

    it('should export CSV succesfully when course results are found', async () => {
      res = await request
        .get('/v1/courses/1/instances/1/grades/csv/sisu')
        .set('Cookie', cookies.adminCookie)
        .set('Accept', 'text/csv')
        .expect(HttpCode.Ok);

      expect(res.text).toBe(`studentNumber,grade,credits,assessmentDate,completionLanguage,comment
117486,Pass,5,9.12.2022,en,
114732,5,5,9.12.2022,en,
472886,3,5,9.12.2022,en,
335462,Pass,5,9.12.2022,en,
874623,2,5,9.12.2022,en,
345752,Pass,5,9.12.2022,en,
353418,4,5,9.12.2022,en,
986957,Fail,5,9.12.2022,en,
611238,4,5,9.12.2022,en,
691296,1,5,9.12.2022,en,
271778,Fail,5,9.12.2022,en,
344644,1,5,9.12.2022,en,
954954,5,5,9.12.2022,en,
`);
      expect(res.headers['content-disposition']).toBe(
        'attachment; filename="final_grades_course_CS-A1110_' +
        `${(new Date()).toLocaleDateString('fi-FI')}.csv"`
      );
    });

    it('should export CSV succesfully with custom assessmentDate and completionLanguage',
      async () => {
        res = await request
        // eslint-disable-next-line max-len
          .get('/v1/courses/1/instances/1/grades/csv/sisu?assessmentDate=2023-05-12&completionLanguage=sv')
          .set('Cookie', cookies.adminCookie)
          .set('Accept', 'text/csv')
          .expect(HttpCode.Ok);

        expect(res.text).toBe(`studentNumber,grade,credits,assessmentDate,completionLanguage,comment
117486,Pass,5,12.5.2023,sv,
114732,5,5,12.5.2023,sv,
472886,3,5,12.5.2023,sv,
335462,Pass,5,12.5.2023,sv,
874623,2,5,12.5.2023,sv,
345752,Pass,5,12.5.2023,sv,
353418,4,5,12.5.2023,sv,
986957,Fail,5,12.5.2023,sv,
611238,4,5,12.5.2023,sv,
691296,1,5,12.5.2023,sv,
271778,Fail,5,12.5.2023,sv,
344644,1,5,12.5.2023,sv,
954954,5,5,12.5.2023,sv,
`);
        expect(res.headers['content-disposition']).toBe(
          'attachment; filename="final_grades_course_CS-A1110_' +
        `${(new Date()).toLocaleDateString('fi-FI')}.csv"`
        );
      });

    it(
      'should respond with 400 bad request, if (optional) completionLanguage param is not valid',
      async () => {
        res = await request
          .get('/v1/courses/1/instances/1/grades/csv/sisu?completionLanguage=xy')
          .set('Cookie', cookies.adminCookie);

        checkErrorRes([
          'completionLanguage must be one of the following values:' +
          ' fi, sv, en, es, ja, zh, pt, fr, de, ru'
        ], HttpCode.BadRequest);
      });

    it(
      'should respond with 400 bad request, if (optional) assessmentDate param is not valid date',
      async () => {
        res = await request
          .get('/v1/courses/1/instances/1/grades/csv/sisu?assessmentDate=notValidDate')
          .set('Cookie', cookies.adminCookie);

        checkErrorRes([
          'assessmentDate must be a `date` type, but the final value was:' +
          ' `Invalid Date` (cast from the value `"notValidDate"`).'
        ], HttpCode.BadRequest);
      });

    it('should respond with 401 unauthorized, if not logged in', async () => {
      await request.get('/v1/courses/1/instances/1/grades/csv/sisu')
        .expect(HttpCode.Unauthorized);
    });

    it('should respond with 404 not found, if grades have not been calculated yet', async () => {
      res = await request
        .get('/v1/courses/2/instances/2/grades/csv/sisu')
        .set('Cookie', cookies.adminCookie);

      checkErrorRes(
        [
          'no grades found, make sure grades have been' +
        ' calculated before requesting course result CSV'
        ],
        HttpCode.NotFound);
    });

    it('should respond with 404 not found, if course does not exist', async () => {
      res = await request
        .get(`/v1/courses/${badId}/instances/1/grades/csv/sisu`)
        .set('Cookie', cookies.adminCookie);

      checkErrorRes([`course with ID ${badId} not found`], HttpCode.NotFound);
    });

    it('should respond with 404 not found, if course instance does not exist', async () => {
      res = await request
        .get(`/v1/courses/1/instances/${badId}/grades/csv/sisu`)
        .set('Cookie', cookies.adminCookie);

      checkErrorRes([`course instance with ID ${badId} not found`], HttpCode.NotFound);
    });

    it('should respond with 409 conflict, if instance does not belong to the course', async () => {
      res = await request
        .get('/v1/courses/1/instances/2/grades/csv/sisu')
        .set('Cookie', cookies.adminCookie);

      checkErrorRes(
        ['course instance with ID 2 does not belong to the course with ID 1'],
        HttpCode.Conflict
      );
    });

  });<|MERGE_RESOLUTION|>--- conflicted
+++ resolved
@@ -15,12 +15,8 @@
 import { app } from '../../src/app';
 import { Formula } from '../../src/types/formulas';
 import { HttpCode } from '../../src/types/httpCode';
-<<<<<<< HEAD
-import { getCookies } from '../util/getCookies';
+import { getCookies, Cookies } from '../util/getCookies';
 import CourseResult from '../../src/database/models/courseResult';
-=======
-import { Cookies, getCookies } from '../util/getCookies';
->>>>>>> edac5df5
 
 const request: supertest.SuperTest<supertest.Test> = supertest(app);
 const badId: number = 1000000;
@@ -452,10 +448,9 @@
   }
 
   it('should calculate one correct grade', async () => {
-<<<<<<< HEAD
     await request
       .post('/v1/courses/5/instances/8/grades/calculate')
-      .set('Cookie', authCookie);
+      .set('Cookie', cookies.userCookie);
 
     const result: CourseResult | null = await CourseResult.findOne({
       where: {
@@ -467,20 +462,6 @@
     expect(result).not.toBe(null);
     expect(result?.grade).toBe('1.24');
     expect(result?.credits).toBe(5);
-=======
-    checkSuccessRes(
-      await request
-        .post('/v1/courses/5/instances/8/grades/calculate')
-        .set('Cookie', cookies.adminCookie),
-      [
-        {
-          studentNumber: '352772',
-          grade: 1.24,
-          status: 'PASS'
-        }
-      ]
-    );
->>>>>>> edac5df5
   });
 
 
@@ -595,9 +576,8 @@
   it('should calculate correct grades in higher depths', async () => {
     await request
       .post('/v1/courses/1/instances/1/grades/calculate')
-      .set('Cookie', authCookie);
-
-<<<<<<< HEAD
+      .set('Cookie', cookies.userCookie);
+
     const result: CourseResult | null = await CourseResult.findOne({
       where: {
         courseInstanceId: 7,
@@ -605,55 +585,10 @@
       }
     });
 
-    expect(result).not.toBe(null);
-    expect(result?.grade).toBe('3.12');
-    expect(result?.credits).toBe(5);
-=======
-    // eslint-disable-next-line @typescript-eslint/no-explicit-any
-    jest.spyOn(UserAttainmentGrade, 'findAll').mockImplementation((): any => {
-      return [
-        {
-          User: {
-            studentNumber: '123456'
-          },
-          grade: 3,
-          attainableId: 2,
-        },
-        {
-          User: {
-            studentNumber: '123456'
-          },
-          grade: 4,
-          attainableId: 4,
-        },
-        {
-          User: {
-            studentNumber: '123456'
-          },
-          grade: 4,
-          attainableId: 5,
-        },
-        {
-          User: {
-            studentNumber: '123456'
-          },
-          grade: 1,
-          attainableId: 7,
-        },
-        {
-          User: {
-            studentNumber: '123456'
-          },
-          grade: 5,
-          attainableId: 8,
-        }
-      ];
-    });
-
     checkSuccessRes(
       await request
         .post('/v1/courses/1/instances/1/grades/calculate')
-        .set('Cookie', cookies.adminCookie),
+        .set('Cookie', cookies.userCookie),
       [
         {
           studentNumber: '123456',
@@ -662,7 +597,6 @@
         }
       ]
     );
->>>>>>> edac5df5
   });
 
   it('should allow manually overriding a student\'s grade', async () => {
@@ -728,7 +662,7 @@
     checkSuccessRes(
       await request
         .post('/v1/courses/1/instances/1/grades/calculate')
-        .set('Cookie', cookies.adminCookie),
+        .set('Cookie', cookies.userCookie),
       [
         {
           studentNumber: '654321',
