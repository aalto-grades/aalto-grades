--- conflicted
+++ resolved
@@ -7,12 +7,9 @@
 import { Op } from 'sequelize';
 import supertest from 'supertest';
 
-<<<<<<< HEAD
 import Attainable from '../../src/database/models/attainable';
-=======
 import CourseInstanceRole from '../../src/database/models/courseInstanceRole';
 import User from '../../src/database/models/user';
->>>>>>> 2dd6505b
 import UserAttainmentGrade from '../../src/database/models/userAttainmentGrade';
 
 import { app } from '../../src/app';
@@ -326,7 +323,38 @@
       HttpCode.Conflict
     );
   });
-<<<<<<< HEAD
+
+  it('should respond with 409 conflict, if CSV includes users with role TEACHER/TEACHER_IN_CHARGE',
+    async () => {
+      const csvData: fs.ReadStream = fs.createReadStream(
+        path.resolve(__dirname, '../mockData/csv/grades_teacher_in_row.csv'), 'utf8'
+      );
+      res = await request
+        .post('/v1/courses/1/instances/1/grades/csv')
+        .attach('csv_data', csvData, { contentType: 'text/csv'});
+
+      checkErrorRes(
+        ['User(s) with role "TEACHER" or "TEACHER_IN_CHARGE" found from the CSV.'],
+        HttpCode.Conflict
+      );
+    });
+
+  it('should respond with 422 unprocessable entity, if attainment does not belong to the instance',
+    async () => {
+      const csvData: fs.ReadStream = fs.createReadStream(
+        path.resolve(__dirname, '../mockData/csv/grades_non_existing_attainables.csv'), 'utf8'
+      );
+      res = await request
+        .post('/v1/courses/1/instances/1/grades/csv')
+        .attach('csv_data', csvData, { contentType: 'text/csv'});
+
+      checkErrorRes(
+        [
+          'Attainments with following IDs do not exist or belong to this course instance: 666, 999.'
+        ],
+        HttpCode.UnprocessableEntity
+      );
+    });
 });
 
 describe('Test POST /v1/courses/:courseId/instances/:instanceId/grades/calculate', () => {
@@ -666,38 +694,4 @@
       ]
     );
   });
-=======
-
-  it('should respond with 409 conflict, if CSV includes users with role TEACHER/TEACHER_IN_CHARGE',
-    async () => {
-      const csvData: fs.ReadStream = fs.createReadStream(
-        path.resolve(__dirname, '../mockData/csv/grades_teacher_in_row.csv'), 'utf8'
-      );
-      res = await request
-        .post('/v1/courses/1/instances/1/grades/csv')
-        .attach('csv_data', csvData, { contentType: 'text/csv'});
-
-      checkErrorRes(
-        ['User(s) with role "TEACHER" or "TEACHER_IN_CHARGE" found from the CSV.'],
-        HttpCode.Conflict
-      );
-    });
-
-  it('should respond with 422 unprocessable entity, if attainment does not belong to the instance',
-    async () => {
-      const csvData: fs.ReadStream = fs.createReadStream(
-        path.resolve(__dirname, '../mockData/csv/grades_non_existing_attainables.csv'), 'utf8'
-      );
-      res = await request
-        .post('/v1/courses/1/instances/1/grades/csv')
-        .attach('csv_data', csvData, { contentType: 'text/csv'});
-
-      checkErrorRes(
-        [
-          'Attainments with following IDs do not exist or belong to this course instance: 666, 999.'
-        ],
-        HttpCode.UnprocessableEntity
-      );
-    });
->>>>>>> 2dd6505b
 });