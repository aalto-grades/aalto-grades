--- conflicted
+++ resolved
@@ -1506,55 +1506,6 @@
         expect(res.body.errors[0]).toBe('No student numbers found from instance ID 28');
       });
   }
-<<<<<<< HEAD
-=======
-);
-
-describe(
-  'Test GET /v1/courses/:courseId/assessment-models/:assessmentModelId/grades/user/:userId'
-  + ' - get attainment grading for user based on ID',
-  () => {
-
-    it('should get correct user grades for assessment model (admin user)', async () => {
-      res = await request
-        .get('/v1/courses/4/assessment-models/7/grades/user/25')
-        .set('Cookie', cookies.adminCookie)
-        .set('Accept', 'text/csv')
-        .expect(HttpCode.Ok);
-      checkSuccessRes(res);
-      checkBodyStructure(res.body.data);
-    });
-
-    it('should get correct user grades for assessment model (teacher in charge)', async () => {
-      jest.spyOn(TeacherInCharge, 'findOne').mockResolvedValueOnce(mockTeacher);
-
-      res = await request
-        .get('/v1/courses/4/assessment-models/7/grades/user/25')
-        .set('Cookie', cookies.userCookie)
-        .set('Accept', 'text/csv')
-        .expect(HttpCode.Ok);
-      checkSuccessRes(res);
-      checkBodyStructure(res.body.data);
-    });
-
-    it('should respond with 401 unauthorized, if not logged in', async () => {
-      await request
-        .get('/v1/courses/4/assessment-models/7/grades/user/25')
-        .set('Accept', 'application/json')
-        .expect(HttpCode.Unauthorized);
-    });
-
-    it('should respond with 403 forbidden if user not admin or teacher in charge', async () => {
-      const res: supertest.Response = await request
-        .get('/v1/courses/4/assessment-models/7/grades/user/25')
-        .set('Cookie', cookies.userCookie)
-        .set('Accept', 'application/json')
-        .expect(HttpCode.Forbidden);
-
-      expect(res.body.data).not.toBeDefined();
-      expect(res.body.errors).toBeDefined();
-    });
-  }
 );
 
 describe(
@@ -1655,5 +1606,4 @@
         );
       });
   }
->>>>>>> 6cf44109
 );