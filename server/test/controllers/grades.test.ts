--- conflicted
+++ resolved
@@ -7,10 +7,6 @@
 import { Op } from 'sequelize';
 import supertest from 'supertest';
 
-<<<<<<< HEAD
-=======
-import Attainment from '../../src/database/models/attainment';
->>>>>>> a8c6e5bc
 import CourseInstanceRole from '../../src/database/models/courseInstanceRole';
 import CourseResult from '../../src/database/models/courseResult';
 import User from '../../src/database/models/user';
@@ -444,7 +440,6 @@
 
 describe('Test POST /v1/courses/:courseId/instances/:instanceId/grades/calculate', () => {
 
-<<<<<<< HEAD
   it('should calculate correct grade, numeric grade', async () => {
     checkSuccessRes(await request
       .post('/v1/courses/5/instances/8/grades/calculate')
@@ -455,94 +450,12 @@
         courseInstanceId: 8,
         userId: 1
       }
-=======
-  it('should calculate multiple correct grades', async () => {
-    // eslint-disable-next-line @typescript-eslint/no-explicit-any
-    jest.spyOn(Attainment, 'findAll').mockImplementation((): any => {
-      return [
-        {
-          id: 1,
-          parentId: null,
-          formula: Formula.WeightedAverage,
-          parentFormulaParams: null
-        },
-        {
-          id: 2,
-          parentId: 1,
-          formula: Formula.Manual,
-          parentFormulaParams: {
-            min: 0,
-            max: 5,
-            weight: 0.75
-          }
-        },
-        {
-          id: 3,
-          parentId: 1,
-          formula: Formula.Manual,
-          parentFormulaParams: {
-            min: 0,
-            max: 5,
-            weight: 0.25
-          }
-        },
-      ];
-    });
-
-    // eslint-disable-next-line @typescript-eslint/no-explicit-any
-    jest.spyOn(UserAttainmentGrade, 'findAll').mockImplementation((): any => {
-      return [
-        {
-          User: {
-            studentNumber: '111111'
-          },
-          grade: 1,
-          attainmentId: 2,
-        },
-        {
-          User: {
-            studentNumber: '111111'
-          },
-          grade: 3,
-          attainmentId: 3,
-        },
-        {
-          User: {
-            studentNumber: '222222'
-          },
-          grade: 5,
-          attainmentId: 2,
-        },
-        {
-          User: {
-            studentNumber: '222222'
-          },
-          grade: 4,
-          attainmentId: 3,
-        },
-        {
-          User: {
-            studentNumber: '333333'
-          },
-          grade: 4,
-          attainmentId: 2,
-        },
-        {
-          User: {
-            studentNumber: '333333'
-          },
-          grade: 1,
-          attainmentId: 3,
-        }
-      ];
->>>>>>> a8c6e5bc
     });
     expect(result).not.toBe(null);
     expect(result?.grade).toBe('1.24');
     expect(result?.credits).toBe(5);
   });
 
-<<<<<<< HEAD
   it('should calculate correct grade, PASS/FAIL grade', async () => {
     checkSuccessRes(await request
       .post('/v1/courses/1/instances/10/grades/calculate')
@@ -553,130 +466,6 @@
         courseInstanceId: 10,
         userId: 95
       }
-=======
-  it('should calculate correct grades in higher depths', async () => {
-    // eslint-disable-next-line @typescript-eslint/no-explicit-any
-    jest.spyOn(Attainment, 'findAll').mockImplementation((): any => {
-      return [
-        {
-          id: 1,
-          parentId: null,
-          formula: Formula.WeightedAverage,
-          parentFormulaParams: null
-        },
-        {
-          id: 2,
-          parentId: 1,
-          formula: Formula.Manual,
-          parentFormulaParams: {
-            min: 0,
-            max: 5,
-            weight: 0.4
-          }
-        },
-        {
-          id: 3,
-          parentId: 1,
-          formula: Formula.WeightedAverage,
-          parentFormulaParams: {
-            min: 0,
-            max: 5,
-            weight: 0.6
-          }
-        },
-        {
-          id: 4,
-          parentId: 3,
-          formula: Formula.Manual,
-          parentFormulaParams: {
-            min: 0,
-            max: 5,
-            weight: 0.1
-          }
-        },
-        {
-          id: 5,
-          parentId: 3,
-          formula: Formula.Manual,
-          parentFormulaParams: {
-            min: 0,
-            max: 5,
-            weight: 0.1
-          }
-        },
-        {
-          id: 6,
-          parentId: 3,
-          formula: Formula.WeightedAverage,
-          parentFormulaParams: {
-            min: 0,
-            max: 5,
-            weight: 0.8
-          }
-        },
-        {
-          id: 7,
-          parentId: 6,
-          formula: Formula.Manual,
-          parentFormulaParams: {
-            min: 0,
-            max: 5,
-            weight: 0.5
-          }
-        },
-        {
-          id: 8,
-          parentId: 6,
-          formula: Formula.Manual,
-          parentFormulaParams: {
-            min: 0,
-            max: 5,
-            weight: 0.5
-          }
-        }
-      ];
-    });
-
-    // eslint-disable-next-line @typescript-eslint/no-explicit-any
-    jest.spyOn(UserAttainmentGrade, 'findAll').mockImplementation((): any => {
-      return [
-        {
-          User: {
-            studentNumber: '123456'
-          },
-          grade: 3,
-          attainmentId: 2,
-        },
-        {
-          User: {
-            studentNumber: '123456'
-          },
-          grade: 4,
-          attainmentId: 4,
-        },
-        {
-          User: {
-            studentNumber: '123456'
-          },
-          grade: 4,
-          attainmentId: 5,
-        },
-        {
-          User: {
-            studentNumber: '123456'
-          },
-          grade: 1,
-          attainmentId: 7,
-        },
-        {
-          User: {
-            studentNumber: '123456'
-          },
-          grade: 5,
-          attainmentId: 8,
-        }
-      ];
->>>>>>> a8c6e5bc
     });
     expect(result).not.toBe(null);
     expect(result?.grade).toBe('PASS');
@@ -693,7 +482,6 @@
     expect(result?.credits).toBe(5);
   });
 
-<<<<<<< HEAD
   it('should calculate multiple correct grades', async () => {
     checkSuccessRes(await request
       .post('/v1/courses/4/instances/6/grades/calculate')
@@ -714,46 +502,12 @@
         courseInstanceId: 6,
         userId: 90
       }
-=======
-  it('should allow manually overriding a student\'s grade', async () => {
-    // eslint-disable-next-line @typescript-eslint/no-explicit-any
-    jest.spyOn(Attainment, 'findAll').mockImplementation((): any => {
-      return [
-        {
-          id: 1,
-          parentId: null,
-          formula: Formula.WeightedAverage,
-          parentFormulaParams: null
-        },
-        {
-          id: 2,
-          parentId: 1,
-          formula: Formula.Manual,
-          parentFormulaParams: {
-            min: 0,
-            max: 5,
-            weight: 0.5
-          }
-        },
-        {
-          id: 3,
-          parentId: 1,
-          formula: Formula.WeightedAverage,
-          parentFormulaParams: {
-            min: 0,
-            max: 5,
-            weight: 0.5
-          }
-        }
-      ];
->>>>>>> a8c6e5bc
     });
     expect(result).not.toBe(null);
     expect(result?.grade).toBe('4.75');
     expect(result?.credits).toBe(5);
   });
 
-<<<<<<< HEAD
   it('should calculate correct grades in higher depths', async () => {
     checkSuccessRes(await request
       .post('/v1/courses/4/instances/7/grades/calculate')
@@ -764,33 +518,6 @@
         courseInstanceId: 7,
         userId: 25
       }
-=======
-    // eslint-disable-next-line @typescript-eslint/no-explicit-any
-    jest.spyOn(UserAttainmentGrade, 'findAll').mockImplementation((): any => {
-      return [
-        {
-          User: {
-            studentNumber: '654321'
-          },
-          grade: 5,
-          attainmentId: 1,
-        },
-        {
-          User: {
-            studentNumber: '654321'
-          },
-          grade: 0,
-          attainmentId: 2,
-        },
-        {
-          User: {
-            studentNumber: '654321'
-          },
-          grade: 0,
-          attainmentId: 3,
-        }
-      ];
->>>>>>> a8c6e5bc
     });
     expect(result).not.toBe(null);
     expect(result?.grade).toBe('3.12');
