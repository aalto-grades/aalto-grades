--- conflicted
+++ resolved
@@ -59,13 +59,8 @@
         email: 'sysadmin@aalto.fi',
         name: 'aalto',
         password: 'grades',
-<<<<<<< HEAD
         studentNumber: '123456',
-        role: 'SYSADMIN'
-=======
-        studentID: '123456',
         role: SystemRole.Admin
->>>>>>> 4d67b5eb
       })
       .expect(HttpCode.Conflict)
       .expect('Content-Type', /json/)
@@ -96,18 +91,13 @@
       .expect(HttpCode.Unauthorized);
     await request.post('/v1/auth/signup')
       .set('Accept', 'application/json')
-<<<<<<< HEAD
-      // Without a student number
-      .send({ email: 'sysadmin2@aalto.fi', name: 'aalto2', password: 'grades2', role: 'SYSADMIN' })
-=======
-      // without student id
+      // without student number
       .send({
         email: 'sysadmin2@aalto.fi',
         name: 'aalto2',
         password: 'grades2',
         role: SystemRole.Admin
       })
->>>>>>> 4d67b5eb
       .expect(HttpCode.Ok)
       .expect('Content-Type', /json/)
       .then((res: supertest.Response) => {
