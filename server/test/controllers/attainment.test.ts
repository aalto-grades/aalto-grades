// SPDX-FileCopyrightText: 2023 The Aalto Grades Developers
//
// SPDX-License-Identifier: MIT

import supertest from 'supertest';

import Attainment from '../../src/database/models/attainment';

import { mockAttainment } from '../mock-data/attainment';
import { app } from '../../src/app';
import { AttainmentData } from '../../src/types/attainment';
import { HttpCode } from '../../src/types/httpCode';
import { Cookies, getCookies } from '../util/getCookies';

const request: supertest.SuperTest<supertest.Test> = supertest(app);
const badId: number = 1000000;
const badInput: string = 'notValid';
let cookies: Cookies = {
  adminCookie: [],
  userCookie: []
};

beforeAll(async () => {
  cookies = await getCookies();
});

interface AttainmentNode {
  id: number,
  subAttainments: Array<AttainmentNode>
}

function evaluateSubAttainment(attainment: AttainmentData): void {
  if (attainment.subAttainments && attainment.subAttainments.length > 0) {
    for (const subAttainment of attainment.subAttainments) {
      evaluateSubAttainment(subAttainment);
    }
  }
  expect(attainment.id).toBeDefined();
  expect(attainment.courseId).toBeDefined();
  expect(attainment.courseInstanceId).toBeDefined();
  expect(attainment.name).toBeDefined();
  expect(attainment.date).toBeDefined();
  expect(attainment.expiryDate).toBeDefined();
  expect(attainment.parentId).toBeDefined();
  expect(attainment.tag).toBeDefined();
}

describe(
  'Test POST /v1/courses/:courseId/instances/:instanceId/attainments - create attainment(s)',
  () => {

    it('should create a new attainment with no sub-attainments when course and instance exist',
      async () => {
        const res: supertest.Response = await request
          .post('/v1/courses/1/instances/1/attainments')
          .send({ ...mockAttainment, subAttainments: undefined })
          .set('Content-Type', 'application/json')
          .set('Cookie', cookies.adminCookie)
          .set('Accept', 'application/json')
          .expect(HttpCode.Ok);

        expect(res.body.success).toBe(true);
        expect(res.body.errors).not.toBeDefined();
        expect(res.body.data.attainment.id).toBeDefined();
        expect(res.body.data.attainment.courseId).toBe(1);
        expect(res.body.data.attainment.courseInstanceId).toBe(1);
        expect(res.body.data.attainment.name).toBe(mockAttainment.name);
        expect(res.body.data.attainment.parentId).toBe(null);
        expect(res.body.data.attainment.tag).toBeDefined();
        expect(res.body.data.attainment.subAttainments).toBeDefined();
        expect(new Date(res.body.data.attainment.date).getTime())
          .toBe(mockAttainment.date.getTime());
        expect(new Date(res.body.data.attainment.expiryDate).getTime())
          .toBe(mockAttainment.expiryDate.getTime());
      });

    it('should create a new attainment with sub-attainments when course and course instance exist',
      async () => {
        const res: supertest.Response = await request
          .post('/v1/courses/2/instances/2/attainments')
          .send(mockAttainment)
          .set('Content-Type', 'application/json')
          .set('Cookie', cookies.adminCookie)
          .set('Accept', 'application/json')
          .expect(HttpCode.Ok);

        expect(res.body.success).toBe(true);
        expect(res.body.errors).not.toBeDefined();
        expect(res.body.data.attainment.id).toBeDefined();
        expect(res.body.data.attainment.courseId).toBe(2);
        expect(res.body.data.attainment.courseInstanceId).toBe(2);
        expect(res.body.data.attainment.name).toBe(mockAttainment.name);
        expect(res.body.data.attainment.parentId).toBe(null);
        expect(res.body.data.attainment.tag).toBeDefined();
        expect(res.body.data.attainment.subAttainments).toBeDefined();
        expect(new Date(res.body.data.attainment.date).getTime())
          .toBe(mockAttainment.date.getTime());
        expect(new Date(res.body.data.attainment.expiryDate).getTime())
          .toBe(mockAttainment.expiryDate.getTime());

        for (const subAttainment of res.body.data.attainment.subAttainments) {
          evaluateSubAttainment(subAttainment);
        }
      });

    it('should create a new attainment with parent attainment', async () => {
      const res: supertest.Response = await request
        .post('/v1/courses/3/instances/3/attainments')
        .send({ parentId: 3, ...mockAttainment })
        .set('Content-Type', 'application/json')
        .set('Cookie', cookies.adminCookie)
        .set('Accept', 'application/json')
        .expect(HttpCode.Ok);

      expect(res.body.success).toBe(true);
      expect(res.body.errors).not.toBeDefined();
      expect(res.body.data.attainment.parentId).toBe(3);

      for (const subAttainment of res.body.data.attainment.subAttainments) {
        evaluateSubAttainment(subAttainment);
      }
    });

    it('should respond with 400 bad request, if validation fails (non-number course instance id)',
      async () => {
        const res: supertest.Response = await request
          .post(`/v1/courses/1/instances/${badInput}/attainments`)
          .send(mockAttainment)
          .set('Content-Type', 'application/json')
          .set('Cookie', cookies.adminCookie)
          .set('Accept', 'application/json')
          .expect(HttpCode.BadRequest);

        expect(res.body.success).toBe(false);
        expect(res.body.data).not.toBeDefined();
        expect(res.body.errors).toBeDefined();
        expect(res.body.errors.length).toBeGreaterThanOrEqual(1);
      });

    it('should respond with 400 bad request, if validation fails (non-number course id)',
      async () => {
        const res: supertest.Response = await request
          .post(`/v1/courses/${badInput}/instances/1/attainments`)
          .send(mockAttainment)
          .set('Content-Type', 'application/json')
          .set('Cookie', cookies.adminCookie)
          .set('Accept', 'application/json')
          .expect(HttpCode.BadRequest);

        expect(res.body.success).toBe(false);
        expect(res.body.data).not.toBeDefined();
        expect(res.body.errors).toBeDefined();
        expect(res.body.errors.length).toBeGreaterThanOrEqual(1);
      });

    it('should respond with 400 bad request, if validation fails (non-number parent attainment id)',
      async () => {
        const res: supertest.Response = await request
          .post('/v1/courses/3/instances/4/attainments')
          .send({ parentId: badInput, ...mockAttainment })
          .set('Content-Type', 'application/json')
          .set('Cookie', cookies.adminCookie)
          .set('Accept', 'application/json')
          .expect(HttpCode.BadRequest);

        expect(res.body.success).toBe(false);
        expect(res.body.data).not.toBeDefined();
        expect(res.body.errors).toBeDefined();
        expect(res.body.errors.length).toBeGreaterThanOrEqual(1);
      });

    it('should respond with 400 bad request, if validation fails (date not valid date)',
      async () => {
        const res: supertest.Response = await request
          .post('/v1/courses/3/instances/4/attainments')
          .send({ ...mockAttainment, date: badInput, })
          .set('Content-Type', 'application/json')
          .set('Cookie', cookies.adminCookie)
          .set('Accept', 'application/json')
          .expect(HttpCode.BadRequest);

        expect(res.body.success).toBe(false);
        expect(res.body.data).not.toBeDefined();
        expect(res.body.errors).toBeDefined();
        expect(res.body.errors.length).toBeGreaterThanOrEqual(1);
      });

    it('should respond with 400 bad request, if validation fails (expiryDate not valid date)',
      async () => {
        const res: supertest.Response = await request
          .post('/v1/courses/3/instances/4/attainments')
          .send({ ...mockAttainment, expiryDate: badInput, })
          .set('Content-Type', 'application/json')
          .set('Cookie', cookies.adminCookie)
          .set('Accept', 'application/json')
          .expect(HttpCode.BadRequest);

        expect(res.body.success).toBe(false);
        expect(res.body.data).not.toBeDefined();
        expect(res.body.errors).toBeDefined();
        expect(res.body.errors.length).toBeGreaterThanOrEqual(1);
      });

    it('should respond with 400 bad request, if validation fails in the sub-attainment level',
      async () => {
        // Validate on level 1
        let res: supertest.Response = await request
          .post('/v1/courses/3/instances/4/attainments')
          .send({
            ...mockAttainment, subAttainments: [
              {
                name: 'Exercise 1',
                tag: 'tag-for-bad-input',
                date: badInput,
                expiryDate: new Date(2024, 8, 14),
                subAttainments: [],
              }
            ]
          })
          .set('Content-Type', 'application/json')
          .set('Cookie', cookies.adminCookie)
          .set('Accept', 'application/json')
          .expect(HttpCode.BadRequest);

        expect(res.body.success).toBe(false);
        expect(res.body.data).not.toBeDefined();
        expect(res.body.errors).toBeDefined();
        expect(res.body.errors.length).toEqual(1);

        // Validate on level 2
        res = await request
          .post('/v1/courses/3/instances/4/attainments')
          .send({
            ...mockAttainment, subAttainments: [
              {
                name: 'Exercise 1',
                tag: 'test-ex-1-1',
                date: new Date(2024, 8, 14),
                expiryDate: new Date(2024, 8, 14),
                subAttainments: [
                  {
                    name: 'Exercise 1',
                    tag: 'test-ex-1-2',
                    date: new Date(2024, 8, 14),
                    expiryDate: new Date(2024, 8, 14),
                    subAttainments: badInput,
                  }
                ],
              }
            ]
          })
          .set('Content-Type', 'application/json')
          .set('Cookie', cookies.adminCookie)
          .set('Accept', 'application/json')
          .expect(HttpCode.BadRequest);

        expect(res.body.success).toBe(false);
        expect(res.body.data).not.toBeDefined();
        expect(res.body.errors).toBeDefined();
        expect(res.body.errors.length).toEqual(1);

        // Validate on level 3
        res = await request
          .post('/v1/courses/1/instances/1/attainments')
          .send({
            ...mockAttainment, subAttainments: [
              {
                name: 'Exercise 1',
                tag: 'test-ex-1-3',
                date: new Date(2024, 8, 14),
                expiryDate: new Date(2024, 8, 14),
                subAttainments: [
                  {
                    name: 'Exercise 1',
                    tag: 'test-ex-1-4',
                    date: new Date(2024, 8, 14),
                    expiryDate: new Date(2024, 8, 14),
                    subAttainments: [
                      {
                        name: 'Exercise 1',
                        tag: 'test-ex-1-5',
                        date: new Date(2024, 8, 14),
                        expiryDate: badInput,
                        subAttainments: [],
                      }
                    ],
                  }
                ],
              }
            ]
          })
          .set('Content-Type', 'application/json')
          .set('Cookie', cookies.adminCookie)
          .set('Accept', 'application/json')
          .expect(HttpCode.BadRequest);

        expect(res.body.success).toBe(false);
        expect(res.body.data).not.toBeDefined();
        expect(res.body.errors).toBeDefined();
        expect(res.body.errors.length).toEqual(1);
      });

    it('should respond with 401 unauthorized, if not logged in', async () => {
      await request
        .post('/v1/courses/1/instances/1/attainments')
        .send(mockAttainment)
        .set('Content-Type', 'application/json')
        .expect(HttpCode.Unauthorized);
    });

    it('should respond with 404 not found, if course instance does not exist',
      async () => {
        const res: supertest.Response = await request
          .post(`/v1/courses/1/instances/${badId}/attainments`)
          .send(mockAttainment)
          .set('Content-Type', 'application/json')
          .set('Cookie', cookies.adminCookie)
          .set('Accept', 'application/json')
          .expect(HttpCode.NotFound);

        expect(res.body.success).toBe(false);
        expect(res.body.data).not.toBeDefined();
        expect(res.body.errors[0]).toBe(`course instance with ID ${badId} not found`);
      });

    it('should respond with 404 not found, if course does not exist',
      async () => {
        const res: supertest.Response = await request
          .post(`/v1/courses/${badId}/instances/1/attainments`)
          .send(mockAttainment)
          .set('Content-Type', 'application/json')
          .set('Cookie', cookies.adminCookie)
          .set('Accept', 'application/json')
          .expect(HttpCode.NotFound);

        expect(res.body.success).toBe(false);
        expect(res.body.data).not.toBeDefined();
        expect(res.body.errors[0]).toBe(`course with ID ${badId} not found`);
      });

    it('should respond with 409 conflict, if instance does not belong to the course',
      async () => {
        const res: supertest.Response = await request
          .post('/v1/courses/1/instances/2/attainments')
          .send(mockAttainment)
          .set('Content-Type', 'application/json')
          .set('Cookie', cookies.adminCookie)
          .set('Accept', 'application/json')
          .expect(HttpCode.Conflict);

        expect(res.body.success).toBe(false);
        expect(res.body.data).not.toBeDefined();
        expect(res.body.errors[0]).toBe(
          'course instance with ID 2 does not belong to the course with ID 1'
        );
      });

    it('should respond with 409 conflict, if parent attainment does not belong to the instance',
      async () => {
        // Create parent attainment for course instance 1.
        let res: supertest.Response = await request
          .post('/v1/courses/4/instances/5/attainments')
          .send(mockAttainment)
          .set('Content-Type', 'application/json')
          .set('Cookie', cookies.adminCookie)
          .set('Accept', 'application/json');

        const id: number = Number(res.body.data.attainment.id);

        // Try to add new attainment with previously created parent to instance 2.
        res = await request
          .post('/v1/courses/4/instances/6/attainments')
          .send({ parentId: id, ...mockAttainment })
          .set('Content-Type', 'application/json')
          .set('Cookie', cookies.adminCookie)
          .set('Accept', 'application/json')
          .expect(HttpCode.Conflict);

        expect(res.body.success).toBe(false);
        expect(res.body.data).not.toBeDefined();
        expect(res.body.errors[0]).toBe(
          `parent attainment ID ${id} does not belong to the course instance ID 6`
        );
      });

    it('should respond with 422 unprocessable entity, if parent attainment does not exist',
      async () => {
        const res: supertest.Response = await request
          .post('/v1/courses/1/instances/1/attainments')
          .send({ parentId: badId, ...mockAttainment })
          .set('Content-Type', 'application/json')
          .set('Cookie', cookies.adminCookie)
          .set('Accept', 'application/json')
          .expect(HttpCode.UnprocessableEntity);

        expect(res.body.success).toBe(false);
        expect(res.body.data).not.toBeDefined();
        expect(res.body.errors[0]).toBe(`study attainment with ID ${badId} not found`);
      });

  });

describe(
  'Test DELETE /v1/courses/:courseId/instances/:instanceId/attainments/:attainmentId',
  () => {
    async function testAttainmentTreeDeletion(tree: object): Promise<void> {
      // Add an attainment tree.
      const add: supertest.Response = await request
        .post('/v1/courses/4/instances/7/attainments').send(tree)
        .set('Cookie', cookies.adminCookie);

      // Adds the IDs of all subattainemnts of the given tree to the given
      // attainments array.
      function findSubattainmentIds(tree: AttainmentNode, attainments: Array<number>): void {
        for (const leaf of tree.subAttainments) {
          attainments.push(leaf.id);
          findSubattainmentIds(leaf, attainments);
        }
      }

      // Find the IDs of all the added attainments.
      const rootAttainment: number = add.body.data.attainment.id;
      const addedAttainments: Array<number> = [rootAttainment];
      findSubattainmentIds(add.body.data.attainment, addedAttainments);

      // Verify that the attainments were added.
      for (const addedAttainment of addedAttainments)
        expect(await Attainment.findByPk(addedAttainment)).not.toBeNull;

      // Delete the root attainment.
      const res: supertest.Response = await request
        .delete(`/v1/courses/4/instances/7/attainments/${rootAttainment}`)
        .set('Cookie', cookies.adminCookie)
        .set('Accept', 'application/json')
        .expect(HttpCode.Ok);

      // Verify that the root attainment as well as all of its subattainments
      // were deleted.
      expect(res.body.success).toBe(true);
      for (const addedAttainment of addedAttainments)
        expect(await Attainment.findByPk(addedAttainment)).toBeNull;
    }

    it('should succesfully delete single attainment', async () => {
      // Add an attainment.
      const add: supertest.Response = await request
        .post('/v1/courses/4/instances/7/attainments')
        .send(
          {
            name: 'Test exercise',
            tag: 'delete-test-1',
            date: new Date(),
            expiryDate: new Date(),
            subAttainments: []
          }
        )
        .set('Cookie', cookies.adminCookie)
        .set('Accept', 'application/json');

      // Verify that the attainment was added.
      const addedAttainment: number = add.body.data.attainment.id;
      expect(await Attainment.findByPk(addedAttainment)).not.toBeNull;

      // Delete the added attainment.
      const res: supertest.Response = await request
        .delete(`/v1/courses/4/instances/7/attainments/${addedAttainment}`)
        .set('Cookie', cookies.adminCookie)
        .set('Accept', 'application/json')
        .expect(HttpCode.Ok);

      // Verify that the attainment was deleted.
      expect(res.body.success).toBe(true);
      expect(await Attainment.findByPk(addedAttainment)).toBeNull;
    });

    it('should succesfully delete a tree of attainments with depth 1', async () => {
      await testAttainmentTreeDeletion(
        {
          name: 'Test exercise',
          tag: 'delete-test-2',
          date: new Date(),
          expiryDate: new Date(),
          subAttainments: [
            {
              name: 'Test exercise 1.1',
              tag: 'delete-test-2-1.1',
              date: new Date(),
              expiryDate: new Date(),
              subAttainments: []
            },
            {
              name: 'Test exercise 1.2',
              tag: 'delete-test-2-1.2',
              date: new Date(),
              expiryDate: new Date(),
              subAttainments: []
            }
          ]
        }
      );
    });

    it('should succesfully delete a tree of attainments with depth greater than 1', async () => {
      await testAttainmentTreeDeletion(mockAttainment);
    });

    it('should respond with 401 unauthorized, if not logged in', async () => {
      await request
        .delete('/v1/courses/4/instances/7/attainments/1')
        .set('Accept', 'application/json')
        .expect(HttpCode.Unauthorized);
    });

    it('should respond with 404 not found for non-existent attainment ID', async () => {
      const res: supertest.Response = await request
        .delete(`/v1/courses/4/instances/7/attainments/${badId}`)
        .set('Cookie', cookies.adminCookie)
        .set('Accept', 'application/json')
        .expect(HttpCode.NotFound);

      expect(res.body.success).toBe(false);
    });

  });

describe(
  'Test PUT /v1/courses/:courseId/instances/:instanceId/attainments/:attainmentId'
  + '- update attainment information',
  () => {
    let subAttainment: AttainmentData;
    let parentAttainment: AttainmentData;

    it('should update field succesfully on an existing attainment', async () => {
    // Create a new attainments.
      let res: supertest.Response = await request
        .post('/v1/courses/1/instances/12/attainments')
        .send(mockAttainment)
        .set('Content-Type', 'application/json')
        .set('Cookie', cookies.adminCookie)
        .set('Accept', 'application/json')
        .expect(HttpCode.Ok);

      subAttainment = res.body.data.attainment;

      res = await request
        .put(`/v1/courses/1/instances/12/attainments/${subAttainment.id}`)
        .send({
          name: 'new name',
          tag: 'new tag',
          date: mockAttainment.date,
          expiryDate: mockAttainment.expiryDate
        })
        .set('Content-Type', 'application/json')
        .set('Cookie', cookies.adminCookie)
        .set('Accept', 'application/json')
        .expect(HttpCode.Ok);

      expect(res.body.success).toBe(true);
      expect(res.body.errors).not.toBeDefined();
      expect(res.body.data.attainment.id).toBe(subAttainment.id);
      expect(res.body.data.attainment.courseId).toBe(1);
      expect(res.body.data.attainment.courseInstanceId).toBe(12);
      expect(res.body.data.attainment.parentId).toBe(null);
      expect(res.body.data.attainment.name).toBe('new name');
      expect(res.body.data.attainment.tag).toBe('new tag');
      expect(new Date(res.body.data.attainment.date).getTime())
        .toBe(mockAttainment.date.getTime());
      expect(new Date(res.body.data.attainment.expiryDate).getTime())
        .toBe(mockAttainment.expiryDate.getTime());
    });

    it('should add parent succesfully on an existing attainment', async () => {
      // Create a new parent attainment.
      let res: supertest.Response = await request
        .post('/v1/courses/1/instances/12/attainments')
        .send({
          name: 'No parent',
          tag: 'no-parent',
          date: new Date(2024, 4, 5),
          expiryDate: new Date (2025, 4, 5)
        })
        .set('Content-Type', 'application/json')
        .set('Cookie', cookies.adminCookie)
        .expect(HttpCode.Ok);

      parentAttainment = res.body.data.attainment;

      res = await request
        .put(`/v1/courses/1/instances/12/attainments/${subAttainment.id}`)
        .send({ parentId: parentAttainment.id })
        .set('Content-Type', 'application/json')
        .set('Cookie', cookies.adminCookie)
        .expect(HttpCode.Ok);

      expect(res.body.success).toBe(true);
      expect(res.body.errors).not.toBeDefined();
      expect(res.body.data.attainment.id).toBe(subAttainment.id);
      expect(res.body.data.attainment.courseId).toBe(1);
      expect(res.body.data.attainment.courseInstanceId).toBe(12);
      expect(res.body.data.attainment.parentId).toBe(parentAttainment.id);
      expect(res.body.data.attainment.name).toBe('new name');
      expect(new Date(res.body.data.attainment.date).getTime())
        .toBe(mockAttainment.date.getTime());
      expect(new Date(res.body.data.attainment.expiryDate).getTime())
        .toBe(mockAttainment.expiryDate.getTime());
    });

    it('should respond with 400 bad request, if validation fails (non-number course instance id)',
      async () => {
        const res: supertest.Response = await request
          .put(`/v1/courses/1/instances/${badInput}/attainments/${subAttainment.id}`)
          .send(mockAttainment)
          .set('Content-Type', 'application/json')
          .set('Cookie', cookies.adminCookie)
          .expect(HttpCode.BadRequest);

        expect(res.body.success).toBe(false);
        expect(res.body.data).not.toBeDefined();
        expect(res.body.errors).toBeDefined();
        expect(res.body.errors.length).toBeGreaterThanOrEqual(1);
      });

    it('should respond with 400 bad request, if validation fails (non-number course id)',
      async () => {
        const res: supertest.Response = await request
          .put(`/v1/courses/${badInput}/instances/1/attainments/${subAttainment.id}`)
          .send(mockAttainment)
          .set('Content-Type', 'application/json')
          .set('Cookie', cookies.adminCookie)
          .expect(HttpCode.BadRequest);

        expect(res.body.success).toBe(false);
        expect(res.body.data).not.toBeDefined();
        expect(res.body.errors).toBeDefined();
        expect(res.body.errors.length).toBeGreaterThanOrEqual(1);
      });

    it('should respond with 400 bad request, if validation fails (non-number attainment id)',
      async () => {
        const res: supertest.Response = await request
          .put(`/v1/courses/2/instances/11/attainments/${badInput}`)
          .send(mockAttainment)
          .set('Content-Type', 'application/json')
          .set('Cookie', cookies.adminCookie)
          .expect(HttpCode.BadRequest);

        expect(res.body.success).toBe(false);
        expect(res.body.data).not.toBeDefined();
        expect(res.body.errors).toBeDefined();
        expect(res.body.errors.length).toBeGreaterThanOrEqual(1);
      });

    it('should respond with 401 unauthorized, if not logged in', async () => {
      await request
        .put('/v1/courses/2/instances/11/attainments/1')
        .set('Accept', 'application/json')
        .expect(HttpCode.Unauthorized);
    });

    it('should respond with 404 not found, if attainment does not exist', async () => {
      const res: supertest.Response = await request
        .put(`/v1/courses/2/instances/11/attainments/${badId}`)
        .send(mockAttainment)
        .set('Content-Type', 'application/json')
        .set('Cookie', cookies.adminCookie)
        .expect(HttpCode.NotFound);

      expect(res.body.success).toBe(false);
      expect(res.body.data).not.toBeDefined();
      expect(res.body.errors[0]).toBe(`study attainment with ID ${badId} not found`);
    });

    it(
      'should respond with 409 conflict, if parent attainment belongs to different course instance',
      async () => {
        // Create a new parent attainment on a different instance.
        let res: supertest.Response = await request
          .post('/v1/courses/4/instances/13/attainments')
          .send(mockAttainment)
          .set('Content-Type', 'application/json')
          .set('Cookie', cookies.adminCookie)
          .expect(HttpCode.Ok);

        parentAttainment = res.body.data.attainment;

        res = await request
          .put(`/v1/courses/1/instances/12/attainments/${subAttainment.id}`)
          .send({ parentId: parentAttainment.id })
          .set('Content-Type', 'application/json')
          .set('Cookie', cookies.adminCookie)
          .expect(HttpCode.Conflict);

        expect(res.body.success).toBe(false);
        expect(res.body.data).not.toBeDefined();
        expect(res.body.errors[0]).toBe(
          `parent attainment ID ${parentAttainment.id} does not belong ` +
        `to the same instance as attainment ID ${subAttainment.id}`
        );
      });

    it('should respond with 409 conflict, if attainment tries to refer itself in the parent id',
      async () => {
        const res: supertest.Response = await request
          .put(`/v1/courses/2/instances/11/attainments/${subAttainment.id}`)
          .send({ ...subAttainment, parentId: subAttainment.id })
          .set('Content-Type', 'application/json')
          .set('Cookie', cookies.adminCookie)
          .expect(HttpCode.Conflict);

        expect(res.body.success).toBe(false);
        expect(res.body.data).not.toBeDefined();
        expect(res.body.errors[0]).toBe('attainment cannot refer to itself in the parent ID');
      });

    it('should respond with 422 unprocessable entity, if parent attainment does not exist',
      async () => {
        const res: supertest.Response = await request
          .put(`/v1/courses/2/instances/11/attainments/${subAttainment.id}`)
          .send({ parentId: badId })
          .set('Content-Type', 'application/json')
          .set('Cookie', cookies.adminCookie)
          .expect(HttpCode.UnprocessableEntity);

        expect(res.body.success).toBe(false);
        expect(res.body.data).not.toBeDefined();
        expect(res.body.errors[0]).toBe(`study attainment with ID ${badId} not found`);
      });

  });

function verifyAttainmentData(
  data: AttainmentData,
  id: number,
  courseId: number,
  courseInstanceId: number,
  subAttainments: boolean
): void {
  expect(data.id).toBe(id);
  expect(data.courseId).toBe(courseId);
  expect(data.courseInstanceId).toBe(courseInstanceId);
  expect(data.tag).toBeDefined();
  expect(data.name).toBeDefined();
  expect(data.date).toBeDefined();
  expect(data.expiryDate).toBeDefined();
  if (subAttainments)
    expect(data.subAttainments).toBeDefined();
  else
    expect(data.subAttainments).not.toBeDefined();
}

describe(
  'Test GET /v1/courses/:courseId/instances/:instanceId/attainments/:attainmentId'
  + '- get attainment (tree)',
  () => {

    it('should respond with a single attainment without subattainments, '
      + 'if query string is not present', async () => {
      const res: supertest.Response = await request
        .get('/v1/courses/2/instances/2/attainments/2')
        .set('Cookie', cookies.userCookie)
        .set('Accept', 'application/json')
        .expect(HttpCode.Ok);
      expect(res.body.success).toBe(true);
      expect(res.body.data).toBeDefined();
      expect(res.body.errors).not.toBeDefined();
      verifyAttainmentData(res.body.data, 2, 2, 2, false);
    });

    it('should respond with a single attainment with one level of subattainments, '
      + 'if "tree" parameter in query equals "children"', async () => {
      const res: supertest.Response = await request
        .get('/v1/courses/2/instances/2/attainments/2?tree=children')
        .set('Cookie', cookies.userCookie)
        .set('Accept', 'application/json')
        .expect(HttpCode.Ok);
      expect(res.body.success).toBe(true);
      expect(res.body.data).toBeDefined();
      expect(res.body.errors).not.toBeDefined();
      verifyAttainmentData(res.body.data, 2, 2, 2, true);
<<<<<<< HEAD
      verifyAttainmentData(res.body.data.subAttainments[0], 6, 2, 2, false);
      verifyAttainmentData(res.body.data.subAttainments[1], 10, 2, 2, false);
=======

      verifyAttainmentData(res.body.data.subAttainments[1], 6, 2, 2, false);
      verifyAttainmentData(res.body.data.subAttainments[0], 10, 2, 2, false);

>>>>>>> 2e82d94d
    });

    it('should respond with a single attainment with a full tree of subattainments, '
      + 'if "tree" parameter in query equals "descendants"', async () => {
      const res: supertest.Response = await request
        .get('/v1/courses/2/instances/2/attainments/2?tree=descendants')
        .set('Cookie', cookies.userCookie)
        .set('Accept', 'application/json')
        .expect(HttpCode.Ok);
      expect(res.body.success).toBe(true);
      expect(res.body.data).toBeDefined();
      expect(res.body.errors).not.toBeDefined();
      verifyAttainmentData(res.body.data, 2, 2, 2, true);
      verifyAttainmentData(res.body.data.subAttainments[1], 6, 2, 2, true);
      verifyAttainmentData(
        res.body.data.subAttainments[1].subAttainments[0],
        214,
        2,
        2,
        true
      );
      verifyAttainmentData(
        res.body.data.subAttainments[1].subAttainments[0].subAttainments[0],
        215,
        2,
        2,
        false
      );
<<<<<<< HEAD
      verifyAttainmentData(res.body.data.subAttainments[1], 10, 2, 2, false);
=======
      verifyAttainmentData(res.body.data.subAttainments[0], 10, 2, 2, false);

>>>>>>> 2e82d94d
    });

    it('should respond with 400 Bad Request, if "tree" parameter in query string '
      + 'is invalid', async () => {
      const res: supertest.Response = await request
        .get('/v1/courses/2/instances/2/attainments/2?tree=fail')
        .set('Cookie', cookies.userCookie)
        .set('Accept', 'application/json')
        .expect(HttpCode.BadRequest);
      expect(res.body.success).toBe(false);
      expect(res.body.data).not.toBeDefined();
      expect(res.body.errors).toBeDefined();
      expect(res.body.errors[0]).toBe('tree must be one of the '
        + 'following values: children, descendants');
    });

    it('should respond with 400 Bad Request, if "tree" parameter is given twice '
      + '(array instead of string)', async () => {
      const res: supertest.Response = await request
        .get('/v1/courses/2/instances/2/attainments/2?tree=children&tree=descendants')
        .set('Cookie', cookies.userCookie)
        .set('Accept', 'application/json')
        .expect(HttpCode.BadRequest);
      expect(res.body.success).toBe(false);
      expect(res.body.data).not.toBeDefined();
      expect(res.body.errors).toBeDefined();
      expect(res.body.errors[0]).toBe('tree must be a `string` type, but the final value was: '
        + '`[\n  "\\"children\\"",\n  "\\"descendants\\""\n]`.');
    });

    it('should respond with 400 Bad Request, if unknown parameters are present '
      + 'in query string', async () => {
      const res: supertest.Response = await request
        .get('/v1/courses/2/instances/2/attainments/2?tree=children&foo=bar')
        .set('Cookie', cookies.userCookie)
        .set('Accept', 'application/json')
        .expect(HttpCode.BadRequest);
      expect(res.body.success).toBe(false);
      expect(res.body.data).not.toBeDefined();
      expect(res.body.errors).toBeDefined();
      expect(res.body.errors[0]).toBe('this field has unspecified keys: foo');
    });

    it('should respond with 404 Not Found, if the attainment is not found '
      + 'for the specified course and instance', async () => {
      const res: supertest.Response = await request
        .get('/v1/courses/1/instances/1/attainments/2')
        .set('Cookie', cookies.userCookie)
        .set('Accept', 'application/json')
        .expect(HttpCode.NotFound);
      expect(res.body.success).toBe(false);
      expect(res.body.data).not.toBeDefined();
      expect(res.body.errors).toBeDefined();
      expect(res.body.errors[0]).toBe('Attainment with id 2 was not found for '
        + 'the specified course and instance');
    });
  });

describe(
  'Test GET /v1/courses/:courseId/instances/:instanceId/attainments'
  + '- get root attainments of an instance (optionally with a tree of descendants)',
  () => {

    it('should respond with an array of root attainments without subattainments, '
      + 'if query string is not present', async () => {
      const res: supertest.Response = await request
        .get('/v1/courses/2/instances/2/attainments')
        .set('Cookie', cookies.userCookie)
        .set('Accept', 'application/json')
        .expect(HttpCode.Ok);
      expect(res.body.success).toBe(true);
      expect(res.body.data).toBeDefined();
      expect(res.body.errors).not.toBeDefined();
      verifyAttainmentData(res.body.data[0], 2, 2, 2, false);
      verifyAttainmentData(res.body.data[1], 216, 2, 2, false);
      verifyAttainmentData(res.body.data[2], 217, 2, 2, false);
    });

    it('should respond with an array of root attainments with one level of subattainments, '
      + 'if "tree" parameter in query equals "children"', async () => {
      const res: supertest.Response = await request
        .get('/v1/courses/2/instances/2/attainments?tree=children')
        .set('Cookie', cookies.userCookie)
        .set('Accept', 'application/json')
        .expect(HttpCode.Ok);
      expect(res.body.success).toBe(true);
      expect(res.body.data).toBeDefined();
      expect(res.body.errors).not.toBeDefined();
      verifyAttainmentData(res.body.data[0], 2, 2, 2, true);
      verifyAttainmentData(res.body.data[0].subAttainments[0], 6, 2, 2, false);
      verifyAttainmentData(res.body.data[0].subAttainments[1], 10, 2, 2, false);
      verifyAttainmentData(res.body.data[1], 216, 2, 2, false);
      verifyAttainmentData(res.body.data[2], 217, 2, 2, true);
      verifyAttainmentData(res.body.data[2].subAttainments[0], 218, 2, 2, false);
    });

    it('should respond with an array of root attainments with a full tree of subattainments, '
      + 'if "tree" parameter in query equals "descendants"', async () => {
      const res: supertest.Response = await request
        .get('/v1/courses/2/instances/2/attainments?tree=descendants')
        .set('Cookie', cookies.userCookie)
        .set('Accept', 'application/json')
        .expect(HttpCode.Ok);
      expect(res.body.success).toBe(true);
      expect(res.body.data).toBeDefined();
      expect(res.body.errors).not.toBeDefined();
      verifyAttainmentData(res.body.data[0], 2, 2, 2, true);
      verifyAttainmentData(res.body.data[0].subAttainments[0], 6, 2, 2, true);
      verifyAttainmentData(
        res.body.data[0].subAttainments[0].subAttainments[0],
        214,
        2,
        2,
        true
      );
      verifyAttainmentData(
        res.body.data[0].subAttainments[0].subAttainments[0].subAttainments[0],
        215,
        2,
        2,
        false
      );
      verifyAttainmentData(res.body.data[0].subAttainments[1], 10, 2, 2, false);
      verifyAttainmentData(res.body.data[1], 216, 2, 2, false);
      verifyAttainmentData(res.body.data[2], 217, 2, 2, true);
      verifyAttainmentData(res.body.data[2].subAttainments[0], 218, 2, 2, false);
    });

    it('should respond with 400 Bad Request, if "tree" parameter in query string '
      + 'is invalid', async () => {
      const res: supertest.Response = await request
        .get('/v1/courses/2/instances/2/attainments?tree=fail')
        .set('Cookie', cookies.userCookie)
        .set('Accept', 'application/json')
        .expect(HttpCode.BadRequest);
      expect(res.body.success).toBe(false);
      expect(res.body.data).not.toBeDefined();
      expect(res.body.errors).toBeDefined();
      expect(res.body.errors[0]).toBe('tree must be one of the '
        + 'following values: children, descendants');
    });

    it('should respond with 400 Bad Request, if "tree" parameter is given twice '
      + '(array instead of string)', async () => {
      const res: supertest.Response = await request
        .get('/v1/courses/2/instances/2/attainments?tree=children&tree=descendants')
        .set('Cookie', cookies.userCookie)
        .set('Accept', 'application/json')
        .expect(HttpCode.BadRequest);
      expect(res.body.success).toBe(false);
      expect(res.body.data).not.toBeDefined();
      expect(res.body.errors).toBeDefined();
      expect(res.body.errors[0]).toBe('tree must be a `string` type, but the final value was: '
        + '`[\n  "\\"children\\"",\n  "\\"descendants\\""\n]`.');
    });

    it('should respond with 400 Bad Request, if unknown parameters are present '
      + 'in query string', async () => {
      const res: supertest.Response = await request
        .get('/v1/courses/2/instances/2/attainments?tree=children&foo=bar')
        .set('Cookie', cookies.userCookie)
        .set('Accept', 'application/json')
        .expect(HttpCode.BadRequest);
      expect(res.body.success).toBe(false);
      expect(res.body.data).not.toBeDefined();
      expect(res.body.errors).toBeDefined();
      expect(res.body.errors[0]).toBe('this field has unspecified keys: foo');
    });

    it('should respond with 404 Not Found, if no attainments were found '
      + 'for the specified course and instance', async () => {
      const res: supertest.Response = await request
        .get('/v1/courses/100/instances/100/attainments')
        .set('Cookie', cookies.userCookie)
        .set('Accept', 'application/json')
        .expect(HttpCode.NotFound);
      expect(res.body.success).toBe(false);
      expect(res.body.data).not.toBeDefined();
      expect(res.body.errors).toBeDefined();
      expect(res.body.errors[0]).toBe('Attainments were not found for the '
        + 'specified course and instance');
    });

  });<|MERGE_RESOLUTION|>--- conflicted
+++ resolved
@@ -777,15 +777,9 @@
       expect(res.body.data).toBeDefined();
       expect(res.body.errors).not.toBeDefined();
       verifyAttainmentData(res.body.data, 2, 2, 2, true);
-<<<<<<< HEAD
-      verifyAttainmentData(res.body.data.subAttainments[0], 6, 2, 2, false);
-      verifyAttainmentData(res.body.data.subAttainments[1], 10, 2, 2, false);
-=======
-
       verifyAttainmentData(res.body.data.subAttainments[1], 6, 2, 2, false);
       verifyAttainmentData(res.body.data.subAttainments[0], 10, 2, 2, false);
 
->>>>>>> 2e82d94d
     });
 
     it('should respond with a single attainment with a full tree of subattainments, '
@@ -814,12 +808,8 @@
         2,
         false
       );
-<<<<<<< HEAD
-      verifyAttainmentData(res.body.data.subAttainments[1], 10, 2, 2, false);
-=======
       verifyAttainmentData(res.body.data.subAttainments[0], 10, 2, 2, false);
 
->>>>>>> 2e82d94d
     });
 
     it('should respond with 400 Bad Request, if "tree" parameter in query string '
@@ -893,9 +883,9 @@
       expect(res.body.success).toBe(true);
       expect(res.body.data).toBeDefined();
       expect(res.body.errors).not.toBeDefined();
-      verifyAttainmentData(res.body.data[0], 2, 2, 2, false);
-      verifyAttainmentData(res.body.data[1], 216, 2, 2, false);
-      verifyAttainmentData(res.body.data[2], 217, 2, 2, false);
+      verifyAttainmentData(res.body.data[1], 2, 2, 2, false);
+      verifyAttainmentData(res.body.data[2], 216, 2, 2, false);
+      verifyAttainmentData(res.body.data[3], 217, 2, 2, false);
     });
 
     it('should respond with an array of root attainments with one level of subattainments, '
@@ -908,12 +898,12 @@
       expect(res.body.success).toBe(true);
       expect(res.body.data).toBeDefined();
       expect(res.body.errors).not.toBeDefined();
-      verifyAttainmentData(res.body.data[0], 2, 2, 2, true);
-      verifyAttainmentData(res.body.data[0].subAttainments[0], 6, 2, 2, false);
-      verifyAttainmentData(res.body.data[0].subAttainments[1], 10, 2, 2, false);
-      verifyAttainmentData(res.body.data[1], 216, 2, 2, false);
-      verifyAttainmentData(res.body.data[2], 217, 2, 2, true);
-      verifyAttainmentData(res.body.data[2].subAttainments[0], 218, 2, 2, false);
+      verifyAttainmentData(res.body.data[1], 2, 2, 2, true);
+      verifyAttainmentData(res.body.data[1].subAttainments[1], 6, 2, 2, false);
+      verifyAttainmentData(res.body.data[1].subAttainments[0], 10, 2, 2, false);
+      verifyAttainmentData(res.body.data[2], 216, 2, 2, false);
+      verifyAttainmentData(res.body.data[3], 217, 2, 2, true);
+      verifyAttainmentData(res.body.data[3].subAttainments[0], 218, 2, 2, false);
     });
 
     it('should respond with an array of root attainments with a full tree of subattainments, '
@@ -926,26 +916,26 @@
       expect(res.body.success).toBe(true);
       expect(res.body.data).toBeDefined();
       expect(res.body.errors).not.toBeDefined();
-      verifyAttainmentData(res.body.data[0], 2, 2, 2, true);
-      verifyAttainmentData(res.body.data[0].subAttainments[0], 6, 2, 2, true);
+      verifyAttainmentData(res.body.data[1], 2, 2, 2, true);
+      verifyAttainmentData(res.body.data[1].subAttainments[1], 6, 2, 2, true);
       verifyAttainmentData(
-        res.body.data[0].subAttainments[0].subAttainments[0],
+        res.body.data[1].subAttainments[1].subAttainments[0],
         214,
         2,
         2,
         true
       );
       verifyAttainmentData(
-        res.body.data[0].subAttainments[0].subAttainments[0].subAttainments[0],
+        res.body.data[1].subAttainments[1].subAttainments[0].subAttainments[0],
         215,
         2,
         2,
         false
       );
-      verifyAttainmentData(res.body.data[0].subAttainments[1], 10, 2, 2, false);
-      verifyAttainmentData(res.body.data[1], 216, 2, 2, false);
-      verifyAttainmentData(res.body.data[2], 217, 2, 2, true);
-      verifyAttainmentData(res.body.data[2].subAttainments[0], 218, 2, 2, false);
+      verifyAttainmentData(res.body.data[1].subAttainments[0], 10, 2, 2, false);
+      verifyAttainmentData(res.body.data[2], 216, 2, 2, false);
+      verifyAttainmentData(res.body.data[3], 217, 2, 2, true);
+      verifyAttainmentData(res.body.data[3].subAttainments[0], 218, 2, 2, false);
     });
 
     it('should respond with 400 Bad Request, if "tree" parameter in query string '
