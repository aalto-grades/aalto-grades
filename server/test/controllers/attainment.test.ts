// SPDX-FileCopyrightText: 2023 The Aalto Grades Developers
//
// SPDX-License-Identifier: MIT

import supertest from 'supertest';

import Attainment from '../../src/database/models/attainment';

import { mockAttainment } from '../mockData/attainment';
import { app } from '../../src/app';
import { AttainmentData } from '../../src/types/attainment';
import { HttpCode } from '../../src/types/httpCode';
import { Cookies, getCookies } from '../util/getCookies';

const request: supertest.SuperTest<supertest.Test> = supertest(app);
const badId: number = 1000000;
const badInput: string = 'notValid';
let cookies: Cookies = {
  adminCookie: [],
  userCookie: []
};

beforeAll(async () => {
  cookies = await getCookies();
});

interface AttainmentNode {
  id: number,
  subAttainments: Array<AttainmentNode>
}

function evaluateSubAttainment(attainment: AttainmentData): void {
  if (attainment.subAttainments && attainment.subAttainments.length > 0) {
    for (const subAttainment of attainment.subAttainments) {
      evaluateSubAttainment(subAttainment);
    }
  }
  expect(attainment.id).toBeDefined();
  expect(attainment.courseId).toBeDefined();
  expect(attainment.courseInstanceId).toBeDefined();
  expect(attainment.name).toBeDefined();
  expect(attainment.date).toBeDefined();
  expect(attainment.expiryDate).toBeDefined();
  expect(attainment.parentId).toBeDefined();
  expect(attainment.tag).toBeDefined();
}

describe(
  'Test POST /v1/courses/:courseId/instances/:instanceId/attainments - create attainment(s)',
  () => {

    it('should create a new attainment with no sub-attainments when course and instance exist',
      async () => {
        const res: supertest.Response = await request
          .post('/v1/courses/1/instances/1/attainments')
          .send({ ...mockAttainment, subAttainments: undefined })
          .set('Content-Type', 'application/json')
          .set('Cookie', cookies.adminCookie)
          .set('Accept', 'application/json')
          .expect(HttpCode.Ok);

        expect(res.body.success).toBe(true);
        expect(res.body.errors).not.toBeDefined();
        expect(res.body.data.attainment.id).toBeDefined();
        expect(res.body.data.attainment.courseId).toBe(1);
        expect(res.body.data.attainment.courseInstanceId).toBe(1);
        expect(res.body.data.attainment.name).toBe(mockAttainment.name);
        expect(res.body.data.attainment.parentId).toBe(null);
        expect(res.body.data.attainment.tag).toBeDefined();
        expect(res.body.data.attainment.subAttainments).toBeDefined();
        expect(new Date(res.body.data.attainment.date).getTime())
          .toBe(mockAttainment.date.getTime());
        expect(new Date(res.body.data.attainment.expiryDate).getTime())
          .toBe(mockAttainment.expiryDate.getTime());
      });

    it('should create a new attainment with sub-attainments when course and course instance exist',
      async () => {
        const res: supertest.Response = await request
          .post('/v1/courses/2/instances/2/attainments')
          .send(mockAttainment)
          .set('Content-Type', 'application/json')
          .set('Cookie', cookies.adminCookie)
          .set('Accept', 'application/json')
          .expect(HttpCode.Ok);

        expect(res.body.success).toBe(true);
        expect(res.body.errors).not.toBeDefined();
        expect(res.body.data.attainment.id).toBeDefined();
        expect(res.body.data.attainment.courseId).toBe(2);
        expect(res.body.data.attainment.courseInstanceId).toBe(2);
        expect(res.body.data.attainment.name).toBe(mockAttainment.name);
        expect(res.body.data.attainment.parentId).toBe(null);
        expect(res.body.data.attainment.tag).toBeDefined();
        expect(res.body.data.attainment.subAttainments).toBeDefined();
        expect(new Date(res.body.data.attainment.date).getTime())
          .toBe(mockAttainment.date.getTime());
        expect(new Date(res.body.data.attainment.expiryDate).getTime())
          .toBe(mockAttainment.expiryDate.getTime());

        for (const subAttainment of res.body.data.attainment.subAttainments) {
          evaluateSubAttainment(subAttainment);
        }
      });

    it('should create a new attainment with parent attainment', async () => {
      const res: supertest.Response = await request
        .post('/v1/courses/3/instances/3/attainments')
        .send({ parentId: 3, ...mockAttainment })
        .set('Content-Type', 'application/json')
        .set('Cookie', cookies.adminCookie)
        .set('Accept', 'application/json')
        .expect(HttpCode.Ok);

      expect(res.body.success).toBe(true);
      expect(res.body.errors).not.toBeDefined();
      expect(res.body.data.attainment.parentId).toBe(3);

      for (const subAttainment of res.body.data.attainment.subAttainments) {
        evaluateSubAttainment(subAttainment);
      }
    });

    it('should respond with 400 bad request, if validation fails (non-number course instance id)',
      async () => {
        const res: supertest.Response = await request
          .post(`/v1/courses/1/instances/${badInput}/attainments`)
          .send(mockAttainment)
          .set('Content-Type', 'application/json')
          .set('Cookie', cookies.adminCookie)
          .set('Accept', 'application/json')
          .expect(HttpCode.BadRequest);

        expect(res.body.success).toBe(false);
        expect(res.body.data).not.toBeDefined();
        expect(res.body.errors).toBeDefined();
        expect(res.body.errors.length).toBeGreaterThanOrEqual(1);
      });

    it('should respond with 400 bad request, if validation fails (non-number course id)',
      async () => {
        const res: supertest.Response = await request
          .post(`/v1/courses/${badInput}/instances/1/attainments`)
          .send(mockAttainment)
          .set('Content-Type', 'application/json')
          .set('Cookie', cookies.adminCookie)
          .set('Accept', 'application/json')
          .expect(HttpCode.BadRequest);

        expect(res.body.success).toBe(false);
        expect(res.body.data).not.toBeDefined();
        expect(res.body.errors).toBeDefined();
        expect(res.body.errors.length).toBeGreaterThanOrEqual(1);
      });

    it('should respond with 400 bad request, if validation fails (non-number parent attainment id)',
      async () => {
        const res: supertest.Response = await request
          .post('/v1/courses/3/instances/4/attainments')
          .send({ parentId: badInput, ...mockAttainment })
          .set('Content-Type', 'application/json')
          .set('Cookie', cookies.adminCookie)
          .set('Accept', 'application/json')
          .expect(HttpCode.BadRequest);

        expect(res.body.success).toBe(false);
        expect(res.body.data).not.toBeDefined();
        expect(res.body.errors).toBeDefined();
        expect(res.body.errors.length).toBeGreaterThanOrEqual(1);
      });

    it('should respond with 400 bad request, if validation fails (date not valid date)',
      async () => {
        const res: supertest.Response = await request
          .post('/v1/courses/3/instances/4/attainments')
          .send({ ...mockAttainment, date: badInput, })
          .set('Content-Type', 'application/json')
          .set('Cookie', cookies.adminCookie)
          .set('Accept', 'application/json')
          .expect(HttpCode.BadRequest);

        expect(res.body.success).toBe(false);
        expect(res.body.data).not.toBeDefined();
        expect(res.body.errors).toBeDefined();
        expect(res.body.errors.length).toBeGreaterThanOrEqual(1);
      });

    it('should respond with 400 bad request, if validation fails (expiryDate not valid date)',
      async () => {
        const res: supertest.Response = await request
          .post('/v1/courses/3/instances/4/attainments')
          .send({ ...mockAttainment, expiryDate: badInput, })
          .set('Content-Type', 'application/json')
          .set('Cookie', cookies.adminCookie)
          .set('Accept', 'application/json')
          .expect(HttpCode.BadRequest);

        expect(res.body.success).toBe(false);
        expect(res.body.data).not.toBeDefined();
        expect(res.body.errors).toBeDefined();
        expect(res.body.errors.length).toBeGreaterThanOrEqual(1);
      });

    it('should respond with 400 bad request, if validation fails in the sub-attainment level',
      async () => {
        // Validate on level 1
        let res: supertest.Response = await request
          .post('/v1/courses/3/instances/4/attainments')
          .send({
            ...mockAttainment, subAttainments: [
              {
                name: 'Exercise 1',
                tag: 'tag-for-bad-input',
                date: badInput,
                expiryDate: new Date(2024, 8, 14),
                subAttainments: [],
              }
            ]
          })
          .set('Content-Type', 'application/json')
          .set('Cookie', cookies.adminCookie)
          .set('Accept', 'application/json')
          .expect(HttpCode.BadRequest);

        expect(res.body.success).toBe(false);
        expect(res.body.data).not.toBeDefined();
        expect(res.body.errors).toBeDefined();
        expect(res.body.errors.length).toEqual(1);

        // Validate on level 2
        res = await request
          .post('/v1/courses/3/instances/4/attainments')
          .send({
            ...mockAttainment, subAttainments: [
              {
                name: 'Exercise 1',
                tag: 'test-ex-1-1',
                date: new Date(2024, 8, 14),
                expiryDate: new Date(2024, 8, 14),
                subAttainments: [
                  {
                    name: 'Exercise 1',
                    tag: 'test-ex-1-2',
                    date: new Date(2024, 8, 14),
                    expiryDate: new Date(2024, 8, 14),
                    subAttainments: badInput,
                  }
                ],
              }
            ]
          })
          .set('Content-Type', 'application/json')
          .set('Cookie', cookies.adminCookie)
          .set('Accept', 'application/json')
          .expect(HttpCode.BadRequest);

        expect(res.body.success).toBe(false);
        expect(res.body.data).not.toBeDefined();
        expect(res.body.errors).toBeDefined();
        expect(res.body.errors.length).toEqual(1);

        // Validate on level 3
        res = await request
          .post('/v1/courses/1/instances/1/attainments')
          .send({
            ...mockAttainment, subAttainments: [
              {
                name: 'Exercise 1',
                tag: 'test-ex-1-3',
                date: new Date(2024, 8, 14),
                expiryDate: new Date(2024, 8, 14),
                subAttainments: [
                  {
                    name: 'Exercise 1',
                    tag: 'test-ex-1-4',
                    date: new Date(2024, 8, 14),
                    expiryDate: new Date(2024, 8, 14),
                    subAttainments: [
                      {
                        name: 'Exercise 1',
                        tag: 'test-ex-1-5',
                        date: new Date(2024, 8, 14),
                        expiryDate: badInput,
                        subAttainments: [],
                      }
                    ],
                  }
                ],
              }
            ]
          })
          .set('Content-Type', 'application/json')
          .set('Cookie', cookies.adminCookie)
          .set('Accept', 'application/json')
          .expect(HttpCode.BadRequest);

        expect(res.body.success).toBe(false);
        expect(res.body.data).not.toBeDefined();
        expect(res.body.errors).toBeDefined();
        expect(res.body.errors.length).toEqual(1);
      });

    it('should respond with 401 unauthorized, if not logged in', async () => {
      await request
        .post('/v1/courses/1/instances/1/attainments')
        .send(mockAttainment)
        .set('Content-Type', 'application/json')
        .expect(HttpCode.Unauthorized);
    });

    it('should respond with 404 not found, if course instance does not exist',
      async () => {
        const res: supertest.Response = await request
          .post(`/v1/courses/1/instances/${badId}/attainments`)
          .send(mockAttainment)
          .set('Content-Type', 'application/json')
          .set('Cookie', cookies.adminCookie)
          .set('Accept', 'application/json')
          .expect(HttpCode.NotFound);

        expect(res.body.success).toBe(false);
        expect(res.body.data).not.toBeDefined();
        expect(res.body.errors[0]).toBe(`course instance with ID ${badId} not found`);
      });

    it('should respond with 404 not found, if course does not exist',
      async () => {
        const res: supertest.Response = await request
          .post(`/v1/courses/${badId}/instances/1/attainments`)
          .send(mockAttainment)
          .set('Content-Type', 'application/json')
          .set('Cookie', cookies.adminCookie)
          .set('Accept', 'application/json')
          .expect(HttpCode.NotFound);

        expect(res.body.success).toBe(false);
        expect(res.body.data).not.toBeDefined();
        expect(res.body.errors[0]).toBe(`course with ID ${badId} not found`);
      });

    it('should respond with 409 conflict, if instance does not belong to the course',
      async () => {
        const res: supertest.Response = await request
          .post('/v1/courses/1/instances/2/attainments')
          .send(mockAttainment)
          .set('Content-Type', 'application/json')
          .set('Cookie', cookies.adminCookie)
          .set('Accept', 'application/json')
          .expect(HttpCode.Conflict);

        expect(res.body.success).toBe(false);
        expect(res.body.data).not.toBeDefined();
        expect(res.body.errors[0]).toBe(
          'course instance with ID 2 does not belong to the course with ID 1'
        );
      });

    it('should respond with 409 conflict, if parent attainment does not belong to the instance',
      async () => {
        // Create parent attainment for course instance 1.
        let res: supertest.Response = await request
          .post('/v1/courses/4/instances/5/attainments')
          .send(mockAttainment)
          .set('Content-Type', 'application/json')
          .set('Cookie', cookies.adminCookie)
          .set('Accept', 'application/json');

        const id: number = Number(res.body.data.attainment.id);

        // Try to add new attainment with previously created parent to instance 2.
        res = await request
          .post('/v1/courses/4/instances/6/attainments')
          .send({ parentId: id, ...mockAttainment })
          .set('Content-Type', 'application/json')
          .set('Cookie', cookies.adminCookie)
          .set('Accept', 'application/json')
          .expect(HttpCode.Conflict);

        expect(res.body.success).toBe(false);
        expect(res.body.data).not.toBeDefined();
        expect(res.body.errors[0]).toBe(
          `parent attainment ID ${id} does not belong to the course instance ID 6`
        );
      });

    it('should respond with 422 unprocessable entity, if parent attainment does not exist',
      async () => {
        const res: supertest.Response = await request
          .post('/v1/courses/1/instances/1/attainments')
          .send({ parentId: badId, ...mockAttainment })
          .set('Content-Type', 'application/json')
          .set('Cookie', cookies.adminCookie)
          .set('Accept', 'application/json')
          .expect(HttpCode.UnprocessableEntity);

        expect(res.body.success).toBe(false);
        expect(res.body.data).not.toBeDefined();
        expect(res.body.errors[0]).toBe(`study attainment with ID ${badId} not found`);
      });

  });

describe(
  'Test DELETE /v1/courses/:courseId/instances/:instanceId/attainments/:attainmentId',
  () => {
    async function testAttainmentTreeDeletion(tree: object): Promise<void> {
      // Add an attainment tree.
      const add: supertest.Response = await request
        .post('/v1/courses/4/instances/7/attainments').send(tree)
        .set('Cookie', cookies.adminCookie);

      // Adds the IDs of all subattainemnts of the given tree to the given
      // attainments array.
      function findSubattainmentIds(tree: AttainmentNode, attainments: Array<number>): void {
        for (const leaf of tree.subAttainments) {
          attainments.push(leaf.id);
          findSubattainmentIds(leaf, attainments);
        }
      }

      // Find the IDs of all the added attainments.
      const rootAttainment: number = add.body.data.attainment.id;
      const addedAttainments: Array<number> = [rootAttainment];
      findSubattainmentIds(add.body.data.attainment, addedAttainments);

      // Verify that the attainments were added.
      for (const addedAttainment of addedAttainments)
        expect(await Attainment.findByPk(addedAttainment)).not.toBeNull;

      // Delete the root attainment.
      const res: supertest.Response = await request
        .delete(`/v1/courses/4/instances/7/attainments/${rootAttainment}`)
        .set('Cookie', cookies.adminCookie)
        .set('Accept', 'application/json')
        .expect(HttpCode.Ok);

      // Verify that the root attainment as well as all of its subattainments
      // were deleted.
      expect(res.body.success).toBe(true);
      for (const addedAttainment of addedAttainments)
        expect(await Attainment.findByPk(addedAttainment)).toBeNull;
    }

    it('should succesfully delete single attainment', async () => {
      // Add an attainment.
      const add: supertest.Response = await request
        .post('/v1/courses/4/instances/7/attainments')
        .send(
          {
            name: 'Test exercise',
            tag: 'delete-test-1',
            date: new Date(),
            expiryDate: new Date(),
            subAttainments: []
          }
        )
        .set('Cookie', cookies.adminCookie)
        .set('Accept', 'application/json');

      // Verify that the attainment was added.
      const addedAttainment: number = add.body.data.attainment.id;
      expect(await Attainment.findByPk(addedAttainment)).not.toBeNull;

      // Delete the added attainment.
      const res: supertest.Response = await request
        .delete(`/v1/courses/4/instances/7/attainments/${addedAttainment}`)
        .set('Cookie', cookies.adminCookie)
        .set('Accept', 'application/json')
        .expect(HttpCode.Ok);

      // Verify that the attainment was deleted.
      expect(res.body.success).toBe(true);
      expect(await Attainment.findByPk(addedAttainment)).toBeNull;
    });

    it('should succesfully delete a tree of attainments with depth 1', async () => {
      await testAttainmentTreeDeletion(
        {
          name: 'Test exercise',
          tag: 'delete-test-2',
          date: new Date(),
          expiryDate: new Date(),
          subAttainments: [
            {
              name: 'Test exercise 1.1',
              tag: 'delete-test-2-1.1',
              date: new Date(),
              expiryDate: new Date(),
              subAttainments: []
            },
            {
              name: 'Test exercise 1.2',
              tag: 'delete-test-2-1.2',
              date: new Date(),
              expiryDate: new Date(),
              subAttainments: []
            }
          ]
        }
      );
    });

    it('should succesfully delete a tree of attainments with depth greater than 1', async () => {
      await testAttainmentTreeDeletion(mockAttainment);
    });

    it('should respond with 401 unauthorized, if not logged in', async () => {
      await request
        .delete('/v1/courses/4/instances/7/attainments/1')
        .set('Accept', 'application/json')
        .expect(HttpCode.Unauthorized);
    });

    it('should respond with 404 not found for non-existent attainment ID', async () => {
      const res: supertest.Response = await request
        .delete(`/v1/courses/4/instances/7/attainments/${badId}`)
        .set('Cookie', cookies.adminCookie)
        .set('Accept', 'application/json')
        .expect(HttpCode.NotFound);

      expect(res.body.success).toBe(false);
    });

  });

describe(
  'Test PUT /v1/courses/:courseId/instances/:instanceId/attainments/:attainmentId'
  + '- update attainment information',
  () => {
    let subAttainment: AttainmentData;
    let parentAttainment: AttainmentData;

    it('should update field succesfully on an existing attainment', async () => {
    // Create a new attainments.
      let res: supertest.Response = await request
        .post('/v1/courses/1/instances/12/attainments')
        .send(mockAttainment)
        .set('Content-Type', 'application/json')
        .set('Cookie', cookies.adminCookie)
        .set('Accept', 'application/json')
        .expect(HttpCode.Ok);

      subAttainment = res.body.data.attainment;

      res = await request
        .put(`/v1/courses/1/instances/12/attainments/${subAttainment.id}`)
        .send({
          name: 'new name',
          tag: 'new tag',
          date: mockAttainment.date,
          expiryDate: mockAttainment.expiryDate
        })
        .set('Content-Type', 'application/json')
        .set('Cookie', cookies.adminCookie)
        .set('Accept', 'application/json')
        .expect(HttpCode.Ok);

      expect(res.body.success).toBe(true);
      expect(res.body.errors).not.toBeDefined();
      expect(res.body.data.attainment.id).toBe(subAttainment.id);
      expect(res.body.data.attainment.courseId).toBe(1);
      expect(res.body.data.attainment.courseInstanceId).toBe(12);
      expect(res.body.data.attainment.parentId).toBe(null);
      expect(res.body.data.attainment.name).toBe('new name');
      expect(res.body.data.attainment.tag).toBe('new tag');
      expect(new Date(res.body.data.attainment.date).getTime())
        .toBe(mockAttainment.date.getTime());
      expect(new Date(res.body.data.attainment.expiryDate).getTime())
        .toBe(mockAttainment.expiryDate.getTime());
    });

    it('should add parent succesfully on an existing attainment', async () => {
      // Create a new parent attainment.
      let res: supertest.Response = await request
        .post('/v1/courses/1/instances/12/attainments')
        .send({
          name: 'No parent',
          tag: 'no-parent',
          date: new Date(2024, 4, 5),
          expiryDate: new Date (2025, 4, 5)
        })
        .set('Content-Type', 'application/json')
        .set('Cookie', cookies.adminCookie)
        .expect(HttpCode.Ok);

      parentAttainment = res.body.data.attainment;

      res = await request
        .put(`/v1/courses/1/instances/12/attainments/${subAttainment.id}`)
        .send({ parentId: parentAttainment.id })
        .set('Content-Type', 'application/json')
        .set('Cookie', cookies.adminCookie)
        .expect(HttpCode.Ok);

      expect(res.body.success).toBe(true);
      expect(res.body.errors).not.toBeDefined();
      expect(res.body.data.attainment.id).toBe(subAttainment.id);
      expect(res.body.data.attainment.courseId).toBe(1);
      expect(res.body.data.attainment.courseInstanceId).toBe(12);
      expect(res.body.data.attainment.parentId).toBe(parentAttainment.id);
      expect(res.body.data.attainment.name).toBe('new name');
      expect(new Date(res.body.data.attainment.date).getTime())
        .toBe(mockAttainment.date.getTime());
      expect(new Date(res.body.data.attainment.expiryDate).getTime())
        .toBe(mockAttainment.expiryDate.getTime());
    });

    it('should respond with 400 bad request, if validation fails (non-number course instance id)',
      async () => {
        const res: supertest.Response = await request
          .put(`/v1/courses/1/instances/${badInput}/attainments/${subAttainment.id}`)
          .send(mockAttainment)
          .set('Content-Type', 'application/json')
          .set('Cookie', cookies.adminCookie)
          .expect(HttpCode.BadRequest);

        expect(res.body.success).toBe(false);
        expect(res.body.data).not.toBeDefined();
        expect(res.body.errors).toBeDefined();
        expect(res.body.errors.length).toBeGreaterThanOrEqual(1);
      });

    it('should respond with 400 bad request, if validation fails (non-number course id)',
      async () => {
        const res: supertest.Response = await request
          .put(`/v1/courses/${badInput}/instances/1/attainments/${subAttainment.id}`)
          .send(mockAttainment)
          .set('Content-Type', 'application/json')
          .set('Cookie', cookies.adminCookie)
          .expect(HttpCode.BadRequest);

        expect(res.body.success).toBe(false);
        expect(res.body.data).not.toBeDefined();
        expect(res.body.errors).toBeDefined();
        expect(res.body.errors.length).toBeGreaterThanOrEqual(1);
      });

    it('should respond with 400 bad request, if validation fails (non-number attainment id)',
      async () => {
        const res: supertest.Response = await request
          .put(`/v1/courses/2/instances/11/attainments/${badInput}`)
          .send(mockAttainment)
          .set('Content-Type', 'application/json')
          .set('Cookie', cookies.adminCookie)
          .expect(HttpCode.BadRequest);

        expect(res.body.success).toBe(false);
        expect(res.body.data).not.toBeDefined();
        expect(res.body.errors).toBeDefined();
        expect(res.body.errors.length).toBeGreaterThanOrEqual(1);
      });

    it('should respond with 401 unauthorized, if not logged in', async () => {
      await request
        .put('/v1/courses/2/instances/11/attainments/1')
        .set('Accept', 'application/json')
        .expect(HttpCode.Unauthorized);
    });

    it('should respond with 404 not found, if attainment does not exist', async () => {
      const res: supertest.Response = await request
        .put(`/v1/courses/2/instances/11/attainments/${badId}`)
        .send(mockAttainment)
        .set('Content-Type', 'application/json')
        .set('Cookie', cookies.adminCookie)
        .expect(HttpCode.NotFound);

      expect(res.body.success).toBe(false);
      expect(res.body.data).not.toBeDefined();
      expect(res.body.errors[0]).toBe(`study attainment with ID ${badId} not found`);
    });

    it(
      'should respond with 409 conflict, if parent attainment belongs to different course instance',
      async () => {
        // Create a new parent attainment on a different instance.
        let res: supertest.Response = await request
          .post('/v1/courses/4/instances/13/attainments')
          .send(mockAttainment)
          .set('Content-Type', 'application/json')
          .set('Cookie', cookies.adminCookie)
          .expect(HttpCode.Ok);

        parentAttainment = res.body.data.attainment;

        res = await request
          .put(`/v1/courses/1/instances/12/attainments/${subAttainment.id}`)
          .send({ parentId: parentAttainment.id })
          .set('Content-Type', 'application/json')
          .set('Cookie', cookies.adminCookie)
          .expect(HttpCode.Conflict);

        expect(res.body.success).toBe(false);
        expect(res.body.data).not.toBeDefined();
        expect(res.body.errors[0]).toBe(
          `parent attainment ID ${parentAttainment.id} does not belong ` +
        `to the same instance as attainment ID ${subAttainment.id}`
        );
      });

    it('should respond with 409 conflict, if attainment tries to refer itself in the parent id',
      async () => {
        const res: supertest.Response = await request
          .put(`/v1/courses/2/instances/11/attainments/${subAttainment.id}`)
          .send({ ...subAttainment, parentId: subAttainment.id })
          .set('Content-Type', 'application/json')
          .set('Cookie', cookies.adminCookie)
          .expect(HttpCode.Conflict);

        expect(res.body.success).toBe(false);
        expect(res.body.data).not.toBeDefined();
        expect(res.body.errors[0]).toBe('attainment cannot refer to itself in the parent ID');
      });

    it('should respond with 422 unprocessable entity, if parent attainment does not exist',
      async () => {
        const res: supertest.Response = await request
          .put(`/v1/courses/2/instances/11/attainments/${subAttainment.id}`)
          .send({ parentId: badId })
          .set('Content-Type', 'application/json')
          .set('Cookie', cookies.adminCookie)
          .expect(HttpCode.UnprocessableEntity);

        expect(res.body.success).toBe(false);
        expect(res.body.data).not.toBeDefined();
        expect(res.body.errors[0]).toBe(`study attainment with ID ${badId} not found`);
      });

  });

describe(
  'Test GET /v1/courses/:courseId/instances/:instanceId/attainments/:attainmentId'
  + '- get attainment (tree)',
  () => {

    function verifyAttainmentData(
      data: AttainmentData,
      id: number,
      courseId: number,
      courseInstanceId: number,
      subAttainments: boolean
    ): void {
      expect(data.id).toBe(id);
      expect(data.courseId).toBe(courseId);
      expect(data.courseInstanceId).toBe(courseInstanceId);
      expect(data.tag).toBeDefined();
      expect(data.name).toBeDefined();
      expect(data.date).toBeDefined();
      expect(data.expiryDate).toBeDefined();
      if (subAttainments)
        expect(data.subAttainments).toBeDefined();
      else
        expect(data.subAttainments).not.toBeDefined();
    }

    it('should respond with a single attainment without subattainments, '
      + 'if query string is not present', async () => {
      const res: supertest.Response = await request
        .get('/v1/courses/2/instances/2/attainments/2')
        .set('Cookie', cookies.userCookie)
        .set('Accept', 'application/json')
        .expect(HttpCode.Ok);
      expect(res.body.success).toBe(true);
      expect(res.body.data).toBeDefined();
      expect(res.body.errors).not.toBeDefined();
      verifyAttainmentData(res.body.data, 2, 2, 2, false);
    });

    it('should respond with a single attainment with one level of subattainments, '
      + 'if "tree" parameter in query equals "children"', async () => {
      const res: supertest.Response = await request
        .get('/v1/courses/2/instances/2/attainments/2?tree=children')
        .set('Cookie', cookies.userCookie)
        .set('Accept', 'application/json')
        .expect(HttpCode.Ok);
      expect(res.body.success).toBe(true);
      expect(res.body.data).toBeDefined();
      expect(res.body.errors).not.toBeDefined();
      verifyAttainmentData(res.body.data, 2, 2, 2, true);

      verifyAttainmentData(res.body.data.subAttainments[1], 6, 2, 2, false);
      verifyAttainmentData(res.body.data.subAttainments[0], 10, 2, 2, false);

    });

    it('should respond with a single attainment with a full tree of subattainments, '
      + 'if "tree" parameter in query equals "descendants"', async () => {
      const res: supertest.Response = await request
        .get('/v1/courses/2/instances/2/attainments/2?tree=descendants')
        .set('Cookie', cookies.userCookie)
        .set('Accept', 'application/json')
        .expect(HttpCode.Ok);
      expect(res.body.success).toBe(true);
      expect(res.body.data).toBeDefined();
      expect(res.body.errors).not.toBeDefined();
      verifyAttainmentData(res.body.data, 2, 2, 2, true);
      verifyAttainmentData(res.body.data.subAttainments[1], 6, 2, 2, true);
      verifyAttainmentData(
<<<<<<< HEAD
        res.body.data.subAttainments[1].subAttainments[0],
        197,
=======
        res.body.data.subAttainments[0].subAttainments[0],
        214,
>>>>>>> 1d2db521
        2,
        2,
        true
      );
      verifyAttainmentData(
<<<<<<< HEAD
        res.body.data.subAttainments[1].subAttainments[0].subAttainments[0],
        198,
=======
        res.body.data.subAttainments[0].subAttainments[0].subAttainments[0],
        215,
>>>>>>> 1d2db521
        2,
        2,
        false
      );
      verifyAttainmentData(res.body.data.subAttainments[0], 10, 2, 2, false);

    });

    it('should respond with 400 Bad Request, if "tree" parameter in query string '
      + 'is invalid', async () => {
      const res: supertest.Response = await request
        .get('/v1/courses/2/instances/2/attainments/2?tree=fail')
        .set('Cookie', cookies.userCookie)
        .set('Accept', 'application/json')
        .expect(HttpCode.BadRequest);
      expect(res.body.success).toBe(false);
      expect(res.body.data).not.toBeDefined();
      expect(res.body.errors).toBeDefined();
      expect(res.body.errors[0]).toBe('tree must be one of the '
        + 'following values: children, descendants');
    });

    it('should respond with 400 Bad Request, if "tree" parameter is given twice '
      + '(array instead of string)', async () => {
      const res: supertest.Response = await request
        .get('/v1/courses/2/instances/2/attainments/2?tree=children&tree=descendants')
        .set('Cookie', cookies.userCookie)
        .set('Accept', 'application/json')
        .expect(HttpCode.BadRequest);
      expect(res.body.success).toBe(false);
      expect(res.body.data).not.toBeDefined();
      expect(res.body.errors).toBeDefined();
      expect(res.body.errors[0]).toBe('tree must be a `string` type, but the final value was: '
        + '`[\n  "\\"children\\"",\n  "\\"descendants\\""\n]`.');
    });

    it('should respond with 400 Bad Request, if unknown parameters are present '
      + 'in query string', async () => {
      const res: supertest.Response = await request
        .get('/v1/courses/2/instances/2/attainments/2?tree=children&foo=bar')
        .set('Cookie', cookies.userCookie)
        .set('Accept', 'application/json')
        .expect(HttpCode.BadRequest);
      expect(res.body.success).toBe(false);
      expect(res.body.data).not.toBeDefined();
      expect(res.body.errors).toBeDefined();
      expect(res.body.errors[0]).toBe('this field has unspecified keys: foo');
    });

    it('should respond with 404 Not Found, if the attainment is not found '
      + 'for the specified course and instance', async () => {
      const res: supertest.Response = await request
        .get('/v1/courses/1/instances/1/attainments/2')
        .set('Cookie', cookies.userCookie)
        .set('Accept', 'application/json')
        .expect(HttpCode.NotFound);
      expect(res.body.success).toBe(false);
      expect(res.body.data).not.toBeDefined();
      expect(res.body.errors).toBeDefined();
      expect(res.body.errors[0]).toBe('Attainment with id 2 was not found for '
        + 'the specified course and instance');
    });
  });<|MERGE_RESOLUTION|>--- conflicted
+++ resolved
@@ -796,25 +796,15 @@
       verifyAttainmentData(res.body.data, 2, 2, 2, true);
       verifyAttainmentData(res.body.data.subAttainments[1], 6, 2, 2, true);
       verifyAttainmentData(
-<<<<<<< HEAD
         res.body.data.subAttainments[1].subAttainments[0],
-        197,
-=======
-        res.body.data.subAttainments[0].subAttainments[0],
         214,
->>>>>>> 1d2db521
         2,
         2,
         true
       );
       verifyAttainmentData(
-<<<<<<< HEAD
         res.body.data.subAttainments[1].subAttainments[0].subAttainments[0],
-        198,
-=======
-        res.body.data.subAttainments[0].subAttainments[0].subAttainments[0],
         215,
->>>>>>> 1d2db521
         2,
         2,
         false
