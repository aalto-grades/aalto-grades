// SPDX-FileCopyrightText: 2023 The Aalto Grades Developers
//
// SPDX-License-Identifier: MIT

import supertest from 'supertest';

import { app } from '../../src/app';
import { HttpCode } from '../../src/types/httpCode';
import { Cookies, getCookies } from '../util/getCookies';

const request: supertest.SuperTest<supertest.Test> = supertest(app);
const badId: number = 1000000;
let cookies: Cookies = {
  adminCookie: [],
  userCookie: []
};

beforeAll(async () => {
  cookies = await getCookies();
});

describe('Test GET /v1/courses/:courseId - get course by ID', () => {

  it('should respond with correct data when course exists', async () => {
    const res: supertest.Response = await request
      .get('/v1/courses/1')
      .set('Cookie', cookies.adminCookie)
      .set('Accept', 'application/json')
      .expect(HttpCode.Ok);

    expect(res.body.success).toBe(true);
    expect(res.body.errors).not.toBeDefined();
    expect(res.body.data.course).toBeDefined();
    expect(res.body.data.error).not.toBeDefined();
    expect(res.body.data.course.id).toBe(1);
    expect(res.body.data.course.courseCode).toBeDefined();
    expect(res.body.data.course.department).toBeDefined();
    expect(res.body.data.course.name).toBeDefined();
    expect(res.body.data.course.evaluationInformation).toBeDefined();
  });

  it('should respond with 400 bad request, if validation fails (non-number course id)',
    async () => {
      const res: supertest.Response = await request
        .get('/v1/courses/abc')
        .set('Cookie', cookies.adminCookie)
        .set('Accept', 'application/json')
        .expect(HttpCode.BadRequest);

      expect(res.body.success).toBe(false);
      expect(res.body.data).not.toBeDefined();
      expect(res.body.errors).toBeDefined();
    });

  it('should respond with 401 unauthorized, if not logged in', async () => {
    await request
      .get('/v1/courses/1')
      .set('Accept', 'application/json')
      .expect(HttpCode.Unauthorized);
  });

  it('should respond with 404 not found, if nonexistent course id', async () => {
    const res: supertest.Response = await request
      .get(`/v1/courses/${badId}`)
      .set('Cookie', cookies.adminCookie)
      .set('Accept', 'application/json')
      .expect(HttpCode.NotFound);

    expect(res.body.success).toBe(false);
    expect(res.body.data).not.toBeDefined();
    expect(res.body.errors).toBeDefined();
  });

});

<<<<<<< HEAD


=======
describe('Test GET /v1/courses - get all courses', () => {
  it('should respond with correct data', async () => {
    const res: supertest.Response = await request
      .get('/v1/courses')
      .set('Cookie', authCookie)
      .set('Accept', 'application/json')
      .expect(HttpCode.Ok);

    expect(res.body.success).toBe(true);
    expect(res.body.errors).not.toBeDefined();
    expect(res.body.data.courses).toBeDefined();
    expect(res.body.data.courses[0].id).toBeDefined();
    expect(res.body.data.courses[0].courseCode).toBeDefined();
    expect(res.body.data.courses[0].department).toBeDefined();
    expect(res.body.data.courses[0].name).toBeDefined();
    expect(res.body.data.courses[0].evaluationInformation).toBeDefined();
  });

  it('should respond with 401 unauthorized, if not logged in', async () => {
    const res: supertest.Response = await request
      .get('/v1/courses')
      .set('Accept', 'application/json')
      .expect(HttpCode.Unauthorized);

    expect(res.body.success).toBe(false);
    expect(res.body.errors[0]).toBe('unauthorized');
    expect(res.body.data).not.toBeDefined();
  });
});
>>>>>>> e24d4732

describe('Test POST /v1/courses - create new course', () => {

  it('should respond with course data on correct input', async () => {
    let input: object = {
      courseCode: 'ELEC-A7200',
      department: {
        fi: 'Sähkötekniikan korkeakoulu',
        en: 'School of Electrical Engineering',
        sv: 'Högskolan för elektroteknik'
      },
      name: {
        fi: 'Signaalit ja järjestelmät',
        en: 'Signals and Systems',
        sv: ''
      }
    };
    let res: supertest.Response = await request
      .post('/v1/courses').send(input)
      .set('Cookie', cookies.adminCookie)
      .set('Accept', 'application/json')
      .expect(HttpCode.Ok);

    expect(res.body.success).toBe(true);
    expect(res.body.errors).not.toBeDefined();
    expect(res.body.data.course.id).toBeDefined();

    input = {
      courseCode: 'ELEC-A7200',
      department: {
        fi: 'Sähkötekniikan korkeakoulu',
        en: 'School of Electrical Engineering',
      },
      name: {
        fi: 'Signaalit ja järjestelmät',
        en: 'Signals and Systems',
      }
    };
    res = await request.post('/v1/courses')
      .send(input)
      .set('Cookie', cookies.adminCookie)
      .set('Accept', 'application/json')
      .expect(HttpCode.Ok);

    expect(res.body.success).toBe(true);
    expect(res.body.errors).not.toBeDefined();
    expect(res.body.data.course.id).toBeDefined();
  });

  it('should respond with 400 bad request, if required fields are undefined', async () => {
    const res: supertest.Response = await request
      .post('/v1/courses')
      .send({})
      .set('Cookie', cookies.adminCookie)
      .set('Accept', 'application/json')
      .expect(HttpCode.BadRequest);

    expect(res.body.success).toBe(false);
    expect(res.body.data).not.toBeDefined();
    expect(res.body.errors).toContain('courseCode is a required field');
    expect(res.body.errors).toContain('department is a required field');
    expect(res.body.errors).toContain('name is a required field');
  });

  it('should respond with 401 unauthorized, if not logged in', async () => {
    await request
      .post('/v1/courses')
      .send({})
      .set('Accept', 'application/json')
      .expect(HttpCode.Unauthorized);
  });

  it('should respond with 403 forbidden, if insufficient rights', async () => {
    await request
      .post('/v1/courses')
      .send({})
      .set('Cookie', cookies.userCookie)
      .set('Accept', 'application/json')
      .expect(HttpCode.Forbidden);
  });

  /* TODO: move next test case elsewhere in future, after refactoring commonly
   * reusable functionality (e.g. middleware) to their own modules / functions
   */

  it('should respond with syntax error, if parsing request JSON fails', async () => {
    const input: string = '{"courseCode": "ELEC-A7200"';
    const res: supertest.Response = await request
      .post('/v1/courses')
      .send(input)
      .set('Content-Type', 'application/json')
      .set('Cookie', cookies.adminCookie)
      .set('Accept', 'application/json')
      .expect(HttpCode.BadRequest);

    expect(res.body.success).toBe(false);
    expect(res.body.data).not.toBeDefined();
    expect(res.body.errors).toContain(
      'SyntaxError: Unexpected end of JSON input: {"courseCode": "ELEC-A7200"'
    );
  });

});<|MERGE_RESOLUTION|>--- conflicted
+++ resolved
@@ -73,10 +73,7 @@
 
 });
 
-<<<<<<< HEAD
-
-
-=======
+
 describe('Test GET /v1/courses - get all courses', () => {
   it('should respond with correct data', async () => {
     const res: supertest.Response = await request
@@ -100,13 +97,9 @@
       .get('/v1/courses')
       .set('Accept', 'application/json')
       .expect(HttpCode.Unauthorized);
-
-    expect(res.body.success).toBe(false);
-    expect(res.body.errors[0]).toBe('unauthorized');
-    expect(res.body.data).not.toBeDefined();
   });
 });
->>>>>>> e24d4732
+
 
 describe('Test POST /v1/courses - create new course', () => {
 
