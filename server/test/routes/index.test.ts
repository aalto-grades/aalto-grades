--- conflicted
+++ resolved
@@ -157,7 +157,6 @@
   });
 });
 
-<<<<<<< HEAD
 describe('Test POST /v1/courses', () => {
 
   it('should respond with course data on correct input', async () => {
@@ -266,7 +265,9 @@
     expect(res.statusCode).toBe(400);
     expect(res.body.success).toBe(false);
     expect(res.body.errors).toContain('SyntaxError: Unexpected end of JSON input: {"courseCode": "ELEC-A7200"');
-=======
+  });
+});
+
 describe('Test POST /v1/courses/:courseId/instances', () => {
   it('should return success with correct input', async () => {
     async function goodInput(input: object): Promise<void> {
@@ -287,6 +288,8 @@
       endingPeriod: 'II',
       teachingMethod: 'LECTURE',
       responsibleTeacher: 1,
+      minCredits: 5,
+      maxCredits: 5,
       startDate: '2022-7-10',
       endDate: '2022-11-10'
     });
@@ -297,6 +300,8 @@
       endingPeriod: 'V',
       teachingMethod: 'EXAM',
       responsibleTeacher: 2,
+      minCredits: 3,
+      maxCredits: 5,
       startDate: '2023-1-19',
       endDate: '2024-4-8'
     });
@@ -323,6 +328,8 @@
       endingPeriod: 'II',
       teachingMethod: 'LECTURE',
       responsibleTeacher: 1,
+      minCredits: 5,
+      maxCredits: 5,
       startDate: '2022-7-10',
       endDate: '2022-11-10'
     });
@@ -335,6 +342,8 @@
       endingPeriod: 'II',
       teachingMethod: 'LECTURE',
       responsibleTeacher: 1,
+      minCredits: 5,
+      maxCredits: 5,
       startDate: '2022-7-10',
       endDate: '2022-11-10'
     });
@@ -345,6 +354,8 @@
       endingPeriod: 'II',
       teachingMethod: 42,
       responsibleTeacher: 1,
+      minCredits: 5,
+      maxCredits: 5,
       startDate: '2022-7-10',
       endDate: '2022-11-10'
     });
@@ -355,9 +366,12 @@
       endingPeriod: 'II',
       teachingMethod: 'LECTURE',
       responsibleTeacher: 1,
+      minCredits: 5,
+      maxCredits: 5,
       startDate: 'not a date',
       endDate: 'not a date either'
     });
+
   });
 
   it('should return fail with nonexistent course ID', async () => {
@@ -370,6 +384,8 @@
           endingPeriod: 'II',
           teachingMethod: 'LECTURE',
           responsibleTeacher: 1,
+          minCredits: 5,
+          maxCredits: 5,
           startDate: '2022-7-10',
           endDate: '2022-11-10'
         });
@@ -388,13 +404,14 @@
           endingPeriod: 'II',
           teachingMethod: 'LECTURE',
           responsibleTeacher: -1,
+          minCredits: 5,
+          maxCredits: 5,
           startDate: '2022-7-10',
           endDate: '2022-11-10'
         });
 
     expect(res.body.success).toBe(false);
     expect(res.statusCode).toBe(401);
->>>>>>> d11ed623
   });
 });
 
