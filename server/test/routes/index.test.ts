--- conflicted
+++ resolved
@@ -161,7 +161,6 @@
   });
 });
 
-<<<<<<< HEAD
 describe('Test POST /v1/courses', () => {
 
   it('should respond with course data on correct input', async () => {
@@ -237,8 +236,8 @@
     expect(res.body.success).toBe(false);
     expect(res.body.errors).toContain('SyntaxError: Unexpected end of JSON input: {"courseCode": "ELEC-A7200"');
   });
-
-=======
+});
+
 describe('Test GET /v1/courses/sisu/instance/:instanceId', () => {
 
   it('should respond with correct data when instance exists', async () => {
@@ -327,5 +326,4 @@
     expect(res.body.error).toBeDefined();
     expect(res.status).toEqual(500);
   });
->>>>>>> aef9cb14
 });