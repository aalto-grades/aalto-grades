--- conflicted
+++ resolved
@@ -6,38 +6,11 @@
 const port: number = isNaN(parsedPort) ? 3000 : parsedPort;
 
 interface LoginRequest {
-<<<<<<< HEAD
-  username: String,
-=======
   username: string,
->>>>>>> e6f8e617
   password: PlainPassword,
 }
 
 interface SignupRequest {
-<<<<<<< HEAD
-    username: String,
-    password: PlainPassword,
-    email: String,
-    role: UserRole,
-}
-
-const validateUserRole = (role: any): role is UserRole => typeof role === "string" && (
-    role === "Teacher" ||
-    role === "Student" ||
-    role === "Admin"
-);
-
-const validateLoginFormat = (body: any): body is LoginRequest =>
-    body &&
-    body.username &&
-    body.password &&
-    typeof body.username === "string" &&
-    typeof body.password === "string";
-
-const validateSignupFormat = (body: any): body is SignupRequest =>
-    body &&
-=======
     username: string,
     password: PlainPassword,
     email: string,
@@ -59,49 +32,30 @@
 
 const validateSignupFormat = (body: any): body is SignupRequest =>
   body &&
->>>>>>> e6f8e617
     body.username &&
     body.password &&
     body.email &&
     validateUserRole(body.role) &&
-<<<<<<< HEAD
-    typeof body.username === "string" &&
-    typeof body.password === "string" &&
-    typeof body.email === "string";
-=======
     typeof body.username === 'string' &&
     typeof body.password === 'string' &&
     typeof body.email === 'string';
->>>>>>> e6f8e617
 
 
 app.post('/v1/auth/login', express.json(), (req: Request, res: Response) => {
   if (!validateLoginFormat(req.body)) {
     res.status(400);
     return res.send({
-<<<<<<< HEAD
-        success: false,
-        error: "Invalid login request format",
-=======
       success: false,
       error: 'Invalid login request format',
->>>>>>> e6f8e617
     });
   }
 
   // TODO: Rather use Promises here? Team feedback needed
   validateLogin(req.body.username, req.body.password).then(role => {
-<<<<<<< HEAD
-      res.send({
-          success: true,
-          role: role,
-      });
-=======
     res.send({
       success: true,
       role: role,
     });
->>>>>>> e6f8e617
   }).catch(error => {
     res.status(401);
     res.send({
@@ -115,25 +69,15 @@
   if (!validateSignupFormat(req.body)) {
     res.status(400); 
     return res.send({
-<<<<<<< HEAD
-        success: false,
-        error: "Invalid signup request format",
-=======
       success: false,
       error: 'Invalid signup request format',
->>>>>>> e6f8e617
     });
   }
 
   performSignup(req.body.username, req.body.email, req.body.password, req.body.role).then(() => {
     res.send({
-<<<<<<< HEAD
-        success: true
-      });
-=======
       success: true
     });
->>>>>>> e6f8e617
   }).catch(error => {
     // 403 or 400 or 500? The Promise architecture with appropriate rejections should
     // carry this info
