-- SPDX-FileCopyrightText: 2022 The Aalto Grades Developers
--
-- SPDX-License-Identifier: MIT

INSERT INTO public.attainment_grade (user_id, attainment_id, grader_id, grade, manual, status, date, expiry_date, created_at, updated_at, comment, sisu_export_date) VALUES
(1, 14, 1, 0.37, true, 'PASS', '2022-01-05', '2023-04-23', NOW(), NOW(), NULL, NULL),
(1, 15, 1, 0.5, true, 'PASS', '2022-01-05', '2023-04-23', NOW(), NOW(), NULL, NULL),
(519, 5, 1, 1.5, true, 'PASS', '2022-01-05', '2023-04-23', NOW(), NOW(), NULL, NULL),
(519, 9, 1, 2.2, true, 'PASS', '2022-01-05', '2023-04-23', NOW(), NOW(), NULL, NULL),
(519, 16, 1, 0.1, true, 'PASS', '2022-01-05', '2023-04-23', NOW(), NOW(), NULL, NULL),
(519, 17, 1, 3.0, true, 'PASS', '2022-01-05', '2023-04-23', NOW(), NOW(), NULL, NULL),
(519, 18, 1, 2.2, true, 'PASS', '2022-01-05', '2023-04-23', NOW(), NOW(), NULL, NULL),
(521, 5, 1, 0.5, true, 'PASS', '2022-01-05', '2023-04-23', NOW(), NOW(), NULL, NULL),
(521, 9, 1, 0.9, true, 'PASS', '2022-01-05', '2023-04-23', NOW(), NOW(), NULL, NULL),
(521, 16, 1, 1.5, true, 'PASS', '2022-01-05', '2023-04-23', NOW(), NOW(), NULL, NULL),
(521, 17, 1, 0.6, true, 'PASS', '2022-01-05', '2023-04-23', NOW(), NOW(), NULL, NULL),
(521, 18, 1, 2.6, true, 'PASS', '2022-01-05', '2023-04-23', NOW(), NOW(), NULL, NULL),
(574, 5, 1, 2.5, true, 'PASS', '2022-01-05', '2023-04-23', NOW(), NOW(), NULL, NULL),
(574, 9, 1, 1.5, true, 'PASS', '2022-01-05', '2023-04-23', NOW(), NOW(), NULL, NULL),
(574, 16, 1, 0.5, true, 'PASS', '2022-01-05', '2023-04-23', NOW(), NOW(), NULL, NULL),
(574, 17, 1, 0.9, true, 'PASS', '2022-01-05', '2023-04-23', NOW(), NOW(), NULL, NULL),
(574, 18, 1, 2.0, true, 'PASS', '2022-01-05', '2023-04-23', NOW(), NOW(), NULL, NULL),
(581, 5, 1, 1.5, true, 'PASS', '2022-01-05', '2023-04-23', NOW(), NOW(), NULL, NULL),
(581, 9, 1, 2.5, true, 'PASS', '2022-01-05', '2023-04-23', NOW(), NOW(), NULL, NULL),
(581, 16, 1, 0.2, true, 'PASS', '2022-01-05', '2023-04-23', NOW(), NOW(), NULL, NULL),
(581, 17, 1, 1.0, true, 'PASS', '2022-01-05', '2023-04-23', NOW(), NOW(), NULL, NULL),
(581, 18, 1, 3.0, true, 'PASS', '2022-01-05', '2023-04-23', NOW(), NOW(), NULL, NULL),
(590, 5, 1, 1.2, true, 'PASS', '2022-01-05', '2023-04-23', NOW(), NOW(), NULL, NULL),
(590, 9, 1, 2.0, true, 'PASS', '2022-01-05', '2023-04-23', NOW(), NOW(), NULL, NULL),
(590, 16, 1, 1.0, true, 'PASS', '2022-01-05', '2023-04-23', NOW(), NOW(), NULL, NULL),
(590, 17, 1, 0.9, true, 'PASS', '2022-01-05', '2023-04-23', NOW(), NOW(), NULL, NULL),
(590, 18, 1, 0.3, true, 'PASS', '2022-01-05', '2023-04-23', NOW(), NOW(), NULL, NULL),
(601, 5, 1, 1.6, true, 'PASS', '2022-01-05', '2023-04-23', NOW(), NOW(), NULL, NULL),
(601, 9, 1, 2.2, true, 'PASS', '2022-01-05', '2023-04-23', NOW(), NOW(), NULL, NULL),
(601, 16, 1, 1.2, true, 'PASS', '2022-01-05', '2023-04-23', NOW(), NOW(), NULL, NULL),
(601, 17, 1, 2.0, true, 'PASS', '2022-01-05', '2023-04-23', NOW(), NOW(), NULL, NULL),
(601, 18, 1, 0.5, true, 'PASS', '2022-01-05', '2023-04-23', NOW(), NOW(), NULL, NULL),
(25, 198, 1, 3, true, 'PASS', '2022-01-05', '2023-04-23', NOW(), NOW(), NULL, NULL),
(25, 200, 1, 4, true, 'PASS', '2022-01-05', '2023-04-23', NOW(), NOW(), NULL, NULL),
(25, 201, 1, 4, true, 'PASS', '2022-01-05', '2023-04-23', NOW(), NOW(), NULL, NULL),
(25, 203, 1, 1, true, 'PASS', '2022-01-05', '2023-04-23', NOW(), NOW(), NULL, NULL),
(25, 204, 1, 5, true, 'PASS', '2022-01-05', '2023-04-23', NOW(), NOW(), NULL, NULL),
(13, 205, 1, 5, true, 'PASS', '2022-01-05', '2023-04-23', NOW(), NOW(), NULL, NULL),
(13, 206, 1, 0, true, 'PASS', '2022-01-05', '2023-04-23', NOW(), NOW(), NULL, NULL),
(13, 207, 1, 0, true, 'PASS', '2022-01-05', '2023-04-23', NOW(), NOW(), NULL, NULL),
(35, 209, 1, 1, true, 'PASS', '2022-01-05', '2023-04-23', NOW(), NOW(), NULL, NULL),
(35, 210, 1, 3, true, 'PASS', '2022-01-05', '2023-04-23', NOW(), NOW(), NULL, NULL),
(90, 209, 1, 5, true, 'PASS', '2022-01-05', '2023-04-23', NOW(), NOW(), NULL, NULL),
(90, 210, 1, 4, true, 'PASS', '2022-01-05', '2023-04-23', NOW(), NOW(), NULL, NULL),
(95, 212, 1, 1, true, 'PASS', '2022-01-05', '2023-04-23', NOW(), NOW(), NULL, NULL),
(95, 213, 1, 3, true, 'PASS', '2022-01-05', '2023-04-23', NOW(), NOW(), NULL, NULL),
(100, 212, 1, 5, true, 'PASS', '2022-01-05', '2023-04-23', NOW(), NOW(), NULL, NULL),
(100, 213, 1, 0, true, 'PASS', '2022-01-05', '2023-04-23', NOW(), NOW(), NULL, NULL),
(52, 4, 1, 0, true, 'PASS', '2022-01-05', '2023-04-23', NOW(), NOW(), NULL, NULL),
(519, 226, 1, 1, true, 'PASS', '2022-01-05', '2023-04-23', NOW(), NOW(), NULL, NULL), -- Pass
(521, 226, 1, 5, true, 'PASS', '2022-01-05', '2023-04-23', NOW(), NOW(), NULL, NULL),
(574, 226, 1, 3, true, 'PASS', '2022-01-05', '2023-04-23', NOW(), NOW(), NULL, NULL),
(581, 226, 1, 1, true, 'PASS', '2022-01-05', '2023-04-23', NOW(), NOW(), NULL, NULL), -- Pass
(590, 226, 1, 2, true, 'PASS', '2022-01-05', '2023-04-23', NOW(), NOW(), NULL, NULL),
(601, 226, 1, 1, true, 'PASS', '2022-01-05', '2023-04-23', NOW(), NOW(), NULL, NULL), -- Pass
(604, 226, 1, 4, true, 'PASS', '2022-01-05', '2023-04-23', NOW(), NOW(), NULL, NULL),
(609, 226, 1, 0, true, 'FAIL', '2022-01-05', '2023-04-23', NOW(), NOW(), NULL, NULL), -- Fail
(633, 226, 1, 4, true, 'PASS', '2022-01-05', '2023-04-23', NOW(), NOW(), NULL, NULL),
(651, 226, 1, 1, true, 'PASS', '2022-01-05', '2023-04-23', NOW(), NOW(), NULL, NULL),
(670, 226, 1, 0, true, 'FAIL', '2022-01-05', '2023-04-23', NOW(), NOW(), NULL, NULL), -- Fail
(739, 226, 1, 1, true, 'PASS', '2022-01-05', '2023-04-23', NOW(), NOW(), NULL, NULL),
(948, 226, 1, 5, true, 'PASS', '2022-01-05', '2023-04-23', NOW(), NOW(), NULL, NULL),
(391, 229, 1, 1, true, 'PASS', '2022-01-05', '2023-04-23', NOW(), NOW(), NULL, NULL),
(391, 230, 1, 2, true, 'PASS', '2022-01-05', '2023-04-23', NOW(), NOW(), NULL, NULL),
(391, 232, 1, 1, true, 'PASS', '2022-01-05', '2023-04-23', NOW(), NOW(), NULL, NULL), -- 238447
(391, 233, 1, 3, true, 'PASS', '2022-01-05', '2023-04-23', NOW(), NOW(), NULL, NULL),
(392, 232, 1, 5, true, 'PASS', '2022-01-05', '2023-04-23', NOW(), NOW(), NULL, NULL), -- 197232
(392, 233, 1, 4, true, 'PASS', '2022-01-05', '2023-04-23', NOW(), NOW(), NULL, NULL),
(393, 232, 1, 4, true, 'PASS', '2022-01-05', '2023-04-23', NOW(), NOW(), NULL, NULL), -- 265136
(393, 233, 1, 1, true, 'PASS', '2022-01-05', '2023-04-23', NOW(), NOW(), NULL, NULL),
(391, 235, 1, 3, true, 'PASS', '2022-01-05', '2023-04-23', NOW(), NOW(), NULL, NULL),
(391, 237, 1, 4, true, 'PASS', '2022-01-05', '2023-04-23', NOW(), NOW(), NULL, NULL),
(391, 238, 1, 4, true, 'PASS', '2022-01-05', '2023-04-23', NOW(), NOW(), NULL, NULL),
(391, 240, 1, 1, true, 'PASS', '2022-01-05', '2023-04-23', NOW(), NOW(), NULL, NULL),
(391, 241, 1, 5, true, 'PASS', '2022-01-05', '2023-04-23', NOW(), NOW(), NULL, NULL),
(391, 242, 1, 5, true, 'PASS', '2022-01-05', '2023-04-23', NOW(), NOW(), NULL, NULL),
(391, 243, 1, 0, true, 'FAIL', '2022-01-05', '2023-04-23', NOW(), NOW(), NULL, NULL),
(391, 244, 1, 0, true, 'FAIL', '2022-01-05', '2023-04-23', NOW(), NOW(), NULL, NULL),
(416, 254, 1, 5, true, 'PASS', '2022-01-05', '2023-04-23', NOW(), NOW(), NULL, NULL), -- 369743
(673, 254, 1, 0, true, 'FAIL', '2022-01-05', '2023-04-23', NOW(), NOW(), NULL, NULL), -- 795451
(636, 254, 1, 3, true, 'PASS', '2022-01-05', '2023-04-23', NOW(), NOW(), NULL, NULL), -- 716176
(416, 255, 5, 5, true, 'PASS', '2022-01-05', '2023-04-23', NOW(), NOW(), NULL, NULL), -- 369743
(673, 255, 1, 0, true, 'FAIL', '2022-01-05', '2023-04-23', NOW(), NOW(), NULL, NULL), -- 795451
(636, 255, 3, 3, true, 'PASS', '2022-01-05', '2023-04-23', NOW(), NOW(), NULL, NULL), -- 716176
(693, 255, 5, 5, true, 'PASS', '2022-01-05', '2023-04-23', NOW(), NOW(), NULL, NULL), -- 869364 (no final grade)
(738, 255, 1, 0, true, 'FAIL', '2022-01-05', '2023-04-23', NOW(), NOW(), NULL, NULL), -- 711199 (no final grade)
(779, 255, 3, 3, true, 'PASS', '2022-01-05', '2023-04-23', NOW(), NOW(), NULL, NULL), -- 872942 (no final grade)
(519, 256, 1, 5, true, 'PASS', '2022-01-05', '2023-04-23', NOW(), NOW(), NULL, NULL),
(521, 256, 1, 5, true, 'PASS', '2022-01-05', '2023-04-23', NOW(), NOW(), NULL, NULL),
(574, 256, 1, 5, true, 'PASS', '2022-01-05', '2023-04-23', NOW(), NOW(), NULL, NULL),
(581, 256, 1, 5, true, 'PASS', '2022-01-05', '2023-04-23', NOW(), NOW(), NULL, NULL),
(590, 256, 1, 5, true, 'PASS', '2022-01-05', '2023-04-23', NOW(), NOW(), NULL, NULL),
(601, 256, 1, 5, true, 'PASS', '2022-01-05', '2023-04-23', NOW(), NOW(), NULL, NULL),
(604, 256, 1, 5, true, 'PASS', '2022-01-05', '2023-04-23', NOW(), NOW(), NULL, NULL),
(609, 256, 1, 5, true, 'PASS', '2022-01-05', '2023-04-23', NOW(), NOW(), NULL, NULL),
(633, 256, 1, 5, true, 'PASS', '2022-01-05', '2023-04-23', NOW(), NOW(), NULL, NULL),
(651, 256, 1, 5, true, 'PASS', '2022-01-05', '2023-04-23', NOW(), NOW(), NULL, NULL),
(670, 256, 1, 5, true, 'PASS', '2022-01-05', '2023-04-23', NOW(), NOW(), NULL, NULL),
(739, 256, 1, 5, true, 'PASS', '2022-01-05', '2023-04-23', NOW(), NOW(), NULL, NULL),
(948, 256, 1, 5, true, 'PASS', '2022-01-05', '2023-04-23', NOW(), NOW(), NULL, NULL),
(519, 257, 1, 5, true, 'PASS', '2022-01-05', '2023-04-23', NOW(), NOW(), NULL, NULL),
(521, 257, 1, 5, true, 'PASS', '2022-01-05', '2023-04-23', NOW(), NOW(), NULL, NULL),
(574, 257, 1, 5, true, 'PASS', '2022-01-05', '2023-04-23', NOW(), NOW(), NULL, NULL),
(581, 257, 1, 5, true, 'PASS', '2022-01-05', '2023-04-23', NOW(), NOW(), NULL, NULL),
(590, 257, 1, 5, true, 'PASS', '2022-01-05', '2023-04-23', NOW(), NOW(), NULL, NULL),
(601, 257, 1, 5, true, 'PASS', '2022-01-05', '2023-04-23', NOW(), NOW(), NULL, NULL),
(604, 257, 1, 5, true, 'PASS', '2022-01-05', '2023-04-23', NOW(), NOW(), NULL, NULL),
(609, 257, 1, 5, true, 'PASS', '2022-01-05', '2023-04-23', NOW(), NOW(), NULL, NULL),
(633, 257, 1, 5, true, 'PASS', '2022-01-05', '2023-04-23', NOW(), NOW(), NULL, NULL),
(651, 257, 1, 5, true, 'PASS', '2022-01-05', '2023-04-23', NOW(), NOW(), NULL, NULL),
(670, 257, 1, 5, true, 'PASS', '2022-01-05', '2023-04-23', NOW(), NOW(), NULL, NULL),
(739, 257, 1, 5, true, 'PASS', '2022-01-05', '2023-04-23', NOW(), NOW(), NULL, NULL),
(948, 257, 1, 5, true, 'PASS', '2022-01-05', '2023-04-23', NOW(), NOW(), NULL, NULL),
(824, 256, 1, 5, true, 'PASS', '2022-01-05', '2023-04-23', NOW(), NOW(), NULL, NULL),
(825, 256, 1, 5, true, 'PASS', '2022-01-05', '2023-04-23', NOW(), NOW(), NULL, NULL),
(826, 256, 1, 5, true, 'PASS', '2022-01-05', '2023-04-23', NOW(), NOW(), NULL, NULL),
(827, 256, 1, 5, true, 'PASS', '2022-01-05', '2023-04-23', NOW(), NOW(), NULL, NULL),
(824, 257, 1, 5, true, 'PASS', '2022-01-05', '2023-04-23', NOW(), NOW(), NULL, NULL),
(825, 257, 1, 5, true, 'PASS', '2022-01-05', '2023-04-23', NOW(), NOW(), NULL, NULL),
(826, 257, 1, 5, true, 'PASS', '2022-01-05', '2023-04-23', NOW(), NOW(), NULL, NULL),
(827, 257, 1, 5, true, 'PASS', '2022-01-05', '2023-04-23', NOW(), NOW(), NULL, NULL),
(1241, 257, 1, 5, true, 'PASS', '2022-01-05', '2023-04-23', NOW(), NOW(), NULL, NULL), -- 658593 (no final grade)
(1242, 257, 1, 5, true, 'PASS', '2022-01-05', '2023-04-23', NOW(), NOW(), NULL, NULL), -- 451288 (no final grade)
(1243, 257, 1, 5, true, 'PASS', '2022-01-05', '2023-04-23', NOW(), NOW(), NULL, NULL), -- 167155 (no final grade)
(1, 270, 2, 0, true, 'FAIL', '2022-01-05', '2023-04-23', NOW(), NOW(), NULL, NULL),
(1, 270, 2, 5, true, 'PASS', '2022-01-05', '2023-04-23', NOW(), NOW(), NULL, NULL),
(1, 271, 2, 0, true, 'FAIL', '2022-01-05', '2023-04-23', NOW(), NOW(), NULL, NULL),
(1, 271, 2, 5, true, 'PASS', '2022-01-05', '2023-04-23', NOW(), NOW(), NULL, NULL),
(1, 271, 2, 3, true, 'PASS', '2022-01-05', '2023-04-23', NOW(), NOW(), NULL, NULL),
(1, 272, 2, 5, true, 'PASS', '2022-01-05', '2023-04-23', NOW(), NOW(), NULL, NULL),
(1, 273, 2, 5, true, 'PASS', '2022-01-05', '2023-04-23', NOW(), NOW(), NULL, NULL),
(1, 273, 2, 1, true, 'PASS', '2022-01-05', '2023-04-23', NOW(), NOW(), NULL, NULL),
(1, 273, 2, 3, true, 'PASS', '2022-01-05', '2023-04-23', NOW(), NOW(), NULL, NULL),
-- Test calculating new grades for a student
(391, 276, 1, 3, true, 'PASS', '2022-01-05', '2023-04-23', NOW(), NOW(), NULL, NULL),
(391, 278, 1, 4, true, 'PASS', '2022-01-05', '2023-04-23', NOW(), NOW(), NULL, NULL),
(391, 279, 1, 4, true, 'PASS', '2022-01-05', '2023-04-23', NOW(), NOW(), NULL, NULL),
(391, 281, 1, 1, true, 'PASS', '2022-01-05', '2023-04-23', NOW(), NOW(), NULL, NULL),
(391, 282, 1, 5, true, 'PASS', '2022-01-05', '2023-04-23', NOW(), NOW(), NULL, NULL),
-- Multiple final grade options
<<<<<<< HEAD
(1, 283, 1, 0, true, 'FAIL', '2022-01-05', '2023-04-23', NOW(), NOW(), 'Better luck next time'),
(1, 283, 1, 3, true, 'FAIL', '2022-01-05', '2023-04-23', NOW(), NOW(), 'Still not enough'),
(1, 283, 1, 5, true, 'PASS', '2022-01-05', '2023-04-23', NOW(), NOW(), 'you passed with flying colors'),
(2, 283, 1, 2, true, 'FAIL', '2022-01-05', '2023-04-23', NOW(), NOW(), 'You shall not pass'),
(2, 283, 1, 1, true, 'FAIL', '2022-01-05', '2023-04-23', NOW(), NOW(), 'this one you failed'),
(3, 283, 1, 4, true, 'PASS', '2022-01-05', '2023-04-23', NOW(), NOW(), 'well done!'),
-- Calculate failing grade
(5, 229, 1, 0.5, true, 'PASS', '2022-01-05', '2023-04-23', NOW(), NOW(), NULL),
(5, 230, 1, 0.5, true, 'PASS', '2022-01-05', '2023-04-23', NOW(), NOW(), NULL);
=======
(1, 283, 1, 0, true, 'FAIL', '2022-01-05', '2023-04-23', NOW(), NOW(), 'Better luck next time', NULL),
(1, 283, 1, 3, true, 'FAIL', '2022-01-05', '2023-04-23', NOW(), NOW(), 'Still not enough', NULL),
(1, 283, 1, 5, true, 'PASS', '2022-01-05', '2023-04-23', NOW(), NOW(), 'you passed with flying colors', NULL),
(2, 283, 1, 2, true, 'FAIL', '2022-01-05', '2023-04-23', NOW(), NOW(), 'You shall not pass', NULL),
(2, 283, 1, 1, true, 'FAIL', '2022-01-05', '2023-04-23', NOW(), NOW(), 'this one you failed', NULL),
(3, 283, 1, 4, true, 'PASS', '2022-01-05', '2023-04-23', NOW(), NOW(), 'well done!', NULL),
-- Filter already exported grades
(519, 286, 1, 1, true, 'PASS', '2022-01-05', '2023-04-23', NOW(), NOW(), NULL, NOW()), -- Pass
(521, 286, 1, 5, true, 'PASS', '2022-01-05', '2023-04-23', NOW(), NOW(), NULL, NULL),
(574, 286, 1, 3, true, 'PASS', '2022-01-05', '2023-04-23', NOW(), NOW(), NULL, NOW()),
(581, 286, 1, 1, true, 'PASS', '2022-01-05', '2023-04-23', NOW(), NOW(), NULL, NULL), -- Pass
(590, 286, 1, 2, true, 'PASS', '2022-01-05', '2023-04-23', NOW(), NOW(), NULL, NOW()),
(601, 286, 1, 1, true, 'PASS', '2022-01-05', '2023-04-23', NOW(), NOW(), NULL, NULL); -- Pass
>>>>>>> ddb43f35
<|MERGE_RESOLUTION|>--- conflicted
+++ resolved
@@ -143,28 +143,19 @@
 (391, 281, 1, 1, true, 'PASS', '2022-01-05', '2023-04-23', NOW(), NOW(), NULL, NULL),
 (391, 282, 1, 5, true, 'PASS', '2022-01-05', '2023-04-23', NOW(), NOW(), NULL, NULL),
 -- Multiple final grade options
-<<<<<<< HEAD
-(1, 283, 1, 0, true, 'FAIL', '2022-01-05', '2023-04-23', NOW(), NOW(), 'Better luck next time'),
-(1, 283, 1, 3, true, 'FAIL', '2022-01-05', '2023-04-23', NOW(), NOW(), 'Still not enough'),
-(1, 283, 1, 5, true, 'PASS', '2022-01-05', '2023-04-23', NOW(), NOW(), 'you passed with flying colors'),
-(2, 283, 1, 2, true, 'FAIL', '2022-01-05', '2023-04-23', NOW(), NOW(), 'You shall not pass'),
-(2, 283, 1, 1, true, 'FAIL', '2022-01-05', '2023-04-23', NOW(), NOW(), 'this one you failed'),
-(3, 283, 1, 4, true, 'PASS', '2022-01-05', '2023-04-23', NOW(), NOW(), 'well done!'),
--- Calculate failing grade
-(5, 229, 1, 0.5, true, 'PASS', '2022-01-05', '2023-04-23', NOW(), NOW(), NULL),
-(5, 230, 1, 0.5, true, 'PASS', '2022-01-05', '2023-04-23', NOW(), NOW(), NULL);
-=======
 (1, 283, 1, 0, true, 'FAIL', '2022-01-05', '2023-04-23', NOW(), NOW(), 'Better luck next time', NULL),
 (1, 283, 1, 3, true, 'FAIL', '2022-01-05', '2023-04-23', NOW(), NOW(), 'Still not enough', NULL),
 (1, 283, 1, 5, true, 'PASS', '2022-01-05', '2023-04-23', NOW(), NOW(), 'you passed with flying colors', NULL),
 (2, 283, 1, 2, true, 'FAIL', '2022-01-05', '2023-04-23', NOW(), NOW(), 'You shall not pass', NULL),
 (2, 283, 1, 1, true, 'FAIL', '2022-01-05', '2023-04-23', NOW(), NOW(), 'this one you failed', NULL),
 (3, 283, 1, 4, true, 'PASS', '2022-01-05', '2023-04-23', NOW(), NOW(), 'well done!', NULL),
+-- Calculate failing grade
+(5, 229, 1, 0.5, true, 'PASS', '2022-01-05', '2023-04-23', NOW(), NOW(), NULL, NULL),
+(5, 230, 1, 0.5, true, 'PASS', '2022-01-05', '2023-04-23', NOW(), NOW(), NULL, NULL),
 -- Filter already exported grades
 (519, 286, 1, 1, true, 'PASS', '2022-01-05', '2023-04-23', NOW(), NOW(), NULL, NOW()), -- Pass
 (521, 286, 1, 5, true, 'PASS', '2022-01-05', '2023-04-23', NOW(), NOW(), NULL, NULL),
 (574, 286, 1, 3, true, 'PASS', '2022-01-05', '2023-04-23', NOW(), NOW(), NULL, NOW()),
 (581, 286, 1, 1, true, 'PASS', '2022-01-05', '2023-04-23', NOW(), NOW(), NULL, NULL), -- Pass
 (590, 286, 1, 2, true, 'PASS', '2022-01-05', '2023-04-23', NOW(), NOW(), NULL, NOW()),
-(601, 286, 1, 1, true, 'PASS', '2022-01-05', '2023-04-23', NOW(), NOW(), NULL, NULL); -- Pass
->>>>>>> ddb43f35
+(601, 286, 1, 1, true, 'PASS', '2022-01-05', '2023-04-23', NOW(), NOW(), NULL, NULL); -- Pass