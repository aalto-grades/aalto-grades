// SPDX-FileCopyrightText: 2024 The Ossi Developers
//
// SPDX-License-Identifier: MIT

import {test} from '@playwright/test';

import {
  addCoursePart,
  checkCourse,
  createCourse,
  createGradingModel,
  downloadCSVTemplate,
  downloadExcelTemplate,
  editCourse,
  importFromSisu,
  importGradesWithCSV,
  importGradesWithExcel,
  importGradesWithText,
  viewCourseParts,
  viewGradingModel,
<<<<<<< HEAD
} from './common/course.spec';
import {aPlusToken} from './common/token.spec';
=======
} from './common/course';
import {aPlusToken} from './common/token';
import {logOut} from './common/user';
>>>>>>> ef055705
import {setupDb} from './helper';

test.beforeAll(async () => {
  await setupDb();
});

test.beforeEach(async ({page}) => {
  await page.goto('/');
});

test.afterEach(async ({page}) => {
  await logOut(page, 'Timmy Teacher');
});

test.use({storageState: 'playwright/.auth/teacher.json'});

test.describe('Test courses as teacher', () => {
  test('Check course', async ({page}) => {
    await checkCourse(page);
  });

  test('Add course', async ({page}) => {
    await createCourse(page);
  });

  test('Edit course', async ({page}) => {
    await editCourse(page);
  });

  test('View course parts', async ({page}) => {
    await viewCourseParts(page);
<<<<<<< HEAD
  });

  test('Download grades CSV template', async ({page}) => {
    await downloadCSVTemplate(page);
  });

  test('Download grades excel template', async ({page}) => {
    await downloadExcelTemplate(page);
  });

  test('Import grades using CSV file', async ({page}) => {
    await importGradesWithCSV(page);
  });

  test('Import grades using Excel file', async ({page}) => {
    await importGradesWithExcel(page);
  });

  test('Import grades by pasting text', async ({page}) => {
    await importGradesWithText(page);
  });

  test('View grading model', async ({page}) => {
    await viewGradingModel(page);
  });

=======
  });

  test('Download grades CSV template', async ({page}) => {
    await downloadCSVTemplate(page);
  });

  test('Download grades excel template', async ({page}) => {
    await downloadExcelTemplate(page);
  });

  test('Import grades using CSV file', async ({page}) => {
    await importGradesWithCSV(page);
  });

  test('Import grades using Excel file', async ({page}) => {
    await importGradesWithExcel(page);
  });

  test('Import grades by pasting text', async ({page}) => {
    await importGradesWithText(page);
  });

  test('View grading model', async ({page}) => {
    await viewGradingModel(page);
  });

>>>>>>> ef055705
  test('Create grading model', async ({page}) => {
    await createGradingModel(page);
  });

  test('Add Course Part', async ({page}) => {
    await addCoursePart(page);
  });

  test('Import course from Sisu', async ({page}) => {
<<<<<<< HEAD
    await importFromSisu(page);
=======
    await importFromSisu(page, 'teacher@aalto.fi');
>>>>>>> ef055705
  });
});

test.describe('Test API token as teacher', () => {
  test('Set A+ token', async ({page}) => {
    await aPlusToken(page, 'Timmy Teacher');
  });
});<|MERGE_RESOLUTION|>--- conflicted
+++ resolved
@@ -18,14 +18,10 @@
   importGradesWithText,
   viewCourseParts,
   viewGradingModel,
-<<<<<<< HEAD
-} from './common/course.spec';
-import {aPlusToken} from './common/token.spec';
-=======
 } from './common/course';
 import {aPlusToken} from './common/token';
 import {logOut} from './common/user';
->>>>>>> ef055705
+
 import {setupDb} from './helper';
 
 test.beforeAll(async () => {
@@ -57,7 +53,6 @@
 
   test('View course parts', async ({page}) => {
     await viewCourseParts(page);
-<<<<<<< HEAD
   });
 
   test('Download grades CSV template', async ({page}) => {
@@ -84,34 +79,6 @@
     await viewGradingModel(page);
   });
 
-=======
-  });
-
-  test('Download grades CSV template', async ({page}) => {
-    await downloadCSVTemplate(page);
-  });
-
-  test('Download grades excel template', async ({page}) => {
-    await downloadExcelTemplate(page);
-  });
-
-  test('Import grades using CSV file', async ({page}) => {
-    await importGradesWithCSV(page);
-  });
-
-  test('Import grades using Excel file', async ({page}) => {
-    await importGradesWithExcel(page);
-  });
-
-  test('Import grades by pasting text', async ({page}) => {
-    await importGradesWithText(page);
-  });
-
-  test('View grading model', async ({page}) => {
-    await viewGradingModel(page);
-  });
-
->>>>>>> ef055705
   test('Create grading model', async ({page}) => {
     await createGradingModel(page);
   });
@@ -121,11 +88,7 @@
   });
 
   test('Import course from Sisu', async ({page}) => {
-<<<<<<< HEAD
-    await importFromSisu(page);
-=======
     await importFromSisu(page, 'teacher@aalto.fi');
->>>>>>> ef055705
   });
 });
 
