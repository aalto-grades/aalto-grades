--- conflicted
+++ resolved
@@ -83,11 +83,7 @@
       .click();
     await expect(page.getByText('Days valid')).toBeVisible();
     await expect(page.getByText('Tier A')).toBeVisible();
-<<<<<<< HEAD
     await page.getByRole('button', {name: 'Add New'}).click();
-=======
-    await page.getByRole('button', {name: 'Add course part'}).click();
->>>>>>> e224a1a7
     await page.getByRole('textbox', {name: 'Name'}).fill('test Tier D');
     await page.getByRole('button', {name: 'Save'}).click();
     await page.getByRole('button', {name: 'Save'}).click();
