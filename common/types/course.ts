--- conflicted
+++ resolved
@@ -25,19 +25,6 @@
 const BaseCourseDataSchema = z.object({
   // Course ID is either number type ID in the Aalto Grades database or
   // undefined when representing parsed Sisu data.
-<<<<<<< HEAD
-  id?: number;
-  courseCode: string;
-  minCredits: number;
-  maxCredits: number;
-  department: LocalizedString;
-  name: LocalizedString;
-  gradingScale: GradingScale;
-  languageOfInstruction: Language;
-  teachersInCharge: Array<UserData>;
-  assistants: Array<UserData>;
-}
-=======
   id: z.number().int().optional(),
   courseCode: z.string(),
   minCredits: z.number().int().min(0),
@@ -47,20 +34,27 @@
   gradingScale: GradingScaleSchema,
   languageOfInstruction: LanguageSchema,
   teachersInCharge: z.array(TeacherDataSchema),
+  assistants: z.array(TeacherDataSchema),
 });
->>>>>>> b53a2c89
 
 export const CourseDataSchema = BaseCourseDataSchema.refine(
   val => val.maxCredits >= val.minCredits
 );
 export const CourseDataArraySchema = z.array(CourseDataSchema);
 
+export enum CourseRoleType {
+  Teacher = 'TEACHER',
+  Assistant = 'ASSISTANT',
+  Student = 'STUDENT',
+}
 export const CreateCourseDataSchema = BaseCourseDataSchema.extend({
   teachersInCharge: z.array(z.string().email()),
+  assistants: z.array(z.string().email()),
 }).refine(val => val.maxCredits >= val.minCredits);
 
 export const PartialCourseDataSchema = BaseCourseDataSchema.extend({
   teachersInCharge: z.array(z.string().email()),
+  assistants: z.array(z.string().email()),
 })
   .partial()
   .refine(
@@ -70,19 +64,6 @@
       val.maxCredits >= val.minCredits
   );
 
-<<<<<<< HEAD
-export enum CourseInstanceRoleType {
-  Student = 'STUDENT',
-  Teacher = 'TEACHER',
-}
-
-export enum CourseRoleType {
-  Teacher = 'TEACHER',
-  Assistant = 'ASSISTANT',
-  Student = 'STUDENT',
-}
-=======
 export type CourseData = z.infer<typeof CourseDataSchema>;
 export type CreateCourseData = z.infer<typeof CreateCourseDataSchema>;
-export type PartialCourseData = z.infer<typeof PartialCourseDataSchema>;
->>>>>>> b53a2c89
+export type PartialCourseData = z.infer<typeof PartialCourseDataSchema>;