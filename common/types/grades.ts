--- conflicted
+++ resolved
@@ -62,17 +62,13 @@
   finalGrades: FinalGradeDataArraySchema.optional(),
 });
 export const StudentRowArraySchema = z.array(StudentRowSchema);
-<<<<<<< HEAD
 export const LatestGradesSchema = z.array(
   z.strictObject({
     userId: z.number().int(),
     date: DateSchema.nullable(),
   })
 );
-export const SisuCsvUploadSchema = z.object({
-=======
 export const SisuCsvUploadSchema = z.strictObject({
->>>>>>> ec7f95c8
   assessmentDate: DateSchema.optional(), // Assessment date override
   completionLanguage: LanguageSchema.optional(), // Defaults to course language
   studentNumbers: z.array(z.string()).nonempty(),
