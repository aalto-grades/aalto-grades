// SPDX-FileCopyrightText: 2023 The Aalto Grades Developers
//
// SPDX-License-Identifier: MIT

import {z} from 'zod';

import {SystemRoleSchema} from './auth';
import {AaltoEmailSchema} from './general';

export const UserDataSchema = z.strictObject({
  id: z.number().int(),
  name: z.string().nullable(),
  email: z.string().email().nullable(),
  studentNumber: z.string().nullable(),
});
export const FullUserDataSchema = z.strictObject({
  id: z.number().int(),
  name: z.string().nullable(),
  email: z.string().email().nullable(),
  studentNumber: z.string().nullable(),
  role: SystemRoleSchema,
  idpUser: z.boolean(),
});
export const TeacherDataSchema = z.strictObject({
  id: z.number().int(),
  name: z.string().nullable(),
  email: z.string().email(),
  studentNumber: z.string().nullable(),
});

export const NewUserSchema = z.discriminatedUnion('admin', [
  // Idp user
  z.strictObject({
    admin: z.literal(false),
    email: AaltoEmailSchema,
  }),
  // Admin
  z.strictObject({
    admin: z.literal(true),
    email: AaltoEmailSchema,
    name: z
      .string()
      .min(3, {message: 'Name must be at least 3 characters long'}),
  }),
]);
export const NewUserResponseSchema = z.strictObject({
  temporaryPassword: z.string().nullable(),
});
<<<<<<< HEAD
export const IdpUsersSchema = z.array(IdpUserSchema);
export const UserIdArraySchema = z
  .array(z.number().int())
  .refine(items => new Set(items).size === items.length);
=======
>>>>>>> ec7f95c8

export const UserDataArraySchema = z.array(UserDataSchema);
export const UserWithRoleArraySchema = z.array(FullUserDataSchema);

export type UserData = z.infer<typeof UserDataSchema>;
export type FullUserData = z.infer<typeof FullUserDataSchema>;
export type TeacherData = z.infer<typeof TeacherDataSchema>;
<<<<<<< HEAD
export type NewIdpUser = z.infer<typeof NewIdpUserSchema>;
export type IdpUsers = z.infer<typeof IdpUsersSchema>;
export type UserIdArray = z.infer<typeof UserIdArraySchema>;
=======
export type NewUser = z.infer<typeof NewUserSchema>;
export type NewUserResponse = z.infer<typeof NewUserResponseSchema>;
>>>>>>> ec7f95c8
<|MERGE_RESOLUTION|>--- conflicted
+++ resolved
@@ -46,13 +46,9 @@
 export const NewUserResponseSchema = z.strictObject({
   temporaryPassword: z.string().nullable(),
 });
-<<<<<<< HEAD
-export const IdpUsersSchema = z.array(IdpUserSchema);
 export const UserIdArraySchema = z
   .array(z.number().int())
   .refine(items => new Set(items).size === items.length);
-=======
->>>>>>> ec7f95c8
 
 export const UserDataArraySchema = z.array(UserDataSchema);
 export const UserWithRoleArraySchema = z.array(FullUserDataSchema);
@@ -60,11 +56,6 @@
 export type UserData = z.infer<typeof UserDataSchema>;
 export type FullUserData = z.infer<typeof FullUserDataSchema>;
 export type TeacherData = z.infer<typeof TeacherDataSchema>;
-<<<<<<< HEAD
-export type NewIdpUser = z.infer<typeof NewIdpUserSchema>;
-export type IdpUsers = z.infer<typeof IdpUsersSchema>;
-export type UserIdArray = z.infer<typeof UserIdArraySchema>;
-=======
 export type NewUser = z.infer<typeof NewUserSchema>;
 export type NewUserResponse = z.infer<typeof NewUserResponseSchema>;
->>>>>>> ec7f95c8
+export type UserIdArray = z.infer<typeof UserIdArraySchema>;